/* Part of CPP library.  (Macro and #define handling.)
   Copyright (C) 1986-2020 Free Software Foundation, Inc.
   Written by Per Bothner, 1994.
   Based on CCCP program by Paul Rubin, June 1986
   Adapted to ANSI C, Richard Stallman, Jan 1987

This program is free software; you can redistribute it and/or modify it
under the terms of the GNU General Public License as published by the
Free Software Foundation; either version 3, or (at your option) any
later version.

This program is distributed in the hope that it will be useful,
but WITHOUT ANY WARRANTY; without even the implied warranty of
MERCHANTABILITY or FITNESS FOR A PARTICULAR PURPOSE.  See the
GNU General Public License for more details.

You should have received a copy of the GNU General Public License
along with this program; see the file COPYING3.  If not see
<http://www.gnu.org/licenses/>.

 In other words, you are welcome to use, share and improve this program.
 You are forbidden to forbid anyone else to use, share and improve
 what you give them.   Help stamp out software-hoarding!  */

#include "config.h"
#include "system.h"
#include "cpplib.h"
#include "internal.h"

typedef struct macro_arg macro_arg;
/* This structure represents the tokens of a macro argument.  These
   tokens can be macro themselves, in which case they can be either
   expanded or unexpanded.  When they are expanded, this data
   structure keeps both the expanded and unexpanded forms.  */
struct macro_arg
{
  const cpp_token **first;	/* First token in unexpanded argument.  */
  const cpp_token **expanded;	/* Macro-expanded argument.  */
  const cpp_token *stringified;	/* Stringified argument.  */
  unsigned int count;		/* # of tokens in argument.  */
  unsigned int expanded_count;	/* # of tokens in expanded argument.  */
  location_t *virt_locs;	/* Where virtual locations for
				   unexpanded tokens are stored.  */
  location_t *expanded_virt_locs; /* Where virtual locations for
					  expanded tokens are
					  stored.  */
};

/* The kind of macro tokens which the instance of
   macro_arg_token_iter is supposed to iterate over.  */
enum macro_arg_token_kind {
  MACRO_ARG_TOKEN_NORMAL,
  /* This is a macro argument token that got transformed into a string
     literal, e.g. #foo.  */
  MACRO_ARG_TOKEN_STRINGIFIED,
  /* This is a token resulting from the expansion of a macro
     argument that was itself a macro.  */
  MACRO_ARG_TOKEN_EXPANDED
};

/* An iterator over tokens coming from a function-like macro
   argument.  */
typedef struct macro_arg_token_iter macro_arg_token_iter;
struct macro_arg_token_iter
{
  /* Whether or not -ftrack-macro-expansion is used.  */
  bool track_macro_exp_p;
  /* The kind of token over which we are supposed to iterate.  */
  enum macro_arg_token_kind kind;
  /* A pointer to the current token pointed to by the iterator.  */
  const cpp_token **token_ptr;
  /* A pointer to the "full" location of the current token.  If
     -ftrack-macro-expansion is used this location tracks loci across
     macro expansion.  */
  const location_t *location_ptr;
#if CHECKING_P
  /* The number of times the iterator went forward. This useful only
     when checking is enabled.  */
  size_t num_forwards;
#endif
};

/* Saved data about an identifier being used as a macro argument
   name.  */
struct macro_arg_saved_data {
  /* The canonical (UTF-8) spelling of this identifier.  */
  cpp_hashnode *canonical_node;
  /* The previous value & type of this identifier.  */
  union _cpp_hashnode_value value;
  node_type type;
};

static const char *vaopt_paste_error =
  N_("'##' cannot appear at either end of __VA_OPT__");

static void expand_arg (cpp_reader *, macro_arg *);

/* A class for tracking __VA_OPT__ state while iterating over a
   sequence of tokens.  This is used during both macro definition and
   expansion.  */
class vaopt_state {

 public:

  enum update_type
  {
    ERROR,
    DROP,
    INCLUDE,
    BEGIN,
    END
  };

  /* Initialize the state tracker.  ANY_ARGS is true if variable
     arguments were provided to the macro invocation.  */
  vaopt_state (cpp_reader *pfile, bool is_variadic, macro_arg *arg)
    : m_pfile (pfile),
    m_arg (arg),
    m_variadic (is_variadic),
    m_last_was_paste (false),
    m_state (0),
    m_paste_location (0),
    m_location (0),
    m_update (ERROR)
  {
  }

  /* Given a token, update the state of this tracker and return a
     boolean indicating whether the token should be be included in the
     expansion.  */
  update_type update (const cpp_token *token)
  {
    /* If the macro isn't variadic, just don't bother.  */
    if (!m_variadic)
      return INCLUDE;

    if (token->type == CPP_NAME
	&& token->val.node.node == m_pfile->spec_nodes.n__VA_OPT__)
      {
	if (m_state > 0)
	  {
	    cpp_error_at (m_pfile, CPP_DL_ERROR, token->src_loc,
			  "__VA_OPT__ may not appear in a __VA_OPT__");
	    return ERROR;
	  }
	++m_state;
	m_location = token->src_loc;
	return BEGIN;
      }
    else if (m_state == 1)
      {
	if (token->type != CPP_OPEN_PAREN)
	  {
	    cpp_error_at (m_pfile, CPP_DL_ERROR, m_location,
			  "__VA_OPT__ must be followed by an "
			  "open parenthesis");
	    return ERROR;
	  }
	++m_state;
	if (m_update == ERROR)
	  {
	    if (m_arg == NULL)
	      m_update = INCLUDE;
	    else
	      {
		m_update = DROP;
		if (!m_arg->expanded)
		  expand_arg (m_pfile, m_arg);
		for (unsigned idx = 0; idx < m_arg->expanded_count; ++idx)
		  if (m_arg->expanded[idx]->type != CPP_PADDING)
		    {
		      m_update = INCLUDE;
		      break;
		    }
	      }
	  }
	return DROP;
      }
    else if (m_state >= 2)
      {
	if (m_state == 2 && token->type == CPP_PASTE)
	  {
	    cpp_error_at (m_pfile, CPP_DL_ERROR, token->src_loc,
			  vaopt_paste_error);
	    return ERROR;
	  }
	/* Advance states before further considering this token, in
	   case we see a close paren immediately after the open
	   paren.  */
	if (m_state == 2)
	  ++m_state;

	bool was_paste = m_last_was_paste;
	m_last_was_paste = false;
	if (token->type == CPP_PASTE)
	  {
	    m_last_was_paste = true;
	    m_paste_location = token->src_loc;
	  }
	else if (token->type == CPP_OPEN_PAREN)
	  ++m_state;
	else if (token->type == CPP_CLOSE_PAREN)
	  {
	    --m_state;
	    if (m_state == 2)
	      {
		/* Saw the final paren.  */
		m_state = 0;

		if (was_paste)
		  {
		    cpp_error_at (m_pfile, CPP_DL_ERROR, token->src_loc,
				  vaopt_paste_error);
		    return ERROR;
		  }

		return END;
	      }
	  }
	return m_update;
      }

    /* Nothing to do with __VA_OPT__.  */
    return INCLUDE;
  }

  /* Ensure that any __VA_OPT__ was completed.  If ok, return true.
     Otherwise, issue an error and return false.  */
  bool completed ()
  {
    if (m_variadic && m_state != 0)
      cpp_error_at (m_pfile, CPP_DL_ERROR, m_location,
		    "unterminated __VA_OPT__");
    return m_state == 0;
  }

 private:

  /* The cpp_reader.  */
  cpp_reader *m_pfile;

  /* The __VA_ARGS__ argument.  */
  macro_arg *m_arg;

  /* True if the macro is variadic.  */
  bool m_variadic;
  /* If true, the previous token was ##.  This is used to detect when
     a paste occurs at the end of the sequence.  */
  bool m_last_was_paste;

  /* The state variable:
     0 means not parsing
     1 means __VA_OPT__ seen, looking for "("
     2 means "(" seen (so the next token can't be "##")
     >= 3 means looking for ")", the number encodes the paren depth.  */
  int m_state;

  /* The location of the paste token.  */
  location_t m_paste_location;

  /* Location of the __VA_OPT__ token.  */
  location_t m_location;

  /* If __VA_ARGS__ substitutes to no preprocessing tokens,
     INCLUDE, otherwise DROP.  ERROR when unknown yet.  */
  update_type m_update;
};

/* Macro expansion.  */

static cpp_macro *get_deferred_or_lazy_macro (cpp_reader *, cpp_hashnode *,
					      location_t);
static int enter_macro_context (cpp_reader *, cpp_hashnode *,
				const cpp_token *, location_t);
static int builtin_macro (cpp_reader *, cpp_hashnode *,
			  location_t, location_t);
static void push_ptoken_context (cpp_reader *, cpp_hashnode *, _cpp_buff *,
				 const cpp_token **, unsigned int);
static void push_extended_tokens_context (cpp_reader *, cpp_hashnode *,
					  _cpp_buff *, location_t *,
					  const cpp_token **, unsigned int);
static _cpp_buff *collect_args (cpp_reader *, const cpp_hashnode *,
				_cpp_buff **, unsigned *);
static cpp_context *next_context (cpp_reader *);
static const cpp_token *padding_token (cpp_reader *, const cpp_token *);
static const cpp_token *new_string_token (cpp_reader *, uchar *, unsigned int);
static const cpp_token *stringify_arg (cpp_reader *, macro_arg *);
static void paste_all_tokens (cpp_reader *, const cpp_token *);
static bool paste_tokens (cpp_reader *, location_t,
			  const cpp_token **, const cpp_token *);
static void alloc_expanded_arg_mem (cpp_reader *, macro_arg *, size_t);
static void ensure_expanded_arg_room (cpp_reader *, macro_arg *, size_t, size_t *);
static void delete_macro_args (_cpp_buff*, unsigned num_args);
static void set_arg_token (macro_arg *, const cpp_token *,
			   location_t, size_t,
			   enum macro_arg_token_kind,
			   bool);
static const location_t *get_arg_token_location (const macro_arg *,
						      enum macro_arg_token_kind);
static const cpp_token **arg_token_ptr_at (const macro_arg *,
					   size_t,
					   enum macro_arg_token_kind,
					   location_t **virt_location);

static void macro_arg_token_iter_init (macro_arg_token_iter *, bool,
				       enum macro_arg_token_kind,
				       const macro_arg *,
				       const cpp_token **);
static const cpp_token *macro_arg_token_iter_get_token
(const macro_arg_token_iter *it);
static location_t macro_arg_token_iter_get_location
(const macro_arg_token_iter *);
static void macro_arg_token_iter_forward (macro_arg_token_iter *);
static _cpp_buff *tokens_buff_new (cpp_reader *, size_t,
				   location_t **);
static size_t tokens_buff_count (_cpp_buff *);
static const cpp_token **tokens_buff_last_token_ptr (_cpp_buff *);
static inline const cpp_token **tokens_buff_put_token_to (const cpp_token **,
                                                          location_t *,
                                                          const cpp_token *,
                                                          location_t,
                                                          location_t,
                                                          const line_map_macro *,
                                                          unsigned int);

static const cpp_token **tokens_buff_add_token (_cpp_buff *,
						location_t *,
						const cpp_token *,
						location_t,
						location_t,
						const line_map_macro *,
						unsigned int);
static inline void tokens_buff_remove_last_token (_cpp_buff *);
static void replace_args (cpp_reader *, cpp_hashnode *, cpp_macro *,
			  macro_arg *, location_t);
static _cpp_buff *funlike_invocation_p (cpp_reader *, cpp_hashnode *,
					_cpp_buff **, unsigned *);
static cpp_macro *create_iso_definition (cpp_reader *);

/* #define directive parsing and handling.  */

static cpp_macro *lex_expansion_token (cpp_reader *, cpp_macro *);
static bool parse_params (cpp_reader *, unsigned *, bool *);
static void check_trad_stringification (cpp_reader *, const cpp_macro *,
					const cpp_string *);
static bool reached_end_of_context (cpp_context *);
static void consume_next_token_from_context (cpp_reader *pfile,
					     const cpp_token **,
					     location_t *);
static const cpp_token* cpp_get_token_1 (cpp_reader *, location_t *);

static cpp_hashnode* macro_of_context (cpp_context *context);

/* Statistical counter tracking the number of macros that got
   expanded.  */
unsigned num_expanded_macros_counter = 0;
/* Statistical counter tracking the total number tokens resulting
   from macro expansion.  */
unsigned num_macro_tokens_counter = 0;

/* Wrapper around cpp_get_token to skip CPP_PADDING tokens
   and not consume CPP_EOF.  */
static const cpp_token *
cpp_get_token_no_padding (cpp_reader *pfile)
{
  for (;;)
    {
      const cpp_token *ret = cpp_peek_token (pfile, 0);
      if (ret->type == CPP_EOF)
	return ret;
      ret = cpp_get_token (pfile);
      if (ret->type != CPP_PADDING)
	return ret;
    }
}

/* Handle meeting "__has_include" builtin macro.  */

static int
builtin_has_include (cpp_reader *pfile, cpp_hashnode *op, bool has_next)
{
  int result = 0;

  if (!pfile->state.in_directive)
    cpp_error (pfile, CPP_DL_ERROR,
	       "\"%s\" used outside of preprocessing directive",
	       NODE_NAME (op));

  pfile->state.angled_headers = true;
  const cpp_token *token = cpp_get_token_no_padding (pfile);
  bool paren = token->type == CPP_OPEN_PAREN;
  if (paren)
    token = cpp_get_token_no_padding (pfile);
  else
    cpp_error (pfile, CPP_DL_ERROR,
	       "missing '(' before \"%s\" operand", NODE_NAME (op));
  pfile->state.angled_headers = false;

  bool bracket = token->type != CPP_STRING;
  char *fname = NULL;
  if (token->type == CPP_STRING || token->type == CPP_HEADER_NAME)
    {
      fname = XNEWVEC (char, token->val.str.len - 1);
      memcpy (fname, token->val.str.text + 1, token->val.str.len - 2);
      fname[token->val.str.len - 2] = '\0';
    }
  else if (token->type == CPP_LESS)
    fname = _cpp_bracket_include (pfile);
  else
    cpp_error (pfile, CPP_DL_ERROR,
	       "operator \"%s\" requires a header-name", NODE_NAME (op));

  if (fname)
    {
      /* Do not do the lookup if we're skipping, that's unnecessary
	 IO.  */
      if (!pfile->state.skip_eval
	  && _cpp_has_header (pfile, fname, bracket,
			      has_next ? IT_INCLUDE_NEXT : IT_INCLUDE))
	result = 1;

      XDELETEVEC (fname);
    }

  if (paren
      && cpp_get_token_no_padding (pfile)->type != CPP_CLOSE_PAREN)
    cpp_error (pfile, CPP_DL_ERROR,
	       "missing ')' after \"%s\" operand", NODE_NAME (op));

  return result;
}

/* Emits a warning if NODE is a macro defined in the main file that
   has not been used.  */
int
_cpp_warn_if_unused_macro (cpp_reader *pfile, cpp_hashnode *node,
			   void *v ATTRIBUTE_UNUSED)
{
  if (cpp_user_macro_p (node))
    {
      cpp_macro *macro = node->value.macro;

      if (!macro->used
	  && MAIN_FILE_P (linemap_check_ordinary
			    (linemap_lookup (pfile->line_table,
					     macro->line))))
	cpp_warning_with_line (pfile, CPP_W_UNUSED_MACROS, macro->line, 0,
			       "macro \"%s\" is not used", NODE_NAME (node));
    }

  return 1;
}

/* Allocates and returns a CPP_STRING token, containing TEXT of length
   LEN, after null-terminating it.  TEXT must be in permanent storage.  */
static const cpp_token *
new_string_token (cpp_reader *pfile, unsigned char *text, unsigned int len)
{
  cpp_token *token = _cpp_temp_token (pfile);

  text[len] = '\0';
  token->type = CPP_STRING;
  token->val.str.len = len;
  token->val.str.text = text;
  token->flags = 0;
  return token;
}

static const char * const monthnames[] =
{
  "Jan", "Feb", "Mar", "Apr", "May", "Jun",
  "Jul", "Aug", "Sep", "Oct", "Nov", "Dec"
};

/* Helper function for builtin_macro.  Returns the text generated by
   a builtin macro. */
const uchar *
_cpp_builtin_macro_text (cpp_reader *pfile, cpp_hashnode *node,
			 location_t loc)
{
  const uchar *result = NULL;
  linenum_type number = 1;

  switch (node->value.builtin)
    {
    default:
      cpp_error (pfile, CPP_DL_ICE, "invalid built-in macro \"%s\"",
		 NODE_NAME (node));
      break;

    case BT_TIMESTAMP:
      {
	if (CPP_OPTION (pfile, warn_date_time))
	  cpp_warning (pfile, CPP_W_DATE_TIME, "macro \"%s\" might prevent "
		       "reproducible builds", NODE_NAME (node));

	cpp_buffer *pbuffer = cpp_get_buffer (pfile);
	if (pbuffer->timestamp == NULL)
	  {
	    /* Initialize timestamp value of the assotiated file. */
            struct _cpp_file *file = cpp_get_file (pbuffer);
	    if (file)
	      {
    		/* Generate __TIMESTAMP__ string, that represents 
		   the date and time of the last modification 
		   of the current source file. The string constant 
		   looks like "Sun Sep 16 01:03:52 1973".  */
		struct tm *tb = NULL;
		struct stat *st = _cpp_get_file_stat (file);
		if (st)
		  tb = localtime (&st->st_mtime);
		if (tb)
		  {
		    char *str = asctime (tb);
		    size_t len = strlen (str);
		    unsigned char *buf = _cpp_unaligned_alloc (pfile, len + 2);
		    buf[0] = '"';
		    strcpy ((char *) buf + 1, str);
		    buf[len] = '"';
		    pbuffer->timestamp = buf;
		  }
		else
		  {
		    cpp_errno (pfile, CPP_DL_WARNING,
			"could not determine file timestamp");
		    pbuffer->timestamp = UC"\"??? ??? ?? ??:??:?? ????\"";
		  }
	      }
	  }
	result = pbuffer->timestamp;
      }
      break;
    case BT_FILE:
    case BT_BASE_FILE:
      {
	unsigned int len;
	const char *name;
	uchar *buf;
	
	if (node->value.builtin == BT_FILE)
	  name = linemap_get_expansion_filename (pfile->line_table,
						 pfile->line_table->highest_line);
	else
	  {
	    name = _cpp_get_file_name (pfile->main_file);
	    if (!name)
	      abort ();
	  }
	if (pfile->cb.remap_filename)
	  name = pfile->cb.remap_filename (name);
	len = strlen (name);
	buf = _cpp_unaligned_alloc (pfile, len * 2 + 3);
	result = buf;
	*buf = '"';
	buf = cpp_quote_string (buf + 1, (const unsigned char *) name, len);
	*buf++ = '"';
	*buf = '\0';
      }
      break;

    case BT_INCLUDE_LEVEL:
      /* The line map depth counts the primary source as level 1, but
	 historically __INCLUDE_DEPTH__ has called the primary source
	 level 0.  */
      number = pfile->line_table->depth - 1;
      break;

    case BT_SPECLINE:
      /* If __LINE__ is embedded in a macro, it must expand to the
	 line of the macro's invocation, not its definition.
	 Otherwise things like assert() will not work properly.
	 See WG14 N1911, WG21 N4220 sec 6.5, and PR 61861.  */
      if (CPP_OPTION (pfile, traditional))
	loc = pfile->line_table->highest_line;
      else
	loc = linemap_resolve_location (pfile->line_table, loc,
					LRK_MACRO_EXPANSION_POINT, NULL);
      number = linemap_get_expansion_line (pfile->line_table, loc);
      break;

      /* __STDC__ has the value 1 under normal circumstances.
	 However, if (a) we are in a system header, (b) the option
	 stdc_0_in_system_headers is true (set by target config), and
	 (c) we are not in strictly conforming mode, then it has the
	 value 0.  (b) and (c) are already checked in cpp_init_builtins.  */
    case BT_STDC:
      if (cpp_in_system_header (pfile))
	number = 0;
      else
	number = 1;
      break;

    case BT_DATE:
    case BT_TIME:
      if (CPP_OPTION (pfile, warn_date_time))
	cpp_warning (pfile, CPP_W_DATE_TIME, "macro \"%s\" might prevent "
		     "reproducible builds", NODE_NAME (node));
      if (pfile->date == NULL)
	{
	  /* Allocate __DATE__ and __TIME__ strings from permanent
	     storage.  We only do this once, and don't generate them
	     at init time, because time() and localtime() are very
	     slow on some systems.  */
	  time_t tt;
<<<<<<< HEAD
	  auto kind = cpp_get_date (pfile,&tt);
=======
	  auto kind = cpp_get_date (pfile, &tt);
>>>>>>> 4b5f564a

	  if (kind == CPP_time_kind::UNKNOWN)
	    {
	      cpp_errno (pfile, CPP_DL_WARNING,
			 "could not determine date and time");
		
	      pfile->date = UC"\"??? ?? ????\"";
	      pfile->time = UC"\"??:??:??\"";
	    }
	  else
	    {
	      struct tm *tb = (kind == CPP_time_kind::FIXED
			       ? gmtime : localtime) (&tt);

	      pfile->date = _cpp_unaligned_alloc (pfile,
						  sizeof ("\"Oct 11 1347\""));
	      sprintf ((char *) pfile->date, "\"%s %2d %4d\"",
		       monthnames[tb->tm_mon], tb->tm_mday,
		       tb->tm_year + 1900);

	      pfile->time = _cpp_unaligned_alloc (pfile,
						  sizeof ("\"12:34:56\""));
	      sprintf ((char *) pfile->time, "\"%02d:%02d:%02d\"",
		       tb->tm_hour, tb->tm_min, tb->tm_sec);
	    }
	}

      if (node->value.builtin == BT_DATE)
	result = pfile->date;
      else
	result = pfile->time;
      break;

    case BT_COUNTER:
      if (CPP_OPTION (pfile, directives_only) && pfile->state.in_directive)
	cpp_error (pfile, CPP_DL_ERROR,
	    "__COUNTER__ expanded inside directive with -fdirectives-only");
      number = pfile->counter++;
      break;

    case BT_HAS_ATTRIBUTE:
      number = pfile->cb.has_attribute (pfile);
      break;

    case BT_HAS_BUILTIN:
      number = pfile->cb.has_builtin (pfile);
      break;

    case BT_HAS_INCLUDE:
    case BT_HAS_INCLUDE_NEXT:
      number = builtin_has_include (pfile, node,
				    node->value.builtin == BT_HAS_INCLUDE_NEXT);
      break;
    }

  if (result == NULL)
    {
      /* 21 bytes holds all NUL-terminated unsigned 64-bit numbers.  */
      result = _cpp_unaligned_alloc (pfile, 21);
      sprintf ((char *) result, "%u", number);
    }

  return result;      
}

/* Get an idempotent date.  Either the cached value, the value from
   source epoch, or failing that, the value from time(2).  Use this
   during compilation so that every time stamp is the same.  */
CPP_time_kind
cpp_get_date (cpp_reader *pfile, time_t *result)
{
<<<<<<< HEAD
  if (pfile->time_stamp_kind != CPP_time_kind::UNSET)
    ;
  else if (pfile->cb.get_source_date_epoch)
    {
      pfile->time_stamp= pfile->cb.get_source_date_epoch (pfile);
      pfile->time_stamp_kind = (pfile->time_stamp == time_t (-1)
				? CPP_time_kind::UNKNOWN
				: CPP_time_kind::FIXED);
    }
  else
    {
      /* Pedantically time_t (-1) is a legitimate value for "number of
	 seconds since the Epoch".  But it is a stupid time, so let's
	 just not permit it to exist.  Besides, (a) it's
	 unrepresentable in our source_epoch API, and (b) glibc never
	 sets errno anyway, because of precisely this problem, so we
	 can't distinguish the valid from the invalid anyway.  But
	 then again, it never fails if passed nullptr.  Yes, other C
	 libraries exist, whose behaviour in this regard is not known.
	 It's a confused situation, so let's just be conservative and
	 users claiming it is 1969-12-31 23:59:59 will be
	 disappointed.  They're being anachronistic using a compiler
	 that didn't exist then.  At least get into the seventies!  */
      pfile->time_stamp = time (nullptr);
      pfile->time_stamp_kind = (pfile->time_stamp == time_t (-1)
				? CPP_time_kind::UNKNOWN
				: CPP_time_kind::DYNAMIC);
    }

  *result = pfile->time_stamp;
  return pfile->time_stamp_kind;
=======
  if (!pfile->time_stamp_kind)
    {
      int kind = 0;
      if (pfile->cb.get_source_date_epoch)
	{
	  /* Try reading the fixed epoch.  */
	  pfile->time_stamp = pfile->cb.get_source_date_epoch (pfile);
	  if (pfile->time_stamp != time_t (-1))
	    kind = int (CPP_time_kind::FIXED);
	}

      if (!kind)
	{
	  /* Pedantically time_t (-1) is a legitimate value for
	     "number of seconds since the Epoch".  It is a silly
	     time.   */
	  errno = 0;
	  pfile->time_stamp = time (nullptr);
	  /* Annoyingly a library could legally set errno and return a
	     valid time!  Bad library!  */
	  if (pfile->time_stamp == time_t (-1) && errno)
	    kind = errno;
	  else
	    kind = int (CPP_time_kind::DYNAMIC);
	}

      pfile->time_stamp_kind = kind;
    }

  *result = pfile->time_stamp;
  if (pfile->time_stamp_kind >= 0)
    {
      errno = pfile->time_stamp_kind;
      return CPP_time_kind::UNKNOWN;
    }

  return CPP_time_kind (pfile->time_stamp_kind);
>>>>>>> 4b5f564a
}

/* Convert builtin macros like __FILE__ to a token and push it on the
   context stack.  Also handles _Pragma, for which a new token may not
   be created.  Returns 1 if it generates a new token context, 0 to
   return the token to the caller.  LOC is the location of the expansion
   point of the macro.  */
static int
builtin_macro (cpp_reader *pfile, cpp_hashnode *node,
	       location_t loc, location_t expand_loc)
{
  const uchar *buf;
  size_t len;
  char *nbuf;

  if (node->value.builtin == BT_PRAGMA)
    {
      /* Don't interpret _Pragma within directives.  The standard is
         not clear on this, but to me this makes most sense.  */
      if (pfile->state.in_directive)
	return 0;

      return _cpp_do__Pragma (pfile, loc);
    }

  buf = _cpp_builtin_macro_text (pfile, node, expand_loc);
  len = ustrlen (buf);
  nbuf = (char *) alloca (len + 1);
  memcpy (nbuf, buf, len);
  nbuf[len]='\n';

  cpp_push_buffer (pfile, (uchar *) nbuf, len, /* from_stage3 */ true);
  _cpp_clean_line (pfile);

  /* Set pfile->cur_token as required by _cpp_lex_direct.  */
  pfile->cur_token = _cpp_temp_token (pfile);
  cpp_token *token = _cpp_lex_direct (pfile);
  /* We should point to the expansion point of the builtin macro.  */
  token->src_loc = loc;
  if (pfile->context->tokens_kind == TOKENS_KIND_EXTENDED)
    {
      /* We are tracking tokens resulting from macro expansion.
	 Create a macro line map and generate a virtual location for
	 the token resulting from the expansion of the built-in
	 macro.  */
      location_t *virt_locs = NULL;
      _cpp_buff *token_buf = tokens_buff_new (pfile, 1, &virt_locs);
      const line_map_macro * map =
	linemap_enter_macro (pfile->line_table, node, loc, 1);
      tokens_buff_add_token (token_buf, virt_locs, token,
			     pfile->line_table->builtin_location,
			     pfile->line_table->builtin_location,
			    map, /*macro_token_index=*/0);
      push_extended_tokens_context (pfile, node, token_buf, virt_locs,
				    (const cpp_token **)token_buf->base,
				    1);
    }
  else
    _cpp_push_token_context (pfile, NULL, token, 1);
  if (pfile->buffer->cur != pfile->buffer->rlimit)
    cpp_error (pfile, CPP_DL_ICE, "invalid built-in macro \"%s\"",
	       NODE_NAME (node));
  _cpp_pop_buffer (pfile);

  return 1;
}

/* Copies SRC, of length LEN, to DEST, adding backslashes before all
   backslashes and double quotes. DEST must be of sufficient size.
   Returns a pointer to the end of the string.  */
uchar *
cpp_quote_string (uchar *dest, const uchar *src, unsigned int len)
{
  while (len--)
    {
      uchar c = *src++;

      switch (c)
	{
	case '\n':
	  /* Naked LF can appear in raw string literals  */
	  c = 'n';
	  /* FALLTHROUGH */

	case '\\':
	case '"':
	  *dest++ = '\\';
	  /* FALLTHROUGH */

	default:
	  *dest++ = c;
	}
    }

  return dest;
}

/* Convert a token sequence ARG to a single string token according to
   the rules of the ISO C #-operator.  */
static const cpp_token *
stringify_arg (cpp_reader *pfile, macro_arg *arg)
{
  unsigned char *dest;
  unsigned int i, escape_it, backslash_count = 0;
  const cpp_token *source = NULL;
  size_t len;

  if (BUFF_ROOM (pfile->u_buff) < 3)
    _cpp_extend_buff (pfile, &pfile->u_buff, 3);
  dest = BUFF_FRONT (pfile->u_buff);
  *dest++ = '"';

  /* Loop, reading in the argument's tokens.  */
  for (i = 0; i < arg->count; i++)
    {
      const cpp_token *token = arg->first[i];

      if (token->type == CPP_PADDING)
	{
	  if (source == NULL
	      || (!(source->flags & PREV_WHITE)
		  && token->val.source == NULL))
	    source = token->val.source;
	  continue;
	}

      escape_it = (token->type == CPP_STRING || token->type == CPP_CHAR
		   || token->type == CPP_WSTRING || token->type == CPP_WCHAR
		   || token->type == CPP_STRING32 || token->type == CPP_CHAR32
		   || token->type == CPP_STRING16 || token->type == CPP_CHAR16
		   || token->type == CPP_UTF8STRING || token->type == CPP_UTF8CHAR
		   || cpp_userdef_string_p (token->type)
		   || cpp_userdef_char_p (token->type));

      /* Room for each char being written in octal, initial space and
	 final quote and NUL.  */
      len = cpp_token_len (token);
      if (escape_it)
	len *= 4;
      len += 3;

      if ((size_t) (BUFF_LIMIT (pfile->u_buff) - dest) < len)
	{
	  size_t len_so_far = dest - BUFF_FRONT (pfile->u_buff);
	  _cpp_extend_buff (pfile, &pfile->u_buff, len);
	  dest = BUFF_FRONT (pfile->u_buff) + len_so_far;
	}

      /* Leading white space?  */
      if (dest - 1 != BUFF_FRONT (pfile->u_buff))
	{
	  if (source == NULL)
	    source = token;
	  if (source->flags & PREV_WHITE)
	    *dest++ = ' ';
	}
      source = NULL;

      if (escape_it)
	{
	  _cpp_buff *buff = _cpp_get_buff (pfile, len);
	  unsigned char *buf = BUFF_FRONT (buff);
	  len = cpp_spell_token (pfile, token, buf, true) - buf;
	  dest = cpp_quote_string (dest, buf, len);
	  _cpp_release_buff (pfile, buff);
	}
      else
	dest = cpp_spell_token (pfile, token, dest, true);

      if (token->type == CPP_OTHER && token->val.str.text[0] == '\\')
	backslash_count++;
      else
	backslash_count = 0;
    }

  /* Ignore the final \ of invalid string literals.  */
  if (backslash_count & 1)
    {
      cpp_error (pfile, CPP_DL_WARNING,
		 "invalid string literal, ignoring final '\\'");
      dest--;
    }

  /* Commit the memory, including NUL, and return the token.  */
  *dest++ = '"';
  len = dest - BUFF_FRONT (pfile->u_buff);
  BUFF_FRONT (pfile->u_buff) = dest + 1;
  return new_string_token (pfile, dest - len, len);
}

/* Try to paste two tokens.  On success, return nonzero.  In any
   case, PLHS is updated to point to the pasted token, which is
   guaranteed to not have the PASTE_LEFT flag set.  LOCATION is
   the virtual location used for error reporting.  */
static bool
paste_tokens (cpp_reader *pfile, location_t location,
	      const cpp_token **plhs, const cpp_token *rhs)
{
  unsigned char *buf, *end, *lhsend;
  cpp_token *lhs;
  unsigned int len;

  len = cpp_token_len (*plhs) + cpp_token_len (rhs) + 1;
  buf = (unsigned char *) alloca (len);
  end = lhsend = cpp_spell_token (pfile, *plhs, buf, true);

  /* Avoid comment headers, since they are still processed in stage 3.
     It is simpler to insert a space here, rather than modifying the
     lexer to ignore comments in some circumstances.  Simply returning
     false doesn't work, since we want to clear the PASTE_LEFT flag.  */
  if ((*plhs)->type == CPP_DIV && rhs->type != CPP_EQ)
    *end++ = ' ';
  /* In one obscure case we might see padding here.  */
  if (rhs->type != CPP_PADDING)
    end = cpp_spell_token (pfile, rhs, end, true);
  *end = '\n';

  cpp_push_buffer (pfile, buf, end - buf, /* from_stage3 */ true);
  _cpp_clean_line (pfile);

  /* Set pfile->cur_token as required by _cpp_lex_direct.  */
  pfile->cur_token = _cpp_temp_token (pfile);
  lhs = _cpp_lex_direct (pfile);
  if (pfile->buffer->cur != pfile->buffer->rlimit)
    {
      location_t saved_loc = lhs->src_loc;

      _cpp_pop_buffer (pfile);
      _cpp_backup_tokens (pfile, 1);
      *lhsend = '\0';

      /* We have to remove the PASTE_LEFT flag from the old lhs, but
	 we want to keep the new location.  */
      *lhs = **plhs;
      *plhs = lhs;
      lhs->src_loc = saved_loc;
      lhs->flags &= ~PASTE_LEFT;

      /* Mandatory error for all apart from assembler.  */
      if (CPP_OPTION (pfile, lang) != CLK_ASM)
	cpp_error_with_line (pfile, CPP_DL_ERROR, location, 0,
	 "pasting \"%s\" and \"%s\" does not give a valid preprocessing token",
		   buf, cpp_token_as_text (pfile, rhs));
      return false;
    }

  *plhs = lhs;
  _cpp_pop_buffer (pfile);
  return true;
}

/* Handles an arbitrarily long sequence of ## operators, with initial
   operand LHS.  This implementation is left-associative,
   non-recursive, and finishes a paste before handling succeeding
   ones.  If a paste fails, we back up to the RHS of the failing ##
   operator before pushing the context containing the result of prior
   successful pastes, with the effect that the RHS appears in the
   output stream after the pasted LHS normally.  */
static void
paste_all_tokens (cpp_reader *pfile, const cpp_token *lhs)
{
  const cpp_token *rhs = NULL;
  cpp_context *context = pfile->context;
  location_t virt_loc = 0;

  /* We are expanding a macro and we must have been called on a token
     that appears at the left hand side of a ## operator.  */
  if (macro_of_context (pfile->context) == NULL
      || (!(lhs->flags & PASTE_LEFT)))
    abort ();

  if (context->tokens_kind == TOKENS_KIND_EXTENDED)
    /* The caller must have called consume_next_token_from_context
       right before calling us.  That has incremented the pointer to
       the current virtual location.  So it now points to the location
       of the token that comes right after *LHS.  We want the
       resulting pasted token to have the location of the current
       *LHS, though.  */
    virt_loc = context->c.mc->cur_virt_loc[-1];
  else
    /* We are not tracking macro expansion.  So the best virtual
       location we can get here is the expansion point of the macro we
       are currently expanding.  */
    virt_loc = pfile->invocation_location;

  do
    {
      /* Take the token directly from the current context.  We can do
	 this, because we are in the replacement list of either an
	 object-like macro, or a function-like macro with arguments
	 inserted.  In either case, the constraints to #define
	 guarantee we have at least one more token.  */
      if (context->tokens_kind == TOKENS_KIND_DIRECT)
	rhs = FIRST (context).token++;
      else if (context->tokens_kind == TOKENS_KIND_INDIRECT)
	rhs = *FIRST (context).ptoken++;
      else if (context->tokens_kind == TOKENS_KIND_EXTENDED)
	{
	  /* So we are in presence of an extended token context, which
	     means that each token in this context has a virtual
	     location attached to it.  So let's not forget to update
	     the pointer to the current virtual location of the
	     current token when we update the pointer to the current
	     token */

	  rhs = *FIRST (context).ptoken++;
	  /* context->c.mc must be non-null, as if we were not in a
	     macro context, context->tokens_kind could not be equal to
	     TOKENS_KIND_EXTENDED.  */
	  context->c.mc->cur_virt_loc++;
	}

      if (rhs->type == CPP_PADDING)
	{
	  if (rhs->flags & PASTE_LEFT)
	    abort ();
	}
      if (!paste_tokens (pfile, virt_loc, &lhs, rhs))
	break;
    }
  while (rhs->flags & PASTE_LEFT);

  /* Put the resulting token in its own context.  */
  if (context->tokens_kind == TOKENS_KIND_EXTENDED)
    {
      location_t *virt_locs = NULL;
      _cpp_buff *token_buf = tokens_buff_new (pfile, 1, &virt_locs);
      tokens_buff_add_token (token_buf, virt_locs, lhs,
			     virt_loc, 0, NULL, 0);
      push_extended_tokens_context (pfile, context->c.mc->macro_node,
				    token_buf, virt_locs,
				    (const cpp_token **)token_buf->base, 1);
    }
  else
    _cpp_push_token_context (pfile, NULL, lhs, 1);
}

/* Returns TRUE if the number of arguments ARGC supplied in an
   invocation of the MACRO referenced by NODE is valid.  An empty
   invocation to a macro with no parameters should pass ARGC as zero.

   Note that MACRO cannot necessarily be deduced from NODE, in case
   NODE was redefined whilst collecting arguments.  */
bool
_cpp_arguments_ok (cpp_reader *pfile, cpp_macro *macro, const cpp_hashnode *node, unsigned int argc)
{
  if (argc == macro->paramc)
    return true;

  if (argc < macro->paramc)
    {
      /* In C++20 (here the va_opt flag is used), and also as a GNU
	 extension, variadic arguments are allowed to not appear in
	 the invocation at all.
	 e.g. #define debug(format, args...) something
	 debug("string");

	 This is exactly the same as if an empty variadic list had been
	 supplied - debug("string", ).  */

      if (argc + 1 == macro->paramc && macro->variadic)
	{
	  if (CPP_PEDANTIC (pfile) && ! macro->syshdr
	      && ! CPP_OPTION (pfile, va_opt))
	    {
	      if (CPP_OPTION (pfile, cplusplus))
		cpp_error (pfile, CPP_DL_PEDWARN,
			   "ISO C++11 requires at least one argument "
			   "for the \"...\" in a variadic macro");
	      else
		cpp_error (pfile, CPP_DL_PEDWARN,
			   "ISO C99 requires at least one argument "
			   "for the \"...\" in a variadic macro");
	    }
	  return true;
	}

      cpp_error (pfile, CPP_DL_ERROR,
		 "macro \"%s\" requires %u arguments, but only %u given",
		 NODE_NAME (node), macro->paramc, argc);
    }
  else
    cpp_error (pfile, CPP_DL_ERROR,
	       "macro \"%s\" passed %u arguments, but takes just %u",
	       NODE_NAME (node), argc, macro->paramc);

  if (macro->line > RESERVED_LOCATION_COUNT)
    cpp_error_at (pfile, CPP_DL_NOTE, macro->line, "macro \"%s\" defined here",
		  NODE_NAME (node));

  return false;
}

/* Reads and returns the arguments to a function-like macro
   invocation.  Assumes the opening parenthesis has been processed.
   If there is an error, emits an appropriate diagnostic and returns
   NULL.  Each argument is terminated by a CPP_EOF token, for the
   future benefit of expand_arg().  If there are any deferred
   #pragma directives among macro arguments, store pointers to the
   CPP_PRAGMA ... CPP_PRAGMA_EOL tokens into *PRAGMA_BUFF buffer.

   What is returned is the buffer that contains the memory allocated
   to hold the macro arguments.  NODE is the name of the macro this
   function is dealing with.  If NUM_ARGS is non-NULL, *NUM_ARGS is
   set to the actual number of macro arguments allocated in the
   returned buffer.  */
static _cpp_buff *
collect_args (cpp_reader *pfile, const cpp_hashnode *node,
	      _cpp_buff **pragma_buff, unsigned *num_args)
{
  _cpp_buff *buff, *base_buff;
  cpp_macro *macro;
  macro_arg *args, *arg;
  const cpp_token *token;
  unsigned int argc;
  location_t virt_loc;
  bool track_macro_expansion_p = CPP_OPTION (pfile, track_macro_expansion);
  unsigned num_args_alloced = 0;

  macro = node->value.macro;
  if (macro->paramc)
    argc = macro->paramc;
  else
    argc = 1;

#define DEFAULT_NUM_TOKENS_PER_MACRO_ARG 50
#define ARG_TOKENS_EXTENT 1000

  buff = _cpp_get_buff (pfile, argc * (DEFAULT_NUM_TOKENS_PER_MACRO_ARG
				       * sizeof (cpp_token *)
				       + sizeof (macro_arg)));
  base_buff = buff;
  args = (macro_arg *) buff->base;
  memset (args, 0, argc * sizeof (macro_arg));
  buff->cur = (unsigned char *) &args[argc];
  arg = args, argc = 0;

  /* Collect the tokens making up each argument.  We don't yet know
     how many arguments have been supplied, whether too many or too
     few.  Hence the slightly bizarre usage of "argc" and "arg".  */
  do
    {
      unsigned int paren_depth = 0;
      unsigned int ntokens = 0;
      unsigned virt_locs_capacity = DEFAULT_NUM_TOKENS_PER_MACRO_ARG;
      num_args_alloced++;

      argc++;
      arg->first = (const cpp_token **) buff->cur;
      if (track_macro_expansion_p)
	{
	  virt_locs_capacity = DEFAULT_NUM_TOKENS_PER_MACRO_ARG;
	  arg->virt_locs = XNEWVEC (location_t,
				    virt_locs_capacity);
	}

      for (;;)
	{
	  /* Require space for 2 new tokens (including a CPP_EOF).  */
	  if ((unsigned char *) &arg->first[ntokens + 2] > buff->limit)
	    {
	      buff = _cpp_append_extend_buff (pfile, buff,
					      ARG_TOKENS_EXTENT
					      * sizeof (cpp_token *));
	      arg->first = (const cpp_token **) buff->cur;
	    }
	  if (track_macro_expansion_p
	      && (ntokens + 2 > virt_locs_capacity))
	    {
	      virt_locs_capacity += ARG_TOKENS_EXTENT;
	      arg->virt_locs = XRESIZEVEC (location_t,
					   arg->virt_locs,
					   virt_locs_capacity);
	    }

	  token = cpp_get_token_1 (pfile, &virt_loc);

	  if (token->type == CPP_PADDING)
	    {
	      /* Drop leading padding.  */
	      if (ntokens == 0)
		continue;
	    }
	  else if (token->type == CPP_OPEN_PAREN)
	    paren_depth++;
	  else if (token->type == CPP_CLOSE_PAREN)
	    {
	      if (paren_depth-- == 0)
		break;
	    }
	  else if (token->type == CPP_COMMA)
	    {
	      /* A comma does not terminate an argument within
		 parentheses or as part of a variable argument.  */
	      if (paren_depth == 0
		  && ! (macro->variadic && argc == macro->paramc))
		break;
	    }
	  else if (token->type == CPP_EOF
		   || (token->type == CPP_HASH && token->flags & BOL))
	    break;
	  else if (token->type == CPP_PRAGMA)
	    {
	      cpp_token *newtok = _cpp_temp_token (pfile);

	      /* CPP_PRAGMA token lives in directive_result, which will
		 be overwritten on the next directive.  */
	      *newtok = *token;
	      token = newtok;
	      do
		{
		  if (*pragma_buff == NULL
		      || BUFF_ROOM (*pragma_buff) < sizeof (cpp_token *))
		    {
		      _cpp_buff *next;
		      if (*pragma_buff == NULL)
			*pragma_buff
			  = _cpp_get_buff (pfile, 32 * sizeof (cpp_token *));
		      else
			{
			  next = *pragma_buff;
			  *pragma_buff
			    = _cpp_get_buff (pfile,
					     (BUFF_FRONT (*pragma_buff)
					      - (*pragma_buff)->base) * 2);
			  (*pragma_buff)->next = next;
			}
		    }
		  *(const cpp_token **) BUFF_FRONT (*pragma_buff) = token;
		  BUFF_FRONT (*pragma_buff) += sizeof (cpp_token *);
		  if (token->type == CPP_PRAGMA_EOL)
		    break;
		  token = cpp_get_token_1 (pfile, &virt_loc);
		}
	      while (token->type != CPP_EOF);

	      /* In deferred pragmas parsing_args and prevent_expansion
		 had been changed, reset it.  */
	      pfile->state.parsing_args = 2;
	      pfile->state.prevent_expansion = 1;

	      if (token->type == CPP_EOF)
		break;
	      else
		continue;
	    }
	  set_arg_token (arg, token, virt_loc,
			 ntokens, MACRO_ARG_TOKEN_NORMAL,
			 CPP_OPTION (pfile, track_macro_expansion));
	  ntokens++;
	}

      /* Drop trailing padding.  */
      while (ntokens > 0 && arg->first[ntokens - 1]->type == CPP_PADDING)
	ntokens--;

      arg->count = ntokens;
      /* Append an EOF to mark end-of-argument.  */
      set_arg_token (arg, &pfile->endarg, token->src_loc,
		     ntokens, MACRO_ARG_TOKEN_NORMAL,
		     CPP_OPTION (pfile, track_macro_expansion));

      /* Terminate the argument.  Excess arguments loop back and
	 overwrite the final legitimate argument, before failing.  */
      if (argc <= macro->paramc)
	{
	  buff->cur = (unsigned char *) &arg->first[ntokens + 1];
	  if (argc != macro->paramc)
	    arg++;
	}
    }
  while (token->type != CPP_CLOSE_PAREN && token->type != CPP_EOF);

  if (token->type == CPP_EOF)
    {
      /* Unless the EOF is marking the end of an argument, it's a fake
	 one from the end of a file that _cpp_clean_line will not have
	 advanced past.  */
      if (token == &pfile->endarg)
	_cpp_backup_tokens (pfile, 1);
      cpp_error (pfile, CPP_DL_ERROR,
		 "unterminated argument list invoking macro \"%s\"",
		 NODE_NAME (node));
    }
  else
    {
      /* A single empty argument is counted as no argument.  */
      if (argc == 1 && macro->paramc == 0 && args[0].count == 0)
	argc = 0;
      if (_cpp_arguments_ok (pfile, macro, node, argc))
	{
	  /* GCC has special semantics for , ## b where b is a varargs
	     parameter: we remove the comma if b was omitted entirely.
	     If b was merely an empty argument, the comma is retained.
	     If the macro takes just one (varargs) parameter, then we
	     retain the comma only if we are standards conforming.

	     If FIRST is NULL replace_args () swallows the comma.  */
	  if (macro->variadic && (argc < macro->paramc
				  || (argc == 1 && args[0].count == 0
				      && !CPP_OPTION (pfile, std))))
	    args[macro->paramc - 1].first = NULL;
	  if (num_args)
	    *num_args = num_args_alloced;
	  return base_buff;
	}
    }

  /* An error occurred.  */
  _cpp_release_buff (pfile, base_buff);
  return NULL;
}

/* Search for an opening parenthesis to the macro of NODE, in such a
   way that, if none is found, we don't lose the information in any
   intervening padding tokens.  If we find the parenthesis, collect
   the arguments and return the buffer containing them.  PRAGMA_BUFF
   argument is the same as in collect_args.  If NUM_ARGS is non-NULL,
   *NUM_ARGS is set to the number of arguments contained in the
   returned buffer.  */
static _cpp_buff *
funlike_invocation_p (cpp_reader *pfile, cpp_hashnode *node,
		      _cpp_buff **pragma_buff, unsigned *num_args)
{
  const cpp_token *token, *padding = NULL;

  for (;;)
    {
      token = cpp_get_token (pfile);
      if (token->type != CPP_PADDING)
	break;
      if (padding == NULL
	  || (!(padding->flags & PREV_WHITE) && token->val.source == NULL))
	padding = token;
    }

  if (token->type == CPP_OPEN_PAREN)
    {
      pfile->state.parsing_args = 2;
      return collect_args (pfile, node, pragma_buff, num_args);
    }
  
  /* Back up.  A CPP_EOF is either an EOF from an argument we're
     expanding, or a fake one from lex_direct.  We want to backup the
     former, but not the latter.  We may have skipped padding, in
     which case backing up more than one token when expanding macros
     is in general too difficult.  We re-insert it in its own
     context.  */
  if (token->type != CPP_EOF || token == &pfile->endarg)
    {
      _cpp_backup_tokens (pfile, 1);
      if (padding)
	_cpp_push_token_context (pfile, NULL, padding, 1);
    }

  return NULL;
}

/* Return the real number of tokens in the expansion of MACRO.  */
static inline unsigned int
macro_real_token_count (const cpp_macro *macro)
{
  if (__builtin_expect (!macro->extra_tokens, true))
    return macro->count;

  for (unsigned i = macro->count; i--;)
    if (macro->exp.tokens[i].type != CPP_PASTE)
      return i + 1;

  return 0;
}

/* Push the context of a macro with hash entry NODE onto the context
   stack.  If we can successfully expand the macro, we push a context
   containing its yet-to-be-rescanned replacement list and return one.
   If there were additionally any unexpanded deferred #pragma
   directives among macro arguments, push another context containing
   the pragma tokens before the yet-to-be-rescanned replacement list
   and return two.  Otherwise, we don't push a context and return
   zero. LOCATION is the location of the expansion point of the
   macro.  */
static int
enter_macro_context (cpp_reader *pfile, cpp_hashnode *node,
		     const cpp_token *result, location_t location)
{
  /* The presence of a macro invalidates a file's controlling macro.  */
  pfile->mi_valid = false;

  pfile->state.angled_headers = false;

  /* From here to when we push the context for the macro later down
     this function, we need to flag the fact that we are about to
     expand a macro.  This is useful when -ftrack-macro-expansion is
     turned off.  In that case, we need to record the location of the
     expansion point of the top-most macro we are about to to expand,
     into pfile->invocation_location.  But we must not record any such
     location once the process of expanding the macro starts; that is,
     we must not do that recording between now and later down this
     function where set this flag to FALSE.  */
  pfile->about_to_expand_macro_p = true;

  if (cpp_user_macro_p (node))
    {
      cpp_macro *macro = node->value.macro;
      _cpp_buff *pragma_buff = NULL;

      if (macro->fun_like)
	{
	  _cpp_buff *buff;
	  unsigned num_args = 0;

	  pfile->state.prevent_expansion++;
	  pfile->keep_tokens++;
	  pfile->state.parsing_args = 1;
	  buff = funlike_invocation_p (pfile, node, &pragma_buff,
				       &num_args);
	  pfile->state.parsing_args = 0;
	  pfile->keep_tokens--;
	  pfile->state.prevent_expansion--;

	  if (buff == NULL)
	    {
	      if (CPP_WTRADITIONAL (pfile) && ! node->value.macro->syshdr)
		cpp_warning (pfile, CPP_W_TRADITIONAL,
 "function-like macro \"%s\" must be used with arguments in traditional C",
			     NODE_NAME (node));

	      if (pragma_buff)
		_cpp_release_buff (pfile, pragma_buff);

	      pfile->about_to_expand_macro_p = false;
	      return 0;
	    }

	  if (macro->paramc > 0)
	    replace_args (pfile, node, macro,
			  (macro_arg *) buff->base,
			  location);
	  /* Free the memory used by the arguments of this
	     function-like macro.  This memory has been allocated by
	     funlike_invocation_p and by replace_args.  */
	  delete_macro_args (buff, num_args);
	}

      /* Disable the macro within its expansion.  */
      node->flags |= NODE_DISABLED;

      /* Laziness can only affect the expansion tokens of the macro,
	 not its fun-likeness or parameters.  */
      _cpp_maybe_notify_macro_use (pfile, node, location);
      if (pfile->cb.used)
	pfile->cb.used (pfile, location, node);

      macro->used = 1;

      if (macro->paramc == 0)
	{
	  unsigned tokens_count = macro_real_token_count (macro);
	  if (CPP_OPTION (pfile, track_macro_expansion))
	    {
	      unsigned int i;
	      const cpp_token *src = macro->exp.tokens;
	      const line_map_macro *map;
	      location_t *virt_locs = NULL;
	      _cpp_buff *macro_tokens
		= tokens_buff_new (pfile, tokens_count, &virt_locs);

	      /* Create a macro map to record the locations of the
		 tokens that are involved in the expansion. LOCATION
		 is the location of the macro expansion point.  */
	      map = linemap_enter_macro (pfile->line_table,
					 node, location, tokens_count);
	      for (i = 0; i < tokens_count; ++i)
		{
		  tokens_buff_add_token (macro_tokens, virt_locs,
					 src, src->src_loc,
					 src->src_loc, map, i);
		  ++src;
		}
	      push_extended_tokens_context (pfile, node,
					    macro_tokens,
					    virt_locs,
					    (const cpp_token **)
					    macro_tokens->base,
					    tokens_count);
	    }
	  else
	    _cpp_push_token_context (pfile, node, macro->exp.tokens,
				     tokens_count);
	  num_macro_tokens_counter += tokens_count;
	}

      if (pragma_buff)
	{
	  if (!pfile->state.in_directive)
	    _cpp_push_token_context (pfile, NULL,
				     padding_token (pfile, result), 1);
	  do
	    {
	      unsigned tokens_count;
	      _cpp_buff *tail = pragma_buff->next;
	      pragma_buff->next = NULL;
	      tokens_count = ((const cpp_token **) BUFF_FRONT (pragma_buff)
			      - (const cpp_token **) pragma_buff->base);
	      push_ptoken_context (pfile, NULL, pragma_buff,
				   (const cpp_token **) pragma_buff->base,
				   tokens_count);
	      pragma_buff = tail;
	      if (!CPP_OPTION (pfile, track_macro_expansion))
		num_macro_tokens_counter += tokens_count;

	    }
	  while (pragma_buff != NULL);
	  pfile->about_to_expand_macro_p = false;
	  return 2;
	}

      pfile->about_to_expand_macro_p = false;
      return 1;
    }

  pfile->about_to_expand_macro_p = false;
  /* Handle built-in macros and the _Pragma operator.  */
  {
    location_t expand_loc;

    if (/* The top-level macro invocation that triggered the expansion
	   we are looking at is with a function-like user macro ...  */
	cpp_fun_like_macro_p (pfile->top_most_macro_node)
	/* ... and we are tracking the macro expansion.  */
	&& CPP_OPTION (pfile, track_macro_expansion))
      /* Then the location of the end of the macro invocation is the
	 location of the expansion point of this macro.  */
      expand_loc = location;
    else
      /* Otherwise, the location of the end of the macro invocation is
	 the location of the expansion point of that top-level macro
	 invocation.  */
      expand_loc = pfile->invocation_location;

    return builtin_macro (pfile, node, location, expand_loc);
  }
}

/* De-allocate the memory used by BUFF which is an array of instances
   of macro_arg.  NUM_ARGS is the number of instances of macro_arg
   present in BUFF.  */
static void
delete_macro_args (_cpp_buff *buff, unsigned num_args)
{
  macro_arg *macro_args;
  unsigned i;

  if (buff == NULL)
    return;

  macro_args = (macro_arg *) buff->base;

  /* Walk instances of macro_arg to free their expanded tokens as well
     as their macro_arg::virt_locs members.  */
  for (i = 0; i < num_args; ++i)
    {
      if (macro_args[i].expanded)
	{
	  free (macro_args[i].expanded);
	  macro_args[i].expanded = NULL;
	}
      if (macro_args[i].virt_locs)
	{
	  free (macro_args[i].virt_locs);
	  macro_args[i].virt_locs = NULL;
	}
      if (macro_args[i].expanded_virt_locs)
	{
	  free (macro_args[i].expanded_virt_locs);
	  macro_args[i].expanded_virt_locs = NULL;
	}
    }
  _cpp_free_buff (buff);
}

/* Set the INDEXth token of the macro argument ARG. TOKEN is the token
   to set, LOCATION is its virtual location.  "Virtual" location means
   the location that encodes loci across macro expansion. Otherwise
   it has to be TOKEN->SRC_LOC.  KIND is the kind of tokens the
   argument ARG is supposed to contain.  Note that ARG must be
   tailored so that it has enough room to contain INDEX + 1 numbers of
   tokens, at least.  */
static void
set_arg_token (macro_arg *arg, const cpp_token *token,
	       location_t location, size_t index,
	       enum macro_arg_token_kind kind,
	       bool track_macro_exp_p)
{
  const cpp_token **token_ptr;
  location_t *loc = NULL;

  token_ptr =
    arg_token_ptr_at (arg, index, kind,
		      track_macro_exp_p ? &loc : NULL);
  *token_ptr = token;

  if (loc != NULL)
    {
      /* We can't set the location of a stringified argument
	 token and we can't set any location if we aren't tracking
	 macro expansion locations.   */
      gcc_checking_assert (kind != MACRO_ARG_TOKEN_STRINGIFIED
			   && track_macro_exp_p);
      *loc = location;
    }
}

/* Get the pointer to the location of the argument token of the
   function-like macro argument ARG.  This function must be called
   only when we -ftrack-macro-expansion is on.  */
static const location_t *
get_arg_token_location (const macro_arg *arg,
			enum macro_arg_token_kind kind)
{
  const location_t *loc = NULL;
  const cpp_token **token_ptr =
    arg_token_ptr_at (arg, 0, kind, (location_t **) &loc);

  if (token_ptr == NULL)
    return NULL;

  return loc;
}

/* Return the pointer to the INDEXth token of the macro argument ARG.
   KIND specifies the kind of token the macro argument ARG contains.
   If VIRT_LOCATION is non NULL, *VIRT_LOCATION is set to the address
   of the virtual location of the returned token if the
   -ftrack-macro-expansion flag is on; otherwise, it's set to the
   spelling location of the returned token.  */
static const cpp_token **
arg_token_ptr_at (const macro_arg *arg, size_t index,
		  enum macro_arg_token_kind kind,
		  location_t **virt_location)
{
  const cpp_token **tokens_ptr = NULL;

  switch (kind)
    {
    case MACRO_ARG_TOKEN_NORMAL:
      tokens_ptr = arg->first;
      break;
    case MACRO_ARG_TOKEN_STRINGIFIED:      
      tokens_ptr = (const cpp_token **) &arg->stringified;
      break;
    case MACRO_ARG_TOKEN_EXPANDED:
	tokens_ptr = arg->expanded;
      break;
    }

  if (tokens_ptr == NULL)
    /* This can happen for e.g, an empty token argument to a
       funtion-like macro.  */
    return tokens_ptr;

  if (virt_location)
    {
      if (kind == MACRO_ARG_TOKEN_NORMAL)
	*virt_location = &arg->virt_locs[index];
      else if (kind == MACRO_ARG_TOKEN_EXPANDED)
	*virt_location = &arg->expanded_virt_locs[index];
      else if (kind == MACRO_ARG_TOKEN_STRINGIFIED)
	*virt_location =
	  (location_t *) &tokens_ptr[index]->src_loc;
    }
  return &tokens_ptr[index];
}

/* Initialize an iterator so that it iterates over the tokens of a
   function-like macro argument.  KIND is the kind of tokens we want
   ITER to iterate over. TOKEN_PTR points the first token ITER will
   iterate over.  */
static void
macro_arg_token_iter_init (macro_arg_token_iter *iter,
			   bool track_macro_exp_p,
			   enum macro_arg_token_kind kind,
			   const macro_arg *arg,
			   const cpp_token **token_ptr)
{
  iter->track_macro_exp_p = track_macro_exp_p;
  iter->kind = kind;
  iter->token_ptr = token_ptr;
  /* Unconditionally initialize this so that the compiler doesn't warn
     about iter->location_ptr being possibly uninitialized later after
     this code has been inlined somewhere.  */
  iter->location_ptr = NULL;
  if (track_macro_exp_p)
    iter->location_ptr = get_arg_token_location (arg, kind);
#if CHECKING_P
  iter->num_forwards = 0;
  if (track_macro_exp_p
      && token_ptr != NULL
      && iter->location_ptr == NULL)
    abort ();
#endif
}

/* Move the iterator one token forward. Note that if IT was
   initialized on an argument that has a stringified token, moving it
   forward doesn't make sense as a stringified token is essentially one
   string.  */
static void
macro_arg_token_iter_forward (macro_arg_token_iter *it)
{
  switch (it->kind)
    {
    case MACRO_ARG_TOKEN_NORMAL:
    case MACRO_ARG_TOKEN_EXPANDED:
      it->token_ptr++;
      if (it->track_macro_exp_p)
	it->location_ptr++;
      break;
    case MACRO_ARG_TOKEN_STRINGIFIED:
#if CHECKING_P
      if (it->num_forwards > 0)
	abort ();
#endif
      break;
    }

#if CHECKING_P
  it->num_forwards++;
#endif
}

/* Return the token pointed to by the iterator.  */
static const cpp_token *
macro_arg_token_iter_get_token (const macro_arg_token_iter *it)
{
#if CHECKING_P
  if (it->kind == MACRO_ARG_TOKEN_STRINGIFIED
      && it->num_forwards > 0)
    abort ();
#endif
  if (it->token_ptr == NULL)
    return NULL;
  return *it->token_ptr;
}

/* Return the location of the token pointed to by the iterator.*/
static location_t
macro_arg_token_iter_get_location (const macro_arg_token_iter *it)
{
#if CHECKING_P
  if (it->kind == MACRO_ARG_TOKEN_STRINGIFIED
      && it->num_forwards > 0)
    abort ();
#endif
  if (it->track_macro_exp_p)
    return *it->location_ptr;
  else
    return (*it->token_ptr)->src_loc;
}

/* Return the index of a token [resulting from macro expansion] inside
   the total list of tokens resulting from a given macro
   expansion. The index can be different depending on whether if we
   want each tokens resulting from function-like macro arguments
   expansion to have a different location or not.

   E.g, consider this function-like macro: 

        #define M(x) x - 3

   Then consider us "calling" it (and thus expanding it) like:
   
       M(1+4)

   It will be expanded into:

       1+4-3

   Let's consider the case of the token '4'.

   Its index can be 2 (it's the third token of the set of tokens
   resulting from the expansion) or it can be 0 if we consider that
   all tokens resulting from the expansion of the argument "1+2" have
   the same index, which is 0. In this later case, the index of token
   '-' would then be 1 and the index of token '3' would be 2.

   The later case is useful to use less memory e.g, for the case of
   the user using the option -ftrack-macro-expansion=1.

   ABSOLUTE_TOKEN_INDEX is the index of the macro argument token we
   are interested in.  CUR_REPLACEMENT_TOKEN is the token of the macro
   parameter (inside the macro replacement list) that corresponds to
   the macro argument for which ABSOLUTE_TOKEN_INDEX is a token index
   of.

   If we refer to the example above, for the '4' argument token,
   ABSOLUTE_TOKEN_INDEX would be set to 2, and CUR_REPLACEMENT_TOKEN
   would be set to the token 'x', in the replacement list "x - 3" of
   macro M.

   This is a subroutine of replace_args.  */
inline static unsigned
expanded_token_index (cpp_reader *pfile, cpp_macro *macro,
		      const cpp_token *cur_replacement_token,
		      unsigned absolute_token_index)
{
  if (CPP_OPTION (pfile, track_macro_expansion) > 1)
    return absolute_token_index;
  return cur_replacement_token - macro->exp.tokens;
}

/* Copy whether PASTE_LEFT is set from SRC to *PASTE_FLAG.  */

static void
copy_paste_flag (cpp_reader *pfile, const cpp_token **paste_flag,
		 const cpp_token *src)
{
  cpp_token *token = _cpp_temp_token (pfile);
  token->type = (*paste_flag)->type;
  token->val = (*paste_flag)->val;
  if (src->flags & PASTE_LEFT)
    token->flags = (*paste_flag)->flags | PASTE_LEFT;
  else
    token->flags = (*paste_flag)->flags & ~PASTE_LEFT;
  *paste_flag = token;
}

/* True IFF the last token emitted into BUFF (if any) is PTR.  */

static bool
last_token_is (_cpp_buff *buff, const cpp_token **ptr)
{
  return (ptr && tokens_buff_last_token_ptr (buff) == ptr);
}

/* Replace the parameters in a function-like macro of NODE with the
   actual ARGS, and place the result in a newly pushed token context.
   Expand each argument before replacing, unless it is operated upon
   by the # or ## operators. EXPANSION_POINT_LOC is the location of
   the expansion point of the macro. E.g, the location of the
   function-like macro invocation.  */
static void
replace_args (cpp_reader *pfile, cpp_hashnode *node, cpp_macro *macro,
	      macro_arg *args, location_t expansion_point_loc)
{
  unsigned int i, total;
  const cpp_token *src, *limit;
  const cpp_token **first = NULL;
  macro_arg *arg;
  _cpp_buff *buff = NULL;
  location_t *virt_locs = NULL;
  unsigned int exp_count;
  const line_map_macro *map = NULL;
  int track_macro_exp;

  /* First, fully macro-expand arguments, calculating the number of
     tokens in the final expansion as we go.  The ordering of the if
     statements below is subtle; we must handle stringification before
     pasting.  */

  /* EXP_COUNT is the number of tokens in the macro replacement
     list.  TOTAL is the number of tokens /after/ macro parameters
     have been replaced by their arguments.   */
  exp_count = macro_real_token_count (macro);
  total = exp_count;
  limit = macro->exp.tokens + exp_count;

  for (src = macro->exp.tokens; src < limit; src++)
    if (src->type == CPP_MACRO_ARG)
      {
	/* Leading and trailing padding tokens.  */
	total += 2;
	/* Account for leading and padding tokens in exp_count too.
	   This is going to be important later down this function,
	   when we want to handle the case of (track_macro_exp <
	   2).  */
	exp_count += 2;

	/* We have an argument.  If it is not being stringified or
	   pasted it is macro-replaced before insertion.  */
	arg = &args[src->val.macro_arg.arg_no - 1];

	if (src->flags & STRINGIFY_ARG)
	  {
	    if (!arg->stringified)
	      arg->stringified = stringify_arg (pfile, arg);
	  }
	else if ((src->flags & PASTE_LEFT)
		 || (src != macro->exp.tokens && (src[-1].flags & PASTE_LEFT)))
	  total += arg->count - 1;
	else
	  {
	    if (!arg->expanded)
	      expand_arg (pfile, arg);
	    total += arg->expanded_count - 1;
	  }
      }

  /* When the compiler is called with the -ftrack-macro-expansion
     flag, we need to keep track of the location of each token that
     results from macro expansion.

     A token resulting from macro expansion is not a new token. It is
     simply the same token as the token coming from the macro
     definition.  The new things that are allocated are the buffer
     that holds the tokens resulting from macro expansion and a new
     location that records many things like the locus of the expansion
     point as well as the original locus inside the definition of the
     macro.  This location is called a virtual location.
     
     So the buffer BUFF holds a set of cpp_token*, and the buffer
     VIRT_LOCS holds the virtual locations of the tokens held by BUFF.

     Both of these two buffers are going to be hung off of the macro
     context, when the latter is pushed.  The memory allocated to
     store the tokens and their locations is going to be freed once
     the context of macro expansion is popped.
     
     As far as tokens are concerned, the memory overhead of
     -ftrack-macro-expansion is proportional to the number of
     macros that get expanded multiplied by sizeof (location_t).
     The good news is that extra memory gets freed when the macro
     context is freed, i.e shortly after the macro got expanded.  */

  /* Is the -ftrack-macro-expansion flag in effect?  */
  track_macro_exp = CPP_OPTION (pfile, track_macro_expansion);

  /* Now allocate memory space for tokens and locations resulting from
     the macro expansion, copy the tokens and replace the arguments.
     This memory must be freed when the context of the macro MACRO is
     popped.  */
  buff = tokens_buff_new (pfile, total, track_macro_exp ? &virt_locs : NULL);

  first = (const cpp_token **) buff->base;

  /* Create a macro map to record the locations of the tokens that are
     involved in the expansion.  Note that the expansion point is set
     to the location of the closing parenthesis.  Otherwise, the
     subsequent map created for the first token that comes after the
     macro map might have a wrong line number.  That would lead to
     tokens with wrong line numbers after the macro expansion.  This
     adds up to the memory overhead of the -ftrack-macro-expansion
     flag; for every macro that is expanded, a "macro map" is
     created.  */
  if (track_macro_exp)
    {
      int num_macro_tokens = total;
      if (track_macro_exp < 2)
	/* Then the number of macro tokens won't take in account the
	   fact that function-like macro arguments can expand to
	   multiple tokens. This is to save memory at the expense of
	   accuracy.

	   Suppose we have #define SQUARE(A) A * A

	   And then we do SQUARE(2+3)

	   Then the tokens 2, +, 3, will have the same location,
	   saying they come from the expansion of the argument A.  */
	num_macro_tokens = exp_count;
      map = linemap_enter_macro (pfile->line_table, node,
				 expansion_point_loc,
				 num_macro_tokens);
    }
  i = 0;
  vaopt_state vaopt_tracker (pfile, macro->variadic, &args[macro->paramc - 1]);
  const cpp_token **vaopt_start = NULL;
  for (src = macro->exp.tokens; src < limit; src++)
    {
      unsigned int arg_tokens_count;
      macro_arg_token_iter from;
      const cpp_token **paste_flag = NULL;
      const cpp_token **tmp_token_ptr;

      /* __VA_OPT__ handling.  */
      vaopt_state::update_type vostate = vaopt_tracker.update (src);
      if (vostate != vaopt_state::INCLUDE)
	{
	  if (vostate == vaopt_state::BEGIN)
	    {
	      /* Padding on the left of __VA_OPT__ (unless RHS of ##).  */
	      if (src != macro->exp.tokens && !(src[-1].flags & PASTE_LEFT))
		{
		  const cpp_token *t = padding_token (pfile, src);
		  unsigned index = expanded_token_index (pfile, macro, src, i);
		  /* Allocate a virtual location for the padding token and
		     append the token and its location to BUFF and
		     VIRT_LOCS.   */
		  tokens_buff_add_token (buff, virt_locs, t,
					 t->src_loc, t->src_loc,
					 map, index);
		}
	      vaopt_start = tokens_buff_last_token_ptr (buff);
	    }
	  else if (vostate == vaopt_state::END)
	    {
	      const cpp_token **start = vaopt_start;
	      vaopt_start = NULL;

	      /* Remove any tail padding from inside the __VA_OPT__.  */
	      paste_flag = tokens_buff_last_token_ptr (buff);
	      while (paste_flag && paste_flag != start
		     && (*paste_flag)->type == CPP_PADDING)
		{
		  tokens_buff_remove_last_token (buff);
		  paste_flag = tokens_buff_last_token_ptr (buff);
		}

	      if (src->flags & PASTE_LEFT)
		{
		  /* With a non-empty __VA_OPT__ on the LHS of ##, the last
		     token should be flagged PASTE_LEFT.  */
		  if (paste_flag && (*paste_flag)->type != CPP_PADDING)
		    copy_paste_flag (pfile, paste_flag, src);
		}
	      else
		{
		  /* Otherwise, avoid paste on RHS, __VA_OPT__(c)d or
		     __VA_OPT__(c)__VA_OPT__(d).  */
		  const cpp_token *t = &pfile->avoid_paste;
		  tokens_buff_add_token (buff, virt_locs,
					 t, t->src_loc, t->src_loc,
					 NULL, 0);
		}
	    }
	  continue;
	}

      if (src->type != CPP_MACRO_ARG)
	{
	  /* Allocate a virtual location for token SRC, and add that
	     token and its virtual location into the buffers BUFF and
	     VIRT_LOCS.  */
	  unsigned index = expanded_token_index (pfile, macro, src, i);
	  tokens_buff_add_token (buff, virt_locs, src,
				 src->src_loc, src->src_loc,
				 map, index);
	  i += 1;
	  continue;
	}

      paste_flag = 0;
      arg = &args[src->val.macro_arg.arg_no - 1];
      /* SRC is a macro parameter that we need to replace with its
	 corresponding argument.  So at some point we'll need to
	 iterate over the tokens of the macro argument and copy them
	 into the "place" now holding the correspondig macro
	 parameter.  We are going to use the iterator type
	 macro_argo_token_iter to handle that iterating.  The 'if'
	 below is to initialize the iterator depending on the type of
	 tokens the macro argument has.  It also does some adjustment
	 related to padding tokens and some pasting corner cases.  */
      if (src->flags & STRINGIFY_ARG)
	{
	  arg_tokens_count = 1;
	  macro_arg_token_iter_init (&from,
				     CPP_OPTION (pfile,
						 track_macro_expansion),
				     MACRO_ARG_TOKEN_STRINGIFIED,
				     arg, &arg->stringified);
	}
      else if (src->flags & PASTE_LEFT)
	{
	  arg_tokens_count = arg->count;
	  macro_arg_token_iter_init (&from,
				     CPP_OPTION (pfile,
						 track_macro_expansion),
				     MACRO_ARG_TOKEN_NORMAL,
				     arg, arg->first);
	}
      else if (src != macro->exp.tokens && (src[-1].flags & PASTE_LEFT))
	{
	  int num_toks;
	  arg_tokens_count = arg->count;
	  macro_arg_token_iter_init (&from,
				     CPP_OPTION (pfile,
						 track_macro_expansion),
				     MACRO_ARG_TOKEN_NORMAL,
				     arg, arg->first);

	  num_toks = tokens_buff_count (buff);

	  if (num_toks != 0)
	    {
	      /* So the current parameter token is pasted to the previous
		 token in the replacement list.  Let's look at what
		 we have as previous and current arguments.  */

	      /* This is the previous argument's token ...  */
	      tmp_token_ptr = tokens_buff_last_token_ptr (buff);

	      if ((*tmp_token_ptr)->type == CPP_COMMA
		  && macro->variadic
		  && src->val.macro_arg.arg_no == macro->paramc)
		{
		  /* ... which is a comma; and the current parameter
		     is the last parameter of a variadic function-like
		     macro.  If the argument to the current last
		     parameter is NULL, then swallow the comma,
		     otherwise drop the paste flag.  */
		  if (macro_arg_token_iter_get_token (&from) == NULL)
		    tokens_buff_remove_last_token (buff);
		  else
		    paste_flag = tmp_token_ptr;
		}
	      /* Remove the paste flag if the RHS is a placemarker, unless the
		 previous emitted token is at the beginning of __VA_OPT__;
		 placemarkers within __VA_OPT__ are ignored in that case.  */
	      else if (arg_tokens_count == 0
		       && tmp_token_ptr != vaopt_start)
		paste_flag = tmp_token_ptr;
	    }
	}
      else
	{
	  arg_tokens_count = arg->expanded_count;
	  macro_arg_token_iter_init (&from,
				     CPP_OPTION (pfile,
						 track_macro_expansion),
				     MACRO_ARG_TOKEN_EXPANDED,
				     arg, arg->expanded);

	  if (last_token_is (buff, vaopt_start))
	    {
	      /* We're expanding an arg at the beginning of __VA_OPT__.
		 Skip padding. */
	      while (arg_tokens_count)
		{
		  const cpp_token *t = macro_arg_token_iter_get_token (&from);
		  if (t->type != CPP_PADDING)
		    break;
		  macro_arg_token_iter_forward (&from);
		  --arg_tokens_count;
		}
	    }
	}

      /* Padding on the left of an argument (unless RHS of ##).  */
      if ((!pfile->state.in_directive || pfile->state.directive_wants_padding)
	  && src != macro->exp.tokens && !(src[-1].flags & PASTE_LEFT)
	  && !last_token_is (buff, vaopt_start))
	{
	  const cpp_token *t = padding_token (pfile, src);
	  unsigned index = expanded_token_index (pfile, macro, src, i);
	  /* Allocate a virtual location for the padding token and
	     append the token and its location to BUFF and
	     VIRT_LOCS.   */
	  tokens_buff_add_token (buff, virt_locs, t,
				 t->src_loc, t->src_loc,
				 map, index);
	}

      if (arg_tokens_count)
	{
	  /* So now we've got the number of tokens that make up the
	     argument that is going to replace the current parameter
	     in the macro's replacement list.  */
	  unsigned int j;
	  for (j = 0; j < arg_tokens_count; ++j)
	    {
	      /* So if track_macro_exp is < 2, the user wants to
		 save extra memory while tracking macro expansion
		 locations.  So in that case here is what we do:

		 Suppose we have #define SQUARE(A) A * A

		 And then we do SQUARE(2+3)

		 Then the tokens 2, +, 3, will have the same location,
		 saying they come from the expansion of the argument
		 A.

	      So that means we are going to ignore the COUNT tokens
	      resulting from the expansion of the current macro
	      argument. In other words all the ARG_TOKENS_COUNT tokens
	      resulting from the expansion of the macro argument will
	      have the index I.  Normally, each of those tokens should
	      have index I+J.  */
	      unsigned token_index = i;
	      unsigned index;
	      if (track_macro_exp > 1)
		token_index += j;

	      index = expanded_token_index (pfile, macro, src, token_index);
	      tokens_buff_add_token (buff, virt_locs,
				     macro_arg_token_iter_get_token (&from),
				     macro_arg_token_iter_get_location (&from),
				     src->src_loc, map, index);
	      macro_arg_token_iter_forward (&from);
	    }

	  /* With a non-empty argument on the LHS of ##, the last
	     token should be flagged PASTE_LEFT.  */
	  if (src->flags & PASTE_LEFT)
	    paste_flag
	      = (const cpp_token **) tokens_buff_last_token_ptr (buff);
	}
      else if (CPP_PEDANTIC (pfile) && ! CPP_OPTION (pfile, c99)
	       && ! macro->syshdr && ! cpp_in_system_header (pfile))
	{
	  if (CPP_OPTION (pfile, cplusplus))
	    cpp_pedwarning (pfile, CPP_W_PEDANTIC,
			    "invoking macro %s argument %d: "
			    "empty macro arguments are undefined"
			    " in ISO C++98",
			    NODE_NAME (node), src->val.macro_arg.arg_no);
	  else if (CPP_OPTION (pfile, cpp_warn_c90_c99_compat))
	    cpp_pedwarning (pfile, 
			    CPP_OPTION (pfile, cpp_warn_c90_c99_compat) > 0
			    ? CPP_W_C90_C99_COMPAT : CPP_W_PEDANTIC,
			    "invoking macro %s argument %d: "
			    "empty macro arguments are undefined"
			    " in ISO C90",
			    NODE_NAME (node), src->val.macro_arg.arg_no);
	}
      else if (CPP_OPTION (pfile, cpp_warn_c90_c99_compat) > 0
	       && ! CPP_OPTION (pfile, cplusplus)
	       && ! macro->syshdr && ! cpp_in_system_header (pfile))
	cpp_warning (pfile, CPP_W_C90_C99_COMPAT,
		     "invoking macro %s argument %d: "
		     "empty macro arguments are undefined"
		     " in ISO C90",
		     NODE_NAME (node), src->val.macro_arg.arg_no);

      /* Avoid paste on RHS (even case count == 0).  */
      if (!pfile->state.in_directive && !(src->flags & PASTE_LEFT)
	  && !last_token_is (buff, vaopt_start))
	{
	  const cpp_token *t = &pfile->avoid_paste;
	  tokens_buff_add_token (buff, virt_locs,
				 t, t->src_loc, t->src_loc,
				 NULL, 0);
	}

      /* Add a new paste flag, or remove an unwanted one.  */
      if (paste_flag)
	copy_paste_flag (pfile, paste_flag, src);

      i += arg_tokens_count;
    }

  if (track_macro_exp)
    push_extended_tokens_context (pfile, node, buff, virt_locs, first,
				  tokens_buff_count (buff));
  else
    push_ptoken_context (pfile, node, buff, first,
			 tokens_buff_count (buff));

  num_macro_tokens_counter += tokens_buff_count (buff);
}

/* Return a special padding token, with padding inherited from SOURCE.  */
static const cpp_token *
padding_token (cpp_reader *pfile, const cpp_token *source)
{
  cpp_token *result = _cpp_temp_token (pfile);

  result->type = CPP_PADDING;

  /* Data in GCed data structures cannot be made const so far, so we
     need a cast here.  */
  result->val.source = (cpp_token *) source;
  result->flags = 0;
  return result;
}

/* Get a new uninitialized context.  Create a new one if we cannot
   re-use an old one.  */
static cpp_context *
next_context (cpp_reader *pfile)
{
  cpp_context *result = pfile->context->next;

  if (result == 0)
    {
      result = XNEW (cpp_context);
      memset (result, 0, sizeof (cpp_context));
      result->prev = pfile->context;
      result->next = 0;
      pfile->context->next = result;
    }

  pfile->context = result;
  return result;
}

/* Push a list of pointers to tokens.  */
static void
push_ptoken_context (cpp_reader *pfile, cpp_hashnode *macro, _cpp_buff *buff,
		     const cpp_token **first, unsigned int count)
{
  cpp_context *context = next_context (pfile);

  context->tokens_kind = TOKENS_KIND_INDIRECT;
  context->c.macro = macro;
  context->buff = buff;
  FIRST (context).ptoken = first;
  LAST (context).ptoken = first + count;
}

/* Push a list of tokens.

   A NULL macro means that we should continue the current macro
   expansion, in essence.  That means that if we are currently in a
   macro expansion context, we'll make the new pfile->context refer to
   the current macro.  */
void
_cpp_push_token_context (cpp_reader *pfile, cpp_hashnode *macro,
			 const cpp_token *first, unsigned int count)
{
  cpp_context *context;

   if (macro == NULL)
     macro = macro_of_context (pfile->context);

   context = next_context (pfile);
   context->tokens_kind = TOKENS_KIND_DIRECT;
   context->c.macro = macro;
   context->buff = NULL;
   FIRST (context).token = first;
   LAST (context).token = first + count;
}

/* Build a context containing a list of tokens as well as their
   virtual locations and push it.  TOKENS_BUFF is the buffer that
   contains the tokens pointed to by FIRST.  If TOKENS_BUFF is
   non-NULL, it means that the context owns it, meaning that
   _cpp_pop_context will free it as well as VIRT_LOCS_BUFF that
   contains the virtual locations.

   A NULL macro means that we should continue the current macro
   expansion, in essence.  That means that if we are currently in a
   macro expansion context, we'll make the new pfile->context refer to
   the current macro.  */
static void
push_extended_tokens_context (cpp_reader *pfile,
			      cpp_hashnode *macro,
			      _cpp_buff *token_buff,
			      location_t *virt_locs,
			      const cpp_token **first,
			      unsigned int count)
{
  cpp_context *context;
  macro_context *m;

  if (macro == NULL)
    macro = macro_of_context (pfile->context);

  context = next_context (pfile);
  context->tokens_kind = TOKENS_KIND_EXTENDED;
  context->buff = token_buff;

  m = XNEW (macro_context);
  m->macro_node = macro;
  m->virt_locs = virt_locs;
  m->cur_virt_loc = virt_locs;
  context->c.mc = m;
  FIRST (context).ptoken = first;
  LAST (context).ptoken = first + count;
}

/* Push a traditional macro's replacement text.  */
void
_cpp_push_text_context (cpp_reader *pfile, cpp_hashnode *macro,
			const uchar *start, size_t len)
{
  cpp_context *context = next_context (pfile);

  context->tokens_kind = TOKENS_KIND_DIRECT;
  context->c.macro = macro;
  context->buff = NULL;
  CUR (context) = start;
  RLIMIT (context) = start + len;
  macro->flags |= NODE_DISABLED;
}

/* Creates a buffer that holds tokens a.k.a "token buffer", usually
   for the purpose of storing them on a cpp_context. If VIRT_LOCS is
   non-null (which means that -ftrack-macro-expansion is on),
   *VIRT_LOCS is set to a newly allocated buffer that is supposed to
   hold the virtual locations of the tokens resulting from macro
   expansion.  */
static _cpp_buff*
tokens_buff_new (cpp_reader *pfile, size_t len,
		 location_t **virt_locs)
{
  size_t tokens_size = len * sizeof (cpp_token *);
  size_t locs_size = len * sizeof (location_t);

  if (virt_locs != NULL)
    *virt_locs = XNEWVEC (location_t, locs_size);
  return _cpp_get_buff (pfile, tokens_size);
}

/* Returns the number of tokens contained in a token buffer.  The
   buffer holds a set of cpp_token*.  */
static size_t
tokens_buff_count (_cpp_buff *buff)
{
  return (BUFF_FRONT (buff) - buff->base) / sizeof (cpp_token *);
}

/* Return a pointer to the last token contained in the token buffer
   BUFF.  */
static const cpp_token **
tokens_buff_last_token_ptr (_cpp_buff *buff)
{
  if (BUFF_FRONT (buff) == buff->base)
    return NULL;
  return &((const cpp_token **) BUFF_FRONT (buff))[-1];
}

/* Remove the last token contained in the token buffer TOKENS_BUFF.
   If VIRT_LOCS_BUFF is non-NULL,  it should point at the buffer
   containing the virtual locations of the tokens in TOKENS_BUFF; in
   which case the function updates that buffer as well.   */
static inline void
tokens_buff_remove_last_token (_cpp_buff *tokens_buff)

{
  if (BUFF_FRONT (tokens_buff) > tokens_buff->base)
    BUFF_FRONT (tokens_buff) =
      (unsigned char *) &((cpp_token **) BUFF_FRONT (tokens_buff))[-1];
}

/* Insert a token into the token buffer at the position pointed to by
   DEST.  Note that the buffer is not enlarged so the previous token
   that was at *DEST is overwritten.  VIRT_LOC_DEST, if non-null,
   means -ftrack-macro-expansion is effect; it then points to where to
   insert the virtual location of TOKEN.  TOKEN is the token to
   insert.  VIRT_LOC is the virtual location of the token, i.e, the
   location possibly encoding its locus across macro expansion.  If
   TOKEN is an argument of a function-like macro (inside a macro
   replacement list), PARM_DEF_LOC is the spelling location of the
   macro parameter that TOKEN is replacing, in the replacement list of
   the macro.  If TOKEN is not an argument of a function-like macro or
   if it doesn't come from a macro expansion, then VIRT_LOC can just
   be set to the same value as PARM_DEF_LOC.  If MAP is non null, it
   means TOKEN comes from a macro expansion and MAP is the macro map
   associated to the macro.  MACRO_TOKEN_INDEX points to the index of
   the token in the macro map; it is not considered if MAP is NULL.

   Upon successful completion this function returns the a pointer to
   the position of the token coming right after the insertion
   point.  */
static inline const cpp_token **
tokens_buff_put_token_to (const cpp_token **dest,
			  location_t *virt_loc_dest,
			  const cpp_token *token,
			  location_t virt_loc,
			  location_t parm_def_loc,
			  const line_map_macro *map,
			  unsigned int macro_token_index)
{
  location_t macro_loc = virt_loc;
  const cpp_token **result;

  if (virt_loc_dest)
    {
      /* -ftrack-macro-expansion is on.  */
      if (map)
	macro_loc = linemap_add_macro_token (map, macro_token_index,
					     virt_loc, parm_def_loc);
      *virt_loc_dest = macro_loc;
    }
  *dest = token;
  result = &dest[1];

  return result;
}

/* Adds a token at the end of the tokens contained in BUFFER.  Note
   that this function doesn't enlarge BUFFER when the number of tokens
   reaches BUFFER's size; it aborts in that situation.

   TOKEN is the token to append. VIRT_LOC is the virtual location of
   the token, i.e, the location possibly encoding its locus across
   macro expansion. If TOKEN is an argument of a function-like macro
   (inside a macro replacement list), PARM_DEF_LOC is the location of
   the macro parameter that TOKEN is replacing.  If TOKEN doesn't come
   from a macro expansion, then VIRT_LOC can just be set to the same
   value as PARM_DEF_LOC.  If MAP is non null, it means TOKEN comes
   from a macro expansion and MAP is the macro map associated to the
   macro.  MACRO_TOKEN_INDEX points to the index of the token in the
   macro map; It is not considered if MAP is NULL.  If VIRT_LOCS is
   non-null, it means -ftrack-macro-expansion is on; in which case
   this function adds the virtual location DEF_LOC to the VIRT_LOCS
   array, at the same index as the one of TOKEN in BUFFER.  Upon
   successful completion this function returns the a pointer to the
   position of the token coming right after the insertion point.  */
static const cpp_token **
tokens_buff_add_token (_cpp_buff *buffer,
		       location_t *virt_locs,
		       const cpp_token *token,
		       location_t virt_loc,
		       location_t parm_def_loc,
		       const line_map_macro *map,
		       unsigned int macro_token_index)
{
  const cpp_token **result;
  location_t *virt_loc_dest = NULL;
  unsigned token_index = 
    (BUFF_FRONT (buffer) - buffer->base) / sizeof (cpp_token *);

  /* Abort if we pass the end the buffer.  */
  if (BUFF_FRONT (buffer) > BUFF_LIMIT (buffer))
    abort ();

  if (virt_locs != NULL)
    virt_loc_dest = &virt_locs[token_index];

  result =
    tokens_buff_put_token_to ((const cpp_token **) BUFF_FRONT (buffer),
			      virt_loc_dest, token, virt_loc, parm_def_loc,
			      map, macro_token_index);

  BUFF_FRONT (buffer) = (unsigned char *) result;
  return result;
}

/* Allocate space for the function-like macro argument ARG to store
   the tokens resulting from the macro-expansion of the tokens that
   make up ARG itself. That space is allocated in ARG->expanded and
   needs to be freed using free.  */
static void
alloc_expanded_arg_mem (cpp_reader *pfile, macro_arg *arg, size_t capacity)
{
  gcc_checking_assert (arg->expanded == NULL
		       && arg->expanded_virt_locs == NULL);

  arg->expanded = XNEWVEC (const cpp_token *, capacity);
  if (CPP_OPTION (pfile, track_macro_expansion))
    arg->expanded_virt_locs = XNEWVEC (location_t, capacity);

}

/* If necessary, enlarge ARG->expanded to so that it can contain SIZE
   tokens.  */
static void
ensure_expanded_arg_room (cpp_reader *pfile, macro_arg *arg,
			  size_t size, size_t *expanded_capacity)
{
  if (size <= *expanded_capacity)
    return;

  size *= 2;

  arg->expanded =
    XRESIZEVEC (const cpp_token *, arg->expanded, size);
  *expanded_capacity = size;

  if (CPP_OPTION (pfile, track_macro_expansion))
    {
      if (arg->expanded_virt_locs == NULL)
	arg->expanded_virt_locs = XNEWVEC (location_t, size);
      else
	arg->expanded_virt_locs = XRESIZEVEC (location_t,
					      arg->expanded_virt_locs,
					      size);
    }
}

/* Expand an argument ARG before replacing parameters in a
   function-like macro.  This works by pushing a context with the
   argument's tokens, and then expanding that into a temporary buffer
   as if it were a normal part of the token stream.  collect_args()
   has terminated the argument's tokens with a CPP_EOF so that we know
   when we have fully expanded the argument.  */
static void
expand_arg (cpp_reader *pfile, macro_arg *arg)
{
  size_t capacity;
  bool saved_warn_trad;
  bool track_macro_exp_p = CPP_OPTION (pfile, track_macro_expansion);

  if (arg->count == 0
      || arg->expanded != NULL)
    return;

  /* Don't warn about funlike macros when pre-expanding.  */
  saved_warn_trad = CPP_WTRADITIONAL (pfile);
  CPP_WTRADITIONAL (pfile) = 0;

  /* Loop, reading in the tokens of the argument.  */
  capacity = 256;
  alloc_expanded_arg_mem (pfile, arg, capacity);

  if (track_macro_exp_p)
    push_extended_tokens_context (pfile, NULL, NULL,
				  arg->virt_locs,
				  arg->first,
				  arg->count + 1);
  else
    push_ptoken_context (pfile, NULL, NULL,
			 arg->first, arg->count + 1);

  for (;;)
    {
      const cpp_token *token;
      location_t location;

      ensure_expanded_arg_room (pfile, arg, arg->expanded_count + 1,
				&capacity);

      token = cpp_get_token_1 (pfile, &location);

      if (token->type == CPP_EOF)
	break;

      set_arg_token (arg, token, location,
		     arg->expanded_count, MACRO_ARG_TOKEN_EXPANDED,
		     CPP_OPTION (pfile, track_macro_expansion));
      arg->expanded_count++;
    }

  _cpp_pop_context (pfile);

  CPP_WTRADITIONAL (pfile) = saved_warn_trad;
}

/* Returns the macro associated to the current context if we are in
   the context a macro expansion, NULL otherwise.  */
static cpp_hashnode*
macro_of_context (cpp_context *context)
{
  if (context == NULL)
    return NULL;

  return (context->tokens_kind == TOKENS_KIND_EXTENDED)
    ? context->c.mc->macro_node
    : context->c.macro;
}

/* Return TRUE iff we are expanding a macro or are about to start
   expanding one.  If we are effectively expanding a macro, the
   function macro_of_context returns a pointer to the macro being
   expanded.  */
static bool
in_macro_expansion_p (cpp_reader *pfile)
{
  if (pfile == NULL)
    return false;

  return (pfile->about_to_expand_macro_p 
	  || macro_of_context (pfile->context));
}

/* Pop the current context off the stack, re-enabling the macro if the
   context represented a macro's replacement list.  Initially the
   context structure was not freed so that we can re-use it later, but
   now we do free it to reduce peak memory consumption.  */
void
_cpp_pop_context (cpp_reader *pfile)
{
  cpp_context *context = pfile->context;

  /* We should not be popping the base context.  */
  gcc_assert (context != &pfile->base_context);

  if (context->c.macro)
    {
      cpp_hashnode *macro;
      if (context->tokens_kind == TOKENS_KIND_EXTENDED)
	{
	  macro_context *mc = context->c.mc;
	  macro = mc->macro_node;
	  /* If context->buff is set, it means the life time of tokens
	     is bound to the life time of this context; so we must
	     free the tokens; that means we must free the virtual
	     locations of these tokens too.  */
	  if (context->buff && mc->virt_locs)
	    {
	      free (mc->virt_locs);
	      mc->virt_locs = NULL;
	    }
	  free (mc);
	  context->c.mc = NULL;
	}
      else
	macro = context->c.macro;

      /* Beware that MACRO can be NULL in cases like when we are
	 called from expand_arg.  In those cases, a dummy context with
	 tokens is pushed just for the purpose of walking them using
	 cpp_get_token_1.  In that case, no 'macro' field is set into
	 the dummy context.  */
      if (macro != NULL
	  /* Several contiguous macro expansion contexts can be
	     associated to the same macro; that means it's the same
	     macro expansion that spans across all these (sub)
	     contexts.  So we should re-enable an expansion-disabled
	     macro only when we are sure we are really out of that
	     macro expansion.  */
	  && macro_of_context (context->prev) != macro)
	macro->flags &= ~NODE_DISABLED;

      if (macro == pfile->top_most_macro_node && context->prev == NULL)
	/* We are popping the context of the top-most macro node.  */
	pfile->top_most_macro_node = NULL;
    }

  if (context->buff)
    {
      /* Decrease memory peak consumption by freeing the memory used
	 by the context.  */
      _cpp_free_buff (context->buff);
    }

  pfile->context = context->prev;
  /* decrease peak memory consumption by feeing the context.  */
  pfile->context->next = NULL;
  free (context);
}

/* Return TRUE if we reached the end of the set of tokens stored in
   CONTEXT, FALSE otherwise.  */
static inline bool
reached_end_of_context (cpp_context *context)
{
  if (context->tokens_kind == TOKENS_KIND_DIRECT)
      return FIRST (context).token == LAST (context).token;
  else if (context->tokens_kind == TOKENS_KIND_INDIRECT
	   || context->tokens_kind == TOKENS_KIND_EXTENDED)
    return FIRST (context).ptoken == LAST (context).ptoken;
  else
    abort ();
}

/* Consume the next token contained in the current context of PFILE,
   and return it in *TOKEN. It's "full location" is returned in
   *LOCATION. If -ftrack-macro-location is in effeect, fFull location"
   means the location encoding the locus of the token across macro
   expansion; otherwise it's just is the "normal" location of the
   token which (*TOKEN)->src_loc.  */
static inline void
consume_next_token_from_context (cpp_reader *pfile,
				 const cpp_token ** token,
				 location_t *location)
{
  cpp_context *c = pfile->context;

  if ((c)->tokens_kind == TOKENS_KIND_DIRECT)
    {
      *token = FIRST (c).token;
      *location = (*token)->src_loc;
      FIRST (c).token++;
    }
  else if ((c)->tokens_kind == TOKENS_KIND_INDIRECT)		
    {
      *token = *FIRST (c).ptoken;
      *location = (*token)->src_loc;
      FIRST (c).ptoken++;
    }
  else if ((c)->tokens_kind == TOKENS_KIND_EXTENDED)
    {
      macro_context *m = c->c.mc;
      *token = *FIRST (c).ptoken;
      if (m->virt_locs)
	{
	  *location = *m->cur_virt_loc;
	  m->cur_virt_loc++;
	}
      else
	*location = (*token)->src_loc;
      FIRST (c).ptoken++;
    }
  else
    abort ();
}

/* In the traditional mode of the preprocessor, if we are currently in
   a directive, the location of a token must be the location of the
   start of the directive line.  This function returns the proper
   location if we are in the traditional mode, and just returns
   LOCATION otherwise.  */

static inline location_t
maybe_adjust_loc_for_trad_cpp (cpp_reader *pfile, location_t location)
{
  if (CPP_OPTION (pfile, traditional))
    {
      if (pfile->state.in_directive)
	return pfile->directive_line;
    }
  return location;
}

/* Routine to get a token as well as its location.

   Macro expansions and directives are transparently handled,
   including entering included files.  Thus tokens are post-macro
   expansion, and after any intervening directives.  External callers
   see CPP_EOF only at EOF.  Internal callers also see it when meeting
   a directive inside a macro call, when at the end of a directive and
   state.in_directive is still 1, and at the end of argument
   pre-expansion.

   LOC is an out parameter; *LOC is set to the location "as expected
   by the user".  Please read the comment of
   cpp_get_token_with_location to learn more about the meaning of this
   location.  */
static const cpp_token*
cpp_get_token_1 (cpp_reader *pfile, location_t *location)
{
  const cpp_token *result;
  /* This token is a virtual token that either encodes a location
     related to macro expansion or a spelling location.  */
  location_t virt_loc = 0;
  /* pfile->about_to_expand_macro_p can be overriden by indirect calls
     to functions that push macro contexts.  So let's save it so that
     we can restore it when we are about to leave this routine.  */
  bool saved_about_to_expand_macro = pfile->about_to_expand_macro_p;

  for (;;)
    {
      cpp_hashnode *node;
      cpp_context *context = pfile->context;

      /* Context->prev == 0 <=> base context.  */
      if (!context->prev)
	{
	  result = _cpp_lex_token (pfile);
	  virt_loc = result->src_loc;
	}
      else if (!reached_end_of_context (context))
	{
	  consume_next_token_from_context (pfile, &result,
					   &virt_loc);
	  if (result->flags & PASTE_LEFT)
	    {
	      paste_all_tokens (pfile, result);
	      if (pfile->state.in_directive)
		continue;
	      result = padding_token (pfile, result);
	      goto out;
	    }
	}
      else
	{
	  if (pfile->context->c.macro)
	    ++num_expanded_macros_counter;
	  _cpp_pop_context (pfile);
	  if (pfile->state.in_directive)
	    continue;
	  result = &pfile->avoid_paste;
	  goto out;
	}

      if (pfile->state.in_directive && result->type == CPP_COMMENT)
	continue;

      if (result->type != CPP_NAME)
	break;

      node = result->val.node.node;

      if (node->type == NT_VOID || (result->flags & NO_EXPAND))
	break;

      if (!(node->flags & NODE_USED)
	  && node->type == NT_USER_MACRO
	  && !node->value.macro
	  && !cpp_get_deferred_macro (pfile, node, result->src_loc))
	break;

      if (!(node->flags & NODE_DISABLED))
	{
	  int ret = 0;
	  /* If not in a macro context, and we're going to start an
	     expansion, record the location and the top level macro
	     about to be expanded.  */
	  if (!in_macro_expansion_p (pfile))
	    {
	      pfile->invocation_location = result->src_loc;
	      pfile->top_most_macro_node = node;
	    }
	  if (pfile->state.prevent_expansion)
	    break;

	  /* Conditional macros require that a predicate be evaluated
	     first.  */
	  if ((node->flags & NODE_CONDITIONAL) != 0)
	    {
	      if (pfile->cb.macro_to_expand)
		{
		  bool whitespace_after;
		  const cpp_token *peek_tok = cpp_peek_token (pfile, 0);

		  whitespace_after = (peek_tok->type == CPP_PADDING
				      || (peek_tok->flags & PREV_WHITE));
		  node = pfile->cb.macro_to_expand (pfile, result);
		  if (node)
		    ret = enter_macro_context (pfile, node, result, virt_loc);
		  else if (whitespace_after)
		    {
		      /* If macro_to_expand hook returned NULL and it
			 ate some tokens, see if we don't need to add
			 a padding token in between this and the
			 next token.  */
		      peek_tok = cpp_peek_token (pfile, 0);
		      if (peek_tok->type != CPP_PADDING
			  && (peek_tok->flags & PREV_WHITE) == 0)
			_cpp_push_token_context (pfile, NULL,
						 padding_token (pfile,
								peek_tok), 1);
		    }
		}
	    }
	  else
	    ret = enter_macro_context (pfile, node, result, virt_loc);
	  if (ret)
 	    {
	      if (pfile->state.in_directive || ret == 2)
		continue;
	      result = padding_token (pfile, result);
	      goto out;
	    }
	}
      else
	{
	  /* Flag this token as always unexpandable.  FIXME: move this
	     to collect_args()?.  */
	  cpp_token *t = _cpp_temp_token (pfile);
	  t->type = result->type;
	  t->flags = result->flags | NO_EXPAND;
	  t->val = result->val;
	  result = t;
	}

      break;
    }

 out:
  if (location != NULL)
    {
      if (virt_loc == 0)
	virt_loc = result->src_loc;
      *location = virt_loc;

      if (!CPP_OPTION (pfile, track_macro_expansion)
	  && macro_of_context (pfile->context) != NULL)
	/* We are in a macro expansion context, are not tracking
	   virtual location, but were asked to report the location
	   of the expansion point of the macro being expanded.  */
	*location = pfile->invocation_location;

      *location = maybe_adjust_loc_for_trad_cpp (pfile, *location);
    }

  pfile->about_to_expand_macro_p = saved_about_to_expand_macro;

  if (pfile->state.directive_file_token
      && !pfile->state.parsing_args
      && !(result->type == CPP_PADDING || result->type == CPP_COMMENT)
      && !(15 & --pfile->state.directive_file_token))
    {
      /* Do header-name frobbery.  Concatenate < ... > as approprate.
	 Do header search if needed, and finally drop the outer <> or
	 "".  */
      pfile->state.angled_headers = false;

      /* Do angle-header reconstitution.  Then do include searching.
	 We'll always end up with a ""-quoted header-name in that
	 case.  If searching finds nothing, we emit a diagnostic and
	 an empty string.  */
      size_t len = 0;
      char *fname = NULL;

      cpp_token *tmp = _cpp_temp_token (pfile);
      *tmp = *result;

      tmp->type = CPP_HEADER_NAME;
      bool need_search = !pfile->state.directive_file_token;
      pfile->state.directive_file_token = 0;

      bool angle = result->type != CPP_STRING;
      if (result->type == CPP_HEADER_NAME
	  || (result->type == CPP_STRING && result->val.str.text[0] != 'R'))
	{
	  len = result->val.str.len - 2;
	  fname = XNEWVEC (char, len + 1);
	  memcpy (fname, result->val.str.text + 1, len);
	  fname[len] = 0;
	}
      else if (result->type == CPP_LESS)
	fname = _cpp_bracket_include (pfile);

      if (fname)
	{
	  /* We have a header-name.  Look it up.  This will emit an
	     unfound diagnostic.  Canonicalize the found name.  */
	  const char *found = fname;

	  if (need_search)
	    {
	      found = cpp_find_header_unit (pfile, fname, angle, tmp->src_loc);
	      if (!found)
		found = "";
	      len = strlen (found);
	    }
	  /* Force a leading './' if it's not absolute.  */
	  bool dotme = (found[0] == '.' ? !IS_DIR_SEPARATOR (found[1])
			: found[0] && !IS_ABSOLUTE_PATH (found));

	  if (BUFF_ROOM (pfile->u_buff) < len + 1 + dotme * 2)
	    _cpp_extend_buff (pfile, &pfile->u_buff, len + 1 + dotme * 2);
	  unsigned char *buf = BUFF_FRONT (pfile->u_buff);
	  size_t pos = 0;
	      
	  if (dotme)
	    {
	      buf[pos++] = '.';
	      /* Apparently '/' is unconditional.  */
	      buf[pos++] = '/';
	    }
	  memcpy (&buf[pos], found, len);
	  pos += len;
	  buf[pos] = 0;

	  tmp->val.str.len = pos;
	  tmp->val.str.text = buf;

	  tmp->type = CPP_HEADER_NAME;
	  XDELETEVEC (fname);
	  
	  result = tmp;
	}
    }

  return result;
}

/* External routine to get a token.  Also used nearly everywhere
   internally, except for places where we know we can safely call
   _cpp_lex_token directly, such as lexing a directive name.

   Macro expansions and directives are transparently handled,
   including entering included files.  Thus tokens are post-macro
   expansion, and after any intervening directives.  External callers
   see CPP_EOF only at EOF.  Internal callers also see it when meeting
   a directive inside a macro call, when at the end of a directive and
   state.in_directive is still 1, and at the end of argument
   pre-expansion.  */
const cpp_token *
cpp_get_token (cpp_reader *pfile)
{
  return cpp_get_token_1 (pfile, NULL);
}

/* Like cpp_get_token, but also returns a virtual token location
   separate from the spelling location carried by the returned token.

   LOC is an out parameter; *LOC is set to the location "as expected
   by the user".  This matters when a token results from macro
   expansion; in that case the token's spelling location indicates the
   locus of the token in the definition of the macro but *LOC
   virtually encodes all the other meaningful locuses associated to
   the token.

   What? virtual location? Yes, virtual location.

   If the token results from macro expansion and if macro expansion
   location tracking is enabled its virtual location encodes (at the
   same time):

   - the spelling location of the token

   - the locus of the macro expansion point

   - the locus of the point where the token got instantiated as part
     of the macro expansion process.

   You have to use the linemap API to get the locus you are interested
   in from a given virtual location.

   Note however that virtual locations are not necessarily ordered for
   relations '<' and '>'.  One must use the function
   linemap_location_before_p instead of using the relational operator
   '<'.

   If macro expansion tracking is off and if the token results from
   macro expansion the virtual location is the expansion point of the
   macro that got expanded.

   When the token doesn't result from macro expansion, the virtual
   location is just the same thing as its spelling location.  */

const cpp_token *
cpp_get_token_with_location (cpp_reader *pfile, location_t *loc)
{
  return cpp_get_token_1 (pfile, loc);
}

/* Returns true if we're expanding an object-like macro that was
   defined in a system header.  Just checks the macro at the top of
   the stack.  Used for diagnostic suppression.  */
int
cpp_sys_macro_p (cpp_reader *pfile)
{
  cpp_hashnode *node = NULL;

  if (pfile->context->tokens_kind == TOKENS_KIND_EXTENDED)
    node = pfile->context->c.mc->macro_node;
  else
    node = pfile->context->c.macro;

  return node && node->value.macro && node->value.macro->syshdr;
}

/* Read each token in, until end of the current file.  Directives are
   transparently processed.  */
void
cpp_scan_nooutput (cpp_reader *pfile)
{
  /* Request a CPP_EOF token at the end of this file, rather than
     transparently continuing with the including file.  */
  pfile->buffer->return_at_eof = true;

  pfile->state.discarding_output++;
  pfile->state.prevent_expansion++;

  if (CPP_OPTION (pfile, traditional))
    while (_cpp_read_logical_line_trad (pfile))
      ;
  else
    while (cpp_get_token (pfile)->type != CPP_EOF)
      ;

  pfile->state.discarding_output--;
  pfile->state.prevent_expansion--;
}

/* Step back one or more tokens obtained from the lexer.  */
void
_cpp_backup_tokens_direct (cpp_reader *pfile, unsigned int count)
{
  pfile->lookaheads += count;
  while (count--)
    {
      pfile->cur_token--;
      if (pfile->cur_token == pfile->cur_run->base
          /* Possible with -fpreprocessed and no leading #line.  */
          && pfile->cur_run->prev != NULL)
        {
          pfile->cur_run = pfile->cur_run->prev;
          pfile->cur_token = pfile->cur_run->limit;
        }
    }
}

/* Step back one (or more) tokens.  Can only step back more than 1 if
   they are from the lexer, and not from macro expansion.  */
void
_cpp_backup_tokens (cpp_reader *pfile, unsigned int count)
{
  if (pfile->context->prev == NULL)
    _cpp_backup_tokens_direct (pfile, count);
  else
    {
      if (count != 1)
	abort ();
      if (pfile->context->tokens_kind == TOKENS_KIND_DIRECT)
	FIRST (pfile->context).token--;
      else if (pfile->context->tokens_kind == TOKENS_KIND_INDIRECT)
	FIRST (pfile->context).ptoken--;
      else if (pfile->context->tokens_kind == TOKENS_KIND_EXTENDED)
	{
	  FIRST (pfile->context).ptoken--;
	  if (pfile->context->c.macro)
	    {
	      macro_context *m = pfile->context->c.mc;
	      m->cur_virt_loc--;
	      gcc_checking_assert (m->cur_virt_loc >= m->virt_locs);
	    }
	  else
	    abort ();
	}
      else
	abort ();
    }
}

/* #define directive parsing and handling.  */

/* Returns true if a macro redefinition warning is required.  */
static bool
warn_of_redefinition (cpp_reader *pfile, cpp_hashnode *node,
		      const cpp_macro *macro2)
{
  /* Some redefinitions need to be warned about regardless.  */
  if (node->flags & NODE_WARN)
    return true;

  /* Suppress warnings for builtins that lack the NODE_WARN flag,
     unless Wbuiltin-macro-redefined.  */
  if (cpp_builtin_macro_p (node))
    return CPP_OPTION (pfile, warn_builtin_macro_redefined);

  /* Redefinitions of conditional (context-sensitive) macros, on
     the other hand, must be allowed silently.  */
  if (node->flags & NODE_CONDITIONAL)
    return false;

  if (cpp_macro *macro1 = get_deferred_or_lazy_macro (pfile, node, macro2->line))
    return cpp_compare_macros (macro1, macro2);
  return false;
}

/* Return TRUE if MACRO1 and MACRO2 differ.  */

bool
cpp_compare_macros (const cpp_macro *macro1, const cpp_macro *macro2)
{
  /* Redefinition of a macro is allowed if and only if the old and new
     definitions are the same.  (6.10.3 paragraph 2).  */

  /* Don't check count here as it can be different in valid
     traditional redefinitions with just whitespace differences.  */
  if (macro1->paramc != macro2->paramc
      || macro1->fun_like != macro2->fun_like
      || macro1->variadic != macro2->variadic)
    return true;

  /* Check parameter spellings.  */
  for (unsigned i = macro1->paramc; i--; )
    if (macro1->parm.params[i] != macro2->parm.params[i])
      return true;

  /* Check the replacement text or tokens.  */
  if (macro1->kind == cmk_traditional)
    return _cpp_expansions_different_trad (macro1, macro2);

  if (macro1->count != macro2->count)
    return true;

  for (unsigned i= macro1->count; i--; )
    if (!_cpp_equiv_tokens (&macro1->exp.tokens[i], &macro2->exp.tokens[i]))
      return true;

  return false;
}

/* Free the definition of hashnode H.  */
void
_cpp_free_definition (cpp_hashnode *h)
{
  /* Macros and assertions no longer have anything to free.  */
  h->type = NT_VOID;
  h->value.answers = NULL;
  h->flags &= ~(NODE_DISABLED | NODE_USED);
}

/* Save parameter NODE (spelling SPELLING) to the parameter list of
   macro MACRO.  Returns true on success, false on failure.   */
bool
_cpp_save_parameter (cpp_reader *pfile, unsigned n, cpp_hashnode *node,
		     cpp_hashnode *spelling)
{
  /* Constraint 6.10.3.6 - duplicate parameter names.  */
  if (node->type == NT_MACRO_ARG)
    {
      cpp_error (pfile, CPP_DL_ERROR, "duplicate macro parameter \"%s\"",
		 NODE_NAME (node));
      return false;
    }

  unsigned len = (n + 1) * sizeof (struct macro_arg_saved_data);
  if (len > pfile->macro_buffer_len)
    {
      pfile->macro_buffer
	= XRESIZEVEC (unsigned char, pfile->macro_buffer, len);
      pfile->macro_buffer_len = len;
    }
  
  macro_arg_saved_data *saved = (macro_arg_saved_data *)pfile->macro_buffer;
  saved[n].canonical_node = node;
  saved[n].value = node->value;
  saved[n].type = node->type;

  void *base = _cpp_reserve_room (pfile, n * sizeof (cpp_hashnode *),
				  sizeof (cpp_hashnode *));
  ((cpp_hashnode **)base)[n] = spelling;

  /* Morph into a macro arg.  */
  node->type = NT_MACRO_ARG;
  /* Index is 1 based.  */
  node->value.arg_index = n + 1;

  return true;
}

/* Restore the parameters to their previous state.  */
void
_cpp_unsave_parameters (cpp_reader *pfile, unsigned n)
{
  /* Clear the fast argument lookup indices.  */
  while (n--)
    {
      struct macro_arg_saved_data *save =
	&((struct macro_arg_saved_data *) pfile->macro_buffer)[n];

      struct cpp_hashnode *node = save->canonical_node;
      node->type = save->type;
      node->value = save->value;
    }
}

/* Check the syntax of the parameters in a MACRO definition.  Return
   false on failure.  Set *N_PTR and *VARADIC_PTR as appropriate.
   '(' ')'
   '(' parm-list ',' last-parm ')'
   '(' last-parm ')'
   parm-list: name
            | parm-list, name
   last-parm: name
   	    | name '...'
            | '...'
*/

static bool
parse_params (cpp_reader *pfile, unsigned *n_ptr, bool *varadic_ptr)
{
  unsigned nparms = 0;
  bool ok = false;

  for (bool prev_ident = false;;)
    {
      const cpp_token *token = _cpp_lex_token (pfile);

      switch (token->type)
	{
	case CPP_COMMENT:
	  /* Allow/ignore comments in parameter lists if we are
	     preserving comments in macro expansions.  */
	  if (!CPP_OPTION (pfile, discard_comments_in_macro_exp))
	    break;

	  /* FALLTHRU  */
	default:
	bad:
	  {
	    const char *const msgs[5] =
	      {
	       N_("expected parameter name, found \"%s\""),
	       N_("expected ',' or ')', found \"%s\""),
	       N_("expected parameter name before end of line"),
	       N_("expected ')' before end of line"),
	       N_("expected ')' after \"...\"")
	      };
	    unsigned ix = prev_ident;
	    const unsigned char *as_text = NULL;
	    if (*varadic_ptr)
	      ix = 4;
	    else if (token->type == CPP_EOF)
	      ix += 2;
	    else
	      as_text = cpp_token_as_text (pfile, token);
	    cpp_error (pfile, CPP_DL_ERROR, msgs[ix], as_text);
	  }
	  goto out;

	case CPP_NAME:
	  if (prev_ident || *varadic_ptr)
	    goto bad;
	  prev_ident = true;

	  if (!_cpp_save_parameter (pfile, nparms, token->val.node.node,
				    token->val.node.spelling))
	    goto out;
	  nparms++;
	  break;

	case CPP_CLOSE_PAREN:
	  if (prev_ident || !nparms || *varadic_ptr)
	    {
	      ok = true;
	      goto out;
	    }

	  /* FALLTHRU */
	case CPP_COMMA:
	  if (!prev_ident || *varadic_ptr)
	    goto bad;
	  prev_ident = false;
	  break;

	case CPP_ELLIPSIS:
	  if (*varadic_ptr)
	    goto bad;
	  *varadic_ptr = true;
	  if (!prev_ident)
	    {
	      /* An ISO bare ellipsis.  */
	      _cpp_save_parameter (pfile, nparms,
				   pfile->spec_nodes.n__VA_ARGS__,
				   pfile->spec_nodes.n__VA_ARGS__);
	      nparms++;
	      pfile->state.va_args_ok = 1;
	      if (! CPP_OPTION (pfile, c99)
		  && CPP_OPTION (pfile, cpp_pedantic)
		  && CPP_OPTION (pfile, warn_variadic_macros))
		cpp_pedwarning
		  (pfile, CPP_W_VARIADIC_MACROS,
		   CPP_OPTION (pfile, cplusplus)
		   ? N_("anonymous variadic macros were introduced in C++11")
		   : N_("anonymous variadic macros were introduced in C99"));
	      else if (CPP_OPTION (pfile, cpp_warn_c90_c99_compat) > 0
		       && ! CPP_OPTION (pfile, cplusplus))
		cpp_error (pfile, CPP_DL_WARNING,
			   "anonymous variadic macros were introduced in C99");
	    }
	  else if (CPP_OPTION (pfile, cpp_pedantic)
		   && CPP_OPTION (pfile, warn_variadic_macros))
	    cpp_pedwarning (pfile, CPP_W_VARIADIC_MACROS,
			    CPP_OPTION (pfile, cplusplus)
			    ? N_("ISO C++ does not permit named variadic macros")
			    : N_("ISO C does not permit named variadic macros"));
	  break;
	}
    }

 out:
  *n_ptr = nparms;

  return ok;
}

/* Lex a token from the expansion of MACRO, but mark parameters as we
   find them and warn of traditional stringification.  */
static cpp_macro *
lex_expansion_token (cpp_reader *pfile, cpp_macro *macro)
{
  macro = (cpp_macro *)_cpp_reserve_room (pfile,
					  sizeof (cpp_macro) - sizeof (cpp_token)
					  + macro->count * sizeof (cpp_token),
					  sizeof (cpp_token));
  cpp_token *saved_cur_token = pfile->cur_token;
  pfile->cur_token = &macro->exp.tokens[macro->count];
  cpp_token *token = _cpp_lex_direct (pfile);
  pfile->cur_token = saved_cur_token;

  /* Is this a parameter?  */
  if (token->type == CPP_NAME && token->val.node.node->type == NT_MACRO_ARG)
    {
      /* Morph into a parameter reference.  */
      cpp_hashnode *spelling = token->val.node.spelling;
      token->type = CPP_MACRO_ARG;
      token->val.macro_arg.arg_no = token->val.node.node->value.arg_index;
      token->val.macro_arg.spelling = spelling;
    }
  else if (CPP_WTRADITIONAL (pfile) && macro->paramc > 0
	   && (token->type == CPP_STRING || token->type == CPP_CHAR))
    check_trad_stringification (pfile, macro, &token->val.str);

  return macro;
}

static cpp_macro *
create_iso_definition (cpp_reader *pfile)
{
  bool following_paste_op = false;
  const char *paste_op_error_msg =
    N_("'##' cannot appear at either end of a macro expansion");
  unsigned int num_extra_tokens = 0;
  unsigned nparms = 0;
  cpp_hashnode **params = NULL;
  bool varadic = false;
  bool ok = false;
  cpp_macro *macro = NULL;

  /* Look at the first token, to see if this is a function-like
     macro.   */
  cpp_token first;
  cpp_token *saved_cur_token = pfile->cur_token;
  pfile->cur_token = &first;
  cpp_token *token = _cpp_lex_direct (pfile);
  pfile->cur_token = saved_cur_token;

  if (token->flags & PREV_WHITE)
    /* Preceeded by space, must be part of expansion.  */;
  else if (token->type == CPP_OPEN_PAREN)
    {
      /* An open-paren, get a parameter list.  */
      if (!parse_params (pfile, &nparms, &varadic))
	goto out;

      params = (cpp_hashnode **)_cpp_commit_buff
	(pfile, sizeof (cpp_hashnode *) * nparms);
      token = NULL;
    }
  else if (token->type != CPP_EOF
	   && !(token->type == CPP_COMMENT
		&& ! CPP_OPTION (pfile, discard_comments_in_macro_exp)))
    {
      /* While ISO C99 requires whitespace before replacement text
	 in a macro definition, ISO C90 with TC1 allows characters
	 from the basic source character set there.  */
      if (CPP_OPTION (pfile, c99))
	cpp_error (pfile, CPP_DL_PEDWARN,
		   CPP_OPTION (pfile, cplusplus)
		   ? N_("ISO C++11 requires whitespace after the macro name")
		   : N_("ISO C99 requires whitespace after the macro name"));
      else
	{
	  enum cpp_diagnostic_level warntype = CPP_DL_WARNING;
	  switch (token->type)
	    {
	    case CPP_ATSIGN:
	    case CPP_AT_NAME:
	    case CPP_OBJC_STRING:
	      /* '@' is not in basic character set.  */
	      warntype = CPP_DL_PEDWARN;
	      break;
	    case CPP_OTHER:
	      /* Basic character set sans letters, digits and _.  */
	      if (strchr ("!\"#%&'()*+,-./:;<=>?[\\]^{|}~",
			  token->val.str.text[0]) == NULL)
		warntype = CPP_DL_PEDWARN;
	      break;
	    default:
	      /* All other tokens start with a character from basic
		 character set.  */
	      break;
	    }
	  cpp_error (pfile, warntype,
		     "missing whitespace after the macro name");
	}
    }

  macro = _cpp_new_macro (pfile, cmk_macro,
			  _cpp_reserve_room (pfile, 0, sizeof (cpp_macro)));

  if (!token)
    {
      macro->variadic = varadic;
      macro->paramc = nparms;
      macro->parm.params = params;
      macro->fun_like = true;
    }
  else
    {
      /* Preserve the token we peeked, there is already a single slot for it.  */
      macro->exp.tokens[0] = *token;
      token = &macro->exp.tokens[0];
      macro->count = 1;
    }

  for (vaopt_state vaopt_tracker (pfile, macro->variadic, NULL);; token = NULL)
    {
      if (!token)
	{
	  macro = lex_expansion_token (pfile, macro);
	  token = &macro->exp.tokens[macro->count++];
	}

      /* Check the stringifying # constraint 6.10.3.2.1 of
	 function-like macros when lexing the subsequent token.  */
      if (macro->count > 1 && token[-1].type == CPP_HASH && macro->fun_like)
	{
	  if (token->type == CPP_MACRO_ARG)
	    {
	      if (token->flags & PREV_WHITE)
		token->flags |= SP_PREV_WHITE;
	      if (token[-1].flags & DIGRAPH)
		token->flags |= SP_DIGRAPH;
	      token->flags &= ~PREV_WHITE;
	      token->flags |= STRINGIFY_ARG;
	      token->flags |= token[-1].flags & PREV_WHITE;
	      token[-1] = token[0];
	      macro->count--;
	    }
	  /* Let assembler get away with murder.  */
	  else if (CPP_OPTION (pfile, lang) != CLK_ASM)
	    {
	      cpp_error (pfile, CPP_DL_ERROR,
			 "'#' is not followed by a macro parameter");
	      goto out;
	    }
	}

      if (token->type == CPP_EOF)
	{
	  /* Paste operator constraint 6.10.3.3.1:
	     Token-paste ##, can appear in both object-like and
	     function-like macros, but not at the end.  */
	  if (following_paste_op)
	    {
	      cpp_error (pfile, CPP_DL_ERROR, paste_op_error_msg);
	      goto out;
	    }
	  if (!vaopt_tracker.completed ())
	    goto out;
	  break;
	}

      /* Paste operator constraint 6.10.3.3.1.  */
      if (token->type == CPP_PASTE)
	{
	  /* Token-paste ##, can appear in both object-like and
	     function-like macros, but not at the beginning.  */
	  if (macro->count == 1)
	    {
	      cpp_error (pfile, CPP_DL_ERROR, paste_op_error_msg);
	      goto out;
	    }

	  if (following_paste_op)
	    {
	      /* Consecutive paste operators.  This one will be moved
		 to the end.  */
	      num_extra_tokens++;
	      token->val.token_no = macro->count - 1;
	    }
	  else
	    {
	      /* Drop the paste operator.  */
	      --macro->count;
	      token[-1].flags |= PASTE_LEFT;
	      if (token->flags & DIGRAPH)
		token[-1].flags |= SP_DIGRAPH;
	      if (token->flags & PREV_WHITE)
		token[-1].flags |= SP_PREV_WHITE;
	    }
	  following_paste_op = true;
	}
      else
	following_paste_op = false;

      if (vaopt_tracker.update (token) == vaopt_state::ERROR)
	goto out;
    }

  /* We're committed to winning now.  */
  ok = true;

  /* Don't count the CPP_EOF.  */
  macro->count--;

  macro = (cpp_macro *)_cpp_commit_buff
    (pfile, sizeof (cpp_macro) - sizeof (cpp_token)
     + sizeof (cpp_token) * macro->count);

  /* Clear whitespace on first token.  */
  if (macro->count)
    macro->exp.tokens[0].flags &= ~PREV_WHITE;

  if (num_extra_tokens)
    {
      /* Place second and subsequent ## or %:%: tokens in sequences of
	 consecutive such tokens at the end of the list to preserve
	 information about where they appear, how they are spelt and
	 whether they are preceded by whitespace without otherwise
	 interfering with macro expansion.   Remember, this is
	 extremely rare, so efficiency is not a priority.  */
      cpp_token *temp = (cpp_token *)_cpp_reserve_room
	(pfile, 0, num_extra_tokens * sizeof (cpp_token));
      unsigned extra_ix = 0, norm_ix = 0;
      cpp_token *exp = macro->exp.tokens;
      for (unsigned ix = 0; ix != macro->count; ix++)
	if (exp[ix].type == CPP_PASTE)
	  temp[extra_ix++] = exp[ix];
	else
	  exp[norm_ix++] = exp[ix];
      memcpy (&exp[norm_ix], temp, num_extra_tokens * sizeof (cpp_token));

      /* Record there are extra tokens.  */
      macro->extra_tokens = 1;
    }

 out:
  pfile->state.va_args_ok = 0;
  _cpp_unsave_parameters (pfile, nparms);

  return ok ? macro : NULL;
}

cpp_macro *
_cpp_new_macro (cpp_reader *pfile, cpp_macro_kind kind, void *placement)
{
  cpp_macro *macro = (cpp_macro *) placement;

  /* Zero init all the fields.  This'll tell the compiler know all the
     following inits are writing a virgin object.  */
  memset (macro, 0, offsetof (cpp_macro, exp));

  macro->line = pfile->directive_line;
  macro->parm.params = 0;
  macro->lazy = 0;
  macro->paramc = 0;
  macro->variadic = 0;
  macro->used = !CPP_OPTION (pfile, warn_unused_macros);
  macro->count = 0;
  macro->fun_like = 0;
  macro->imported = false;
  macro->extra_tokens = 0;
  /* To suppress some diagnostics.  */
  macro->syshdr = pfile->buffer && pfile->buffer->sysp != 0;

  macro->kind = kind;

  return macro;
}

/* Parse a macro and save its expansion.  Returns nonzero on success.  */
bool
_cpp_create_definition (cpp_reader *pfile, cpp_hashnode *node)
{
  cpp_macro *macro;

  if (CPP_OPTION (pfile, traditional))
    macro = _cpp_create_trad_definition (pfile);
  else
    macro = create_iso_definition (pfile);

  if (!macro)
    return false;

  if (cpp_macro_p (node))
    {
      if (CPP_OPTION (pfile, warn_unused_macros))
	_cpp_warn_if_unused_macro (pfile, node, NULL);

      if (warn_of_redefinition (pfile, node, macro))
	{
          const enum cpp_warning_reason reason
	    = (cpp_builtin_macro_p (node) && !(node->flags & NODE_WARN))
	    ? CPP_W_BUILTIN_MACRO_REDEFINED : CPP_W_NONE;

	  bool warned = 
	    cpp_pedwarning_with_line (pfile, reason,
				      pfile->directive_line, 0,
				      "\"%s\" redefined", NODE_NAME (node));

	  if (warned && cpp_user_macro_p (node))
	    cpp_error_with_line (pfile, CPP_DL_NOTE,
				 node->value.macro->line, 0,
			 "this is the location of the previous definition");
	}
      _cpp_free_definition (node);
    }

  /* Enter definition in hash table.  */
  node->type = NT_USER_MACRO;
  node->value.macro = macro;
  if (! ustrncmp (NODE_NAME (node), DSC ("__STDC_"))
      && ustrcmp (NODE_NAME (node), (const uchar *) "__STDC_FORMAT_MACROS")
      /* __STDC_LIMIT_MACROS and __STDC_CONSTANT_MACROS are mentioned
	 in the C standard, as something that one must use in C++.
	 However DR#593 and C++11 indicate that they play no role in C++.
	 We special-case them anyway.  */
      && ustrcmp (NODE_NAME (node), (const uchar *) "__STDC_LIMIT_MACROS")
      && ustrcmp (NODE_NAME (node), (const uchar *) "__STDC_CONSTANT_MACROS"))
    node->flags |= NODE_WARN;

  /* If user defines one of the conditional macros, remove the
     conditional flag */
  node->flags &= ~NODE_CONDITIONAL;

  return true;
}

extern void
cpp_define_lazily (cpp_reader *pfile, cpp_hashnode *node, unsigned num)
{
  cpp_macro *macro = node->value.macro;

  gcc_checking_assert (pfile->cb.user_lazy_macro && macro && num < UCHAR_MAX);

  macro->lazy = num + 1;
}

/* NODE is a deferred macro, resolve it, returning the definition
   (which may be NULL).  */
cpp_macro *
cpp_get_deferred_macro (cpp_reader *pfile, cpp_hashnode *node,
			location_t loc)
{
  node->value.macro = pfile->cb.user_deferred_macro (pfile, loc, node);

  if (!node->value.macro)
    node->type = NT_VOID;

  return node->value.macro;
}

static cpp_macro *
get_deferred_or_lazy_macro (cpp_reader *pfile, cpp_hashnode *node,
			    location_t loc)
{
  cpp_macro *macro = node->value.macro;
  if (!macro)
    {
      macro = cpp_get_deferred_macro (pfile, node, loc);
      if (!macro)
	return NULL;
    }

  if (macro->lazy)
    {
      pfile->cb.user_lazy_macro (pfile, macro, macro->lazy - 1);
      macro->lazy = 0;
    }

  return macro;
}

/* Notify the use of NODE in a macro-aware context (i.e. expanding it,
   or testing its existance).  Also applies any lazy definition.
   Return FALSE if the macro isn't really there.  */

extern bool
_cpp_notify_macro_use (cpp_reader *pfile, cpp_hashnode *node,
		       location_t loc)
{
  node->flags |= NODE_USED;
  switch (node->type)
    {
    case NT_USER_MACRO:
      if (!get_deferred_or_lazy_macro (pfile, node, loc))
	return false;
      /* FALLTHROUGH.  */

    case NT_BUILTIN_MACRO:
      if (pfile->cb.used_define)
	pfile->cb.used_define (pfile, loc, node);
      break;

    case NT_VOID:
      if (pfile->cb.used_undef)
	pfile->cb.used_undef (pfile, loc, node);
      break;

    default:
      abort ();
    }

  return true;
}

/* Warn if a token in STRING matches one of a function-like MACRO's
   parameters.  */
static void
check_trad_stringification (cpp_reader *pfile, const cpp_macro *macro,
			    const cpp_string *string)
{
  unsigned int i, len;
  const uchar *p, *q, *limit;

  /* Loop over the string.  */
  limit = string->text + string->len - 1;
  for (p = string->text + 1; p < limit; p = q)
    {
      /* Find the start of an identifier.  */
      while (p < limit && !is_idstart (*p))
	p++;

      /* Find the end of the identifier.  */
      q = p;
      while (q < limit && is_idchar (*q))
	q++;

      len = q - p;

      /* Loop over the function macro arguments to see if the
	 identifier inside the string matches one of them.  */
      for (i = 0; i < macro->paramc; i++)
	{
	  const cpp_hashnode *node = macro->parm.params[i];

	  if (NODE_LEN (node) == len
	      && !memcmp (p, NODE_NAME (node), len))
	    {
	      cpp_warning (pfile, CPP_W_TRADITIONAL,
	   "macro argument \"%s\" would be stringified in traditional C",
			 NODE_NAME (node));
	      break;
	    }
	}
    }
}

/* Returns the name, arguments and expansion of a macro, in a format
   suitable to be read back in again, and therefore also for DWARF 2
   debugging info.  e.g. "PASTE(X, Y) X ## Y", or "MACNAME EXPANSION".
   Caller is expected to generate the "#define" bit if needed.  The
   returned text is temporary, and automatically freed later.  */
const unsigned char *
cpp_macro_definition (cpp_reader *pfile, cpp_hashnode *node)
{
  gcc_checking_assert (cpp_user_macro_p (node));

  if (const cpp_macro *macro = get_deferred_or_lazy_macro (pfile, node, 0))
    return cpp_macro_definition (pfile, node, macro);
  return NULL;
}

const unsigned char *
cpp_macro_definition (cpp_reader *pfile, cpp_hashnode *node,
		      const cpp_macro *macro)
{
  unsigned int i, len;
  unsigned char *buffer;

  /* Calculate length.  */
  len = NODE_LEN (node) * 10 + 2;		/* ' ' and NUL.  */
  if (macro->fun_like)
    {
      len += 4;		/* "()" plus possible final ".." of named
			   varargs (we have + 1 below).  */
      for (i = 0; i < macro->paramc; i++)
	len += NODE_LEN (macro->parm.params[i]) + 1; /* "," */
    }

  /* This should match below where we fill in the buffer.  */
  if (CPP_OPTION (pfile, traditional))
    len += _cpp_replacement_text_len (macro);
  else
    {
      unsigned int count = macro_real_token_count (macro);
      for (i = 0; i < count; i++)
	{
	  const cpp_token *token = &macro->exp.tokens[i];

	  if (token->type == CPP_MACRO_ARG)
	    len += NODE_LEN (token->val.macro_arg.spelling);
	  else
	    len += cpp_token_len (token);

	  if (token->flags & STRINGIFY_ARG)
	    len++;			/* "#" */
	  if (token->flags & PASTE_LEFT)
	    len += 3;		/* " ##" */
	  if (token->flags & PREV_WHITE)
	    len++;              /* " " */
	}
    }

  if (len > pfile->macro_buffer_len)
    {
      pfile->macro_buffer = XRESIZEVEC (unsigned char,
                                        pfile->macro_buffer, len);
      pfile->macro_buffer_len = len;
    }

  /* Fill in the buffer.  Start with the macro name.  */
  buffer = pfile->macro_buffer;
  buffer = _cpp_spell_ident_ucns (buffer, node);

  /* Parameter names.  */
  if (macro->fun_like)
    {
      *buffer++ = '(';
      for (i = 0; i < macro->paramc; i++)
	{
	  cpp_hashnode *param = macro->parm.params[i];

	  if (param != pfile->spec_nodes.n__VA_ARGS__)
	    {
	      memcpy (buffer, NODE_NAME (param), NODE_LEN (param));
	      buffer += NODE_LEN (param);
	    }

	  if (i + 1 < macro->paramc)
	    /* Don't emit a space after the comma here; we're trying
	       to emit a Dwarf-friendly definition, and the Dwarf spec
	       forbids spaces in the argument list.  */
	    *buffer++ = ',';
	  else if (macro->variadic)
	    *buffer++ = '.', *buffer++ = '.', *buffer++ = '.';
	}
      *buffer++ = ')';
    }

  /* The Dwarf spec requires a space after the macro name, even if the
     definition is the empty string.  */
  *buffer++ = ' ';

  if (CPP_OPTION (pfile, traditional))
    buffer = _cpp_copy_replacement_text (macro, buffer);
  else if (macro->count)
  /* Expansion tokens.  */
    {
      unsigned int count = macro_real_token_count (macro);
      for (i = 0; i < count; i++)
	{
	  const cpp_token *token = &macro->exp.tokens[i];

	  if (token->flags & PREV_WHITE)
	    *buffer++ = ' ';
	  if (token->flags & STRINGIFY_ARG)
	    *buffer++ = '#';

	  if (token->type == CPP_MACRO_ARG)
	    {
	      memcpy (buffer,
		      NODE_NAME (token->val.macro_arg.spelling),
		      NODE_LEN (token->val.macro_arg.spelling));
	      buffer += NODE_LEN (token->val.macro_arg.spelling);
	    }
	  else
	    buffer = cpp_spell_token (pfile, token, buffer, true);

	  if (token->flags & PASTE_LEFT)
	    {
	      *buffer++ = ' ';
	      *buffer++ = '#';
	      *buffer++ = '#';
	      /* Next has PREV_WHITE; see _cpp_create_definition.  */
	    }
	}
    }

  *buffer = '\0';
  return pfile->macro_buffer;
}<|MERGE_RESOLUTION|>--- conflicted
+++ resolved
@@ -602,11 +602,7 @@
 	     at init time, because time() and localtime() are very
 	     slow on some systems.  */
 	  time_t tt;
-<<<<<<< HEAD
-	  auto kind = cpp_get_date (pfile,&tt);
-=======
 	  auto kind = cpp_get_date (pfile, &tt);
->>>>>>> 4b5f564a
 
 	  if (kind == CPP_time_kind::UNKNOWN)
 	    {
@@ -678,39 +674,6 @@
 CPP_time_kind
 cpp_get_date (cpp_reader *pfile, time_t *result)
 {
-<<<<<<< HEAD
-  if (pfile->time_stamp_kind != CPP_time_kind::UNSET)
-    ;
-  else if (pfile->cb.get_source_date_epoch)
-    {
-      pfile->time_stamp= pfile->cb.get_source_date_epoch (pfile);
-      pfile->time_stamp_kind = (pfile->time_stamp == time_t (-1)
-				? CPP_time_kind::UNKNOWN
-				: CPP_time_kind::FIXED);
-    }
-  else
-    {
-      /* Pedantically time_t (-1) is a legitimate value for "number of
-	 seconds since the Epoch".  But it is a stupid time, so let's
-	 just not permit it to exist.  Besides, (a) it's
-	 unrepresentable in our source_epoch API, and (b) glibc never
-	 sets errno anyway, because of precisely this problem, so we
-	 can't distinguish the valid from the invalid anyway.  But
-	 then again, it never fails if passed nullptr.  Yes, other C
-	 libraries exist, whose behaviour in this regard is not known.
-	 It's a confused situation, so let's just be conservative and
-	 users claiming it is 1969-12-31 23:59:59 will be
-	 disappointed.  They're being anachronistic using a compiler
-	 that didn't exist then.  At least get into the seventies!  */
-      pfile->time_stamp = time (nullptr);
-      pfile->time_stamp_kind = (pfile->time_stamp == time_t (-1)
-				? CPP_time_kind::UNKNOWN
-				: CPP_time_kind::DYNAMIC);
-    }
-
-  *result = pfile->time_stamp;
-  return pfile->time_stamp_kind;
-=======
   if (!pfile->time_stamp_kind)
     {
       int kind = 0;
@@ -748,7 +711,6 @@
     }
 
   return CPP_time_kind (pfile->time_stamp_kind);
->>>>>>> 4b5f564a
 }
 
 /* Convert builtin macros like __FILE__ to a token and push it on the
