--- conflicted
+++ resolved
@@ -57,12 +57,10 @@
    dependency entered should be the primary source file.  */
 extern void deps_add_dep (class mkdeps *, const char *);
 
-<<<<<<< HEAD
+/* Add a module as a dependency.  */
 extern void deps_add_module (struct mkdeps *, const char *,
 			     const char * = NULL, bool = false);
 
-=======
->>>>>>> 444655b6
 /* Write out a deps buffer to a specified file.  The last argument
    is the number of columns to word-wrap at (0 means don't wrap).  */
 extern void deps_write (const cpp_reader *, FILE *, unsigned int);
