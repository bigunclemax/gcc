/* Copyright (C) 2005-2019 Free Software Foundation, Inc.
   Contributed by Richard Henderson <rth@redhat.com>.

   This file is part of the GNU Offloading and Multi Processing Library
   (libgomp).

   Libgomp is free software; you can redistribute it and/or modify it
   under the terms of the GNU General Public License as published by
   the Free Software Foundation; either version 3, or (at your option)
   any later version.

   Libgomp is distributed in the hope that it will be useful, but WITHOUT ANY
   WARRANTY; without even the implied warranty of MERCHANTABILITY or FITNESS
   FOR A PARTICULAR PURPOSE.  See the GNU General Public License for
   more details.

   Under Section 7 of GPL version 3, you are granted additional
   permissions described in the GCC Runtime Library Exception, version
   3.1, as published by the Free Software Foundation.

   You should have received a copy of the GNU General Public License and
   a copy of the GCC Runtime Library Exception along with this program;
   see the files COPYING3 and COPYING.RUNTIME respectively.  If not, see
   <http://www.gnu.org/licenses/>.  */

/* This file contains data types and function declarations that are not
   part of the official OpenACC or OpenMP user interfaces.  There are
   declarations in here that are part of the GNU Offloading and Multi
   Processing ABI, in that the compiler is required to know about them
   and use them.

   The convention is that the all caps prefix "GOMP" is used group items
   that are part of the external ABI, and the lower case prefix "gomp"
   is used group items that are completely private to the library.  */

#ifndef LIBGOMP_H 
#define LIBGOMP_H 1

#ifndef _LIBGOMP_CHECKING_
/* Define to 1 to perform internal sanity checks.  */
#define _LIBGOMP_CHECKING_ 0
#endif

#include "config.h"
#include "gstdint.h"
#include "libgomp-plugin.h"
#include "gomp-constants.h"

#ifdef HAVE_PTHREAD_H
#include <pthread.h>
#endif
#include <stdbool.h>
#include <stdlib.h>
#include <stdarg.h>

/* Needed for memset in priority_queue.c.  */
#if _LIBGOMP_CHECKING_
# ifdef STRING_WITH_STRINGS
#  include <string.h>
#  include <strings.h>
# else
#  ifdef HAVE_STRING_H
#   include <string.h>
#  else
#   ifdef HAVE_STRINGS_H
#    include <strings.h>
#   endif
#  endif
# endif
#endif

#ifdef HAVE_ATTRIBUTE_VISIBILITY
# pragma GCC visibility push(hidden)
#endif

/* If we were a C++ library, we'd get this from <std/atomic>.  */
enum memmodel
{
  MEMMODEL_RELAXED = 0,
  MEMMODEL_CONSUME = 1,
  MEMMODEL_ACQUIRE = 2,
  MEMMODEL_RELEASE = 3,
  MEMMODEL_ACQ_REL = 4,
  MEMMODEL_SEQ_CST = 5
};

/* alloc.c */

#if defined(HAVE_ALIGNED_ALLOC) \
    || defined(HAVE__ALIGNED_MALLOC) \
    || defined(HAVE_POSIX_MEMALIGN) \
    || defined(HAVE_MEMALIGN)
/* Defined if gomp_aligned_alloc doesn't use fallback version
   and free can be used instead of gomp_aligned_free.  */
#define GOMP_HAVE_EFFICIENT_ALIGNED_ALLOC 1
#endif

extern void *gomp_malloc (size_t) __attribute__((malloc));
extern void *gomp_malloc_cleared (size_t) __attribute__((malloc));
extern void *gomp_realloc (void *, size_t);
extern void *gomp_aligned_alloc (size_t, size_t)
  __attribute__((malloc, alloc_size (2)));
extern void gomp_aligned_free (void *);

/* Avoid conflicting prototypes of alloca() in system headers by using
   GCC's builtin alloca().  */
#define gomp_alloca(x)  __builtin_alloca(x)

/* error.c */

extern void gomp_vdebug (int, const char *, va_list);
extern void gomp_debug (int, const char *, ...)
	__attribute__ ((format (printf, 2, 3)));
#define gomp_vdebug(KIND, FMT, VALIST) \
  do { \
    if (__builtin_expect (gomp_debug_var, 0)) \
      (gomp_vdebug) ((KIND), (FMT), (VALIST)); \
  } while (0)
#define gomp_debug(KIND, ...) \
  do { \
    if (__builtin_expect (gomp_debug_var, 0)) \
      (gomp_debug) ((KIND), __VA_ARGS__); \
  } while (0)
extern void gomp_verror (const char *, va_list);
extern void gomp_error (const char *, ...)
	__attribute__ ((format (printf, 1, 2)));
extern void gomp_vfatal (const char *, va_list)
	__attribute__ ((noreturn));
extern void gomp_fatal (const char *, ...)
	__attribute__ ((noreturn, format (printf, 1, 2)));

struct gomp_task;
struct gomp_taskgroup;
struct htab;

#include "priority_queue.h"
#include "sem.h"
#include "mutex.h"
#include "bar.h"
#include "simple-bar.h"
#include "ptrlock.h"


/* This structure contains the data to control one work-sharing construct,
   either a LOOP (FOR/DO) or a SECTIONS.  */

enum gomp_schedule_type
{
  GFS_RUNTIME,
  GFS_STATIC,
  GFS_DYNAMIC,
  GFS_GUIDED,
  GFS_AUTO,
  GFS_MONOTONIC = 0x80000000U
};

struct gomp_doacross_work_share
{
  union {
    /* chunk_size copy, as ws->chunk_size is multiplied by incr for
       GFS_DYNAMIC.  */
    long chunk_size;
    /* Likewise, but for ull implementation.  */
    unsigned long long chunk_size_ull;
    /* For schedule(static,0) this is the number
       of iterations assigned to the last thread, i.e. number of
       iterations / number of threads.  */
    long q;
    /* Likewise, but for ull implementation.  */
    unsigned long long q_ull;
  };
  /* Size of each array entry (padded to cache line size).  */
  unsigned long elt_sz;
  /* Number of dimensions in sink vectors.  */
  unsigned int ncounts;
  /* True if the iterations can be flattened.  */
  bool flattened;
  /* Actual array (of elt_sz sized units), aligned to cache line size.
     This is indexed by team_id for GFS_STATIC and outermost iteration
     / chunk_size for other schedules.  */
  unsigned char *array;
  /* These two are only used for schedule(static,0).  */
  /* This one is number of iterations % number of threads.  */
  long t;
  union {
    /* And this one is cached t * (q + 1).  */
    long boundary;
    /* Likewise, but for the ull implementation.  */
    unsigned long long boundary_ull;
  };
  /* Pointer to extra memory if needed for lastprivate(conditional).  */
  void *extra;
  /* Array of shift counts for each dimension if they can be flattened.  */
  unsigned int shift_counts[];
};

struct gomp_work_share
{
  /* This member records the SCHEDULE clause to be used for this construct.
     The user specification of "runtime" will already have been resolved.
     If this is a SECTIONS construct, this value will always be DYNAMIC.  */
  enum gomp_schedule_type sched;

  int mode;

  union {
    struct {
      /* This is the chunk_size argument to the SCHEDULE clause.  */
      long chunk_size;

      /* This is the iteration end point.  If this is a SECTIONS construct,
	 this is the number of contained sections.  */
      long end;

      /* This is the iteration step.  If this is a SECTIONS construct, this
	 is always 1.  */
      long incr;
    };

    struct {
      /* The same as above, but for the unsigned long long loop variants.  */
      unsigned long long chunk_size_ull;
      unsigned long long end_ull;
      unsigned long long incr_ull;
    };
  };

  union {
    /* This is a circular queue that details which threads will be allowed
       into the ordered region and in which order.  When a thread allocates
       iterations on which it is going to work, it also registers itself at
       the end of the array.  When a thread reaches the ordered region, it
       checks to see if it is the one at the head of the queue.  If not, it
       blocks on its RELEASE semaphore.  */
    unsigned *ordered_team_ids;

    /* This is a pointer to DOACROSS work share data.  */
    struct gomp_doacross_work_share *doacross;
  };

  /* This is the number of threads that have registered themselves in
     the circular queue ordered_team_ids.  */
  unsigned ordered_num_used;

  /* This is the team_id of the currently acknowledged owner of the ordered
     section, or -1u if the ordered section has not been acknowledged by
     any thread.  This is distinguished from the thread that is *allowed*
     to take the section next.  */
  unsigned ordered_owner;

  /* This is the index into the circular queue ordered_team_ids of the
     current thread that's allowed into the ordered reason.  */
  unsigned ordered_cur;

  /* This is a chain of allocated gomp_work_share blocks, valid only
     in the first gomp_work_share struct in the block.  */
  struct gomp_work_share *next_alloc;

  /* The above fields are written once during workshare initialization,
     or related to ordered worksharing.  Make sure the following fields
     are in a different cache line.  */

  /* This lock protects the update of the following members.  */
  gomp_mutex_t lock __attribute__((aligned (64)));

  /* This is the count of the number of threads that have exited the work
     share construct.  If the construct was marked nowait, they have moved on
     to other work; otherwise they're blocked on a barrier.  The last member
     of the team to exit the work share construct must deallocate it.  */
  unsigned threads_completed;

  union {
    /* This is the next iteration value to be allocated.  In the case of
       GFS_STATIC loops, this the iteration start point and never changes.  */
    long next;

    /* The same, but with unsigned long long type.  */
    unsigned long long next_ull;

    /* This is the returned data structure for SINGLE COPYPRIVATE.  */
    void *copyprivate;
  };

  union {
    /* Link to gomp_work_share struct for next work sharing construct
       encountered after this one.  */
    gomp_ptrlock_t next_ws;

    /* gomp_work_share structs are chained in the free work share cache
       through this.  */
    struct gomp_work_share *next_free;
  };

  /* Task reductions for this work-sharing construct.  */
  uintptr_t *task_reductions;

  /* If only few threads are in the team, ordered_team_ids can point
     to this array which fills the padding at the end of this struct.  */
  unsigned inline_ordered_team_ids[0];
};

/* This structure contains all of the thread-local data associated with 
   a thread team.  This is the data that must be saved when a thread
   encounters a nested PARALLEL construct.  */

struct gomp_team_state
{
  /* This is the team of which the thread is currently a member.  */
  struct gomp_team *team;

  /* This is the work share construct which this thread is currently
     processing.  Recall that with NOWAIT, not all threads may be 
     processing the same construct.  */
  struct gomp_work_share *work_share;

  /* This is the previous work share construct or NULL if there wasn't any.
     When all threads are done with the current work sharing construct,
     the previous one can be freed.  The current one can't, as its
     next_ws field is used.  */
  struct gomp_work_share *last_work_share;

  /* This is the ID of this thread within the team.  This value is
     guaranteed to be between 0 and N-1, where N is the number of
     threads in the team.  */
  unsigned team_id;

  /* Nesting level.  */
  unsigned level;

  /* Active nesting level.  Only active parallel regions are counted.  */
  unsigned active_level;

  /* Place-partition-var, offset and length into gomp_places_list array.  */
  unsigned place_partition_off;
  unsigned place_partition_len;

#ifdef HAVE_SYNC_BUILTINS
  /* Number of single stmts encountered.  */
  unsigned long single_count;
#endif

  /* For GFS_RUNTIME loops that resolved to GFS_STATIC, this is the
     trip number through the loop.  So first time a particular loop
     is encountered this number is 0, the second time through the loop
     is 1, etc.  This is unused when the compiler knows in advance that
     the loop is statically scheduled.  */
  unsigned long static_trip;
};

struct target_mem_desc;

/* These are the OpenMP 4.0 Internal Control Variables described in
   section 2.3.1.  Those described as having one copy per task are
   stored within the structure; those described as having one copy
   for the whole program are (naturally) global variables.  */
   
struct gomp_task_icv
{
  unsigned long nthreads_var;
  enum gomp_schedule_type run_sched_var;
  int run_sched_chunk_size;
  int default_device_var;
  unsigned int thread_limit_var;
  bool dyn_var;
  bool nest_var;
  char bind_var;
  /* Internal ICV.  */
  struct target_mem_desc *target_data;
};

extern struct gomp_task_icv gomp_global_icv;
#ifndef HAVE_SYNC_BUILTINS
extern gomp_mutex_t gomp_managed_threads_lock;
#endif
extern unsigned long gomp_max_active_levels_var;
extern bool gomp_cancel_var;
extern int gomp_max_task_priority_var;
extern unsigned long long gomp_spin_count_var, gomp_throttled_spin_count_var;
extern unsigned long gomp_available_cpus, gomp_managed_threads;
extern unsigned long *gomp_nthreads_var_list, gomp_nthreads_var_list_len;
extern char *gomp_bind_var_list;
extern unsigned long gomp_bind_var_list_len;
extern void **gomp_places_list;
extern unsigned long gomp_places_list_len;
extern unsigned int gomp_num_teams_var;
extern int gomp_debug_var;
extern bool gomp_display_affinity_var;
extern char *gomp_affinity_format_var;
extern size_t gomp_affinity_format_len;
extern int goacc_device_num;
extern char *goacc_device_type;
extern int goacc_default_dims[GOMP_DIM_MAX];

enum gomp_task_kind
{
  /* Implicit task.  */
  GOMP_TASK_IMPLICIT,
  /* Undeferred task.  */
  GOMP_TASK_UNDEFERRED,
  /* Task created by GOMP_task and waiting to be run.  */
  GOMP_TASK_WAITING,
  /* Task currently executing or scheduled and about to execute.  */
  GOMP_TASK_TIED,
  /* Used for target tasks that have vars mapped and async run started,
     but not yet completed.  Once that completes, they will be readded
     into the queues as GOMP_TASK_WAITING in order to perform the var
     unmapping.  */
  GOMP_TASK_ASYNC_RUNNING
};

struct gomp_task_depend_entry
{
  /* Address of dependency.  */
  void *addr;
  struct gomp_task_depend_entry *next;
  struct gomp_task_depend_entry *prev;
  /* Task that provides the dependency in ADDR.  */
  struct gomp_task *task;
  /* Depend entry is of type "IN".  */
  bool is_in;
  bool redundant;
  bool redundant_out;
};

struct gomp_dependers_vec
{
  size_t n_elem;
  size_t allocated;
  struct gomp_task *elem[];
};

/* Used when in GOMP_taskwait or in gomp_task_maybe_wait_for_dependencies.  */

struct gomp_taskwait
{
  bool in_taskwait;
  bool in_depend_wait;
  /* Number of tasks we are waiting for.  */
  size_t n_depend;
  gomp_sem_t taskwait_sem;
};

/* This structure describes a "task" to be run by a thread.  */

struct gomp_task
{
  /* Parent of this task.  */
  struct gomp_task *parent;
  /* Children of this task.  */
  struct priority_queue children_queue;
  /* Taskgroup this task belongs in.  */
  struct gomp_taskgroup *taskgroup;
  /* Tasks that depend on this task.  */
  struct gomp_dependers_vec *dependers;
  struct htab *depend_hash;
  struct gomp_taskwait *taskwait;
  /* Number of items in DEPEND.  */
  size_t depend_count;
  /* Number of tasks this task depends on.  Once this counter reaches
     0, we have no unsatisfied dependencies, and this task can be put
     into the various queues to be scheduled.  */
  size_t num_dependees;

  /* Priority of this task.  */
  int priority;
  /* The priority node for this task in each of the different queues.
     We put this here to avoid allocating space for each priority
     node.  Then we play offsetof() games to convert between pnode[]
     entries and the gomp_task in which they reside.  */
  struct priority_node pnode[3];

  struct gomp_task_icv icv;
  void (*fn) (void *);
  void *fn_data;
  enum gomp_task_kind kind;
  bool in_tied_task;
  bool final_task;
  bool copy_ctors_done;
  /* Set for undeferred tasks with unsatisfied dependencies which
     block further execution of their parent until the dependencies
     are satisfied.  */
  bool parent_depends_on;
  /* Dependencies provided and/or needed for this task.  DEPEND_COUNT
     is the number of items available.  */
  struct gomp_task_depend_entry depend[];
};

/* This structure describes a single #pragma omp taskgroup.  */

struct gomp_taskgroup
{
  struct gomp_taskgroup *prev;
  /* Queue of tasks that belong in this taskgroup.  */
  struct priority_queue taskgroup_queue;
  uintptr_t *reductions;
  bool in_taskgroup_wait;
  bool cancelled;
  bool workshare;
  gomp_sem_t taskgroup_sem;
  size_t num_children;
};

/* Various state of OpenMP async offloading tasks.  */
enum gomp_target_task_state
{
  GOMP_TARGET_TASK_DATA,
  GOMP_TARGET_TASK_BEFORE_MAP,
  GOMP_TARGET_TASK_FALLBACK,
  GOMP_TARGET_TASK_READY_TO_RUN,
  GOMP_TARGET_TASK_RUNNING,
  GOMP_TARGET_TASK_FINISHED
};

/* This structure describes a target task.  */

struct gomp_target_task
{
  struct gomp_device_descr *devicep;
  void (*fn) (void *);
  size_t mapnum;
  size_t *sizes;
  unsigned short *kinds;
  unsigned int flags;
  enum gomp_target_task_state state;
  struct target_mem_desc *tgt;
  struct gomp_task *task;
  struct gomp_team *team;
  /* Device-specific target arguments.  */
  void **args;
  void *hostaddrs[];
};

/* This structure describes a "team" of threads.  These are the threads
   that are spawned by a PARALLEL constructs, as well as the work sharing
   constructs that the team encounters.  */

struct gomp_team
{
  /* This is the number of threads in the current team.  */
  unsigned nthreads;

  /* This is number of gomp_work_share structs that have been allocated
     as a block last time.  */
  unsigned work_share_chunk;

  /* This is the saved team state that applied to a master thread before
     the current thread was created.  */
  struct gomp_team_state prev_ts;

  /* This semaphore should be used by the master thread instead of its
     "native" semaphore in the thread structure.  Required for nested
     parallels, as the master is a member of two teams.  */
  gomp_sem_t master_release;

  /* This points to an array with pointers to the release semaphore
     of the threads in the team.  */
  gomp_sem_t **ordered_release;

  /* List of work shares on which gomp_fini_work_share hasn't been
     called yet.  If the team hasn't been cancelled, this should be
     equal to each thr->ts.work_share, but otherwise it can be a possibly
     long list of workshares.  */
  struct gomp_work_share *work_shares_to_free;

  /* List of gomp_work_share structs chained through next_free fields.
     This is populated and taken off only by the first thread in the
     team encountering a new work sharing construct, in a critical
     section.  */
  struct gomp_work_share *work_share_list_alloc;

  /* List of gomp_work_share structs freed by free_work_share.  New
     entries are atomically added to the start of the list, and
     alloc_work_share can safely only move all but the first entry
     to work_share_list alloc, as free_work_share can happen concurrently
     with alloc_work_share.  */
  struct gomp_work_share *work_share_list_free;

#ifdef HAVE_SYNC_BUILTINS
  /* Number of simple single regions encountered by threads in this
     team.  */
  unsigned long single_count;
#else
  /* Mutex protecting addition of workshares to work_share_list_free.  */
  gomp_mutex_t work_share_list_free_lock;
#endif

  /* This barrier is used for most synchronization of the team.  */
  gomp_barrier_t barrier;

  /* Initial work shares, to avoid allocating any gomp_work_share
     structs in the common case.  */
  struct gomp_work_share work_shares[8];

  gomp_mutex_t task_lock;
  /* Scheduled tasks.  */
  struct priority_queue task_queue;
  /* Number of all GOMP_TASK_{WAITING,TIED} tasks in the team.  */
  unsigned int task_count;
  /* Number of GOMP_TASK_WAITING tasks currently waiting to be scheduled.  */
  unsigned int task_queued_count;
  /* Number of GOMP_TASK_{WAITING,TIED} tasks currently running
     directly in gomp_barrier_handle_tasks; tasks spawned
     from e.g. GOMP_taskwait or GOMP_taskgroup_end don't count, even when
     that is called from a task run from gomp_barrier_handle_tasks.
     task_running_count should be always <= team->nthreads,
     and if current task isn't in_tied_task, then it will be
     even < team->nthreads.  */
  unsigned int task_running_count;
  int work_share_cancelled;
  int team_cancelled;

  /* This array contains structures for implicit tasks.  */
  struct gomp_task implicit_task[];
};

/* This structure contains all data that is private to libgomp and is
   allocated per thread.  */

struct gomp_thread
{
  /* This is the function that the thread should run upon launch.  */
  void (*fn) (void *data);
  void *data;

  /* This is the current team state for this thread.  The ts.team member
     is NULL only if the thread is idle.  */
  struct gomp_team_state ts;

  /* This is the task that the thread is currently executing.  */
  struct gomp_task *task;

  /* This semaphore is used for ordered loops.  */
  gomp_sem_t release;

  /* Place this thread is bound to plus one, or zero if not bound
     to any place.  */
  unsigned int place;

  /* User pthread thread pool */
  struct gomp_thread_pool *thread_pool;

#if defined(LIBGOMP_USE_PTHREADS) \
    && (!defined(HAVE_TLS) \
	|| !defined(__GLIBC__) \
	|| !defined(USING_INITIAL_EXEC_TLS))
  /* pthread_t of the thread containing this gomp_thread.
     On Linux when using initial-exec TLS,
     (typeof (pthread_t)) gomp_thread () - pthread_self ()
     is constant in all threads, so we can optimize and not
     store it.  */
#define GOMP_NEEDS_THREAD_HANDLE 1
  pthread_t handle;
#endif
};


struct gomp_thread_pool
{
  /* This array manages threads spawned from the top level, which will
     return to the idle loop once the current PARALLEL construct ends.  */
  struct gomp_thread **threads;
  unsigned threads_size;
  unsigned threads_used;
  /* The last team is used for non-nested teams to delay their destruction to
     make sure all the threads in the team move on to the pool's barrier before
     the team's barrier is destroyed.  */
  struct gomp_team *last_team;
  /* Number of threads running in this contention group.  */
  unsigned long threads_busy;

  /* This barrier holds and releases threads waiting in thread pools.  */
  gomp_simple_barrier_t threads_dock;
};

enum gomp_cancel_kind
{
  GOMP_CANCEL_PARALLEL = 1,
  GOMP_CANCEL_LOOP = 2,
  GOMP_CANCEL_FOR = GOMP_CANCEL_LOOP,
  GOMP_CANCEL_DO = GOMP_CANCEL_LOOP,
  GOMP_CANCEL_SECTIONS = 4,
  GOMP_CANCEL_TASKGROUP = 8
};

/* ... and here is that TLS data.  */

#if defined __nvptx__
extern struct gomp_thread *nvptx_thrs __attribute__((shared));
static inline struct gomp_thread *gomp_thread (void)
{
  int tid;
  asm ("mov.u32 %0, %%tid.y;" : "=r" (tid));
  return nvptx_thrs + tid;
}
#elif defined __AMDGCN__
static inline struct gomp_thread *gcn_thrs (void)
{
  /* The value is at the bottom of LDS.  */
  struct gomp_thread * __lds *thrs = (struct gomp_thread * __lds *)4;
  return *thrs;
}
static inline void set_gcn_thrs (struct gomp_thread *val)
{
  /* The value is at the bottom of LDS.  */
  struct gomp_thread * __lds *thrs = (struct gomp_thread * __lds *)4;
  *thrs = val;
}
static inline struct gomp_thread *gomp_thread (void)
{
  int tid = __builtin_gcn_dim_pos(1);
  return gcn_thrs () + tid;
}
#elif defined HAVE_TLS || defined USE_EMUTLS
extern __thread struct gomp_thread gomp_tls_data;
static inline struct gomp_thread *gomp_thread (void)
{
  return &gomp_tls_data;
}
#else
extern pthread_key_t gomp_tls_key;
static inline struct gomp_thread *gomp_thread (void)
{
  return pthread_getspecific (gomp_tls_key);
}
#endif

extern struct gomp_task_icv *gomp_new_icv (void);

/* Here's how to access the current copy of the ICVs.  */

static inline struct gomp_task_icv *gomp_icv (bool write)
{
  struct gomp_task *task = gomp_thread ()->task;
  if (task)
    return &task->icv;
  else if (write)
    return gomp_new_icv ();
  else
    return &gomp_global_icv;
}

#ifdef LIBGOMP_USE_PTHREADS
/* The attributes to be used during thread creation.  */
extern pthread_attr_t gomp_thread_attr;

extern pthread_key_t gomp_thread_destructor;
#endif

/* Function prototypes.  */

/* affinity.c */

extern void gomp_init_affinity (void);
#ifdef LIBGOMP_USE_PTHREADS
extern void gomp_init_thread_affinity (pthread_attr_t *, unsigned int);
#endif
extern void **gomp_affinity_alloc (unsigned long, bool);
extern void gomp_affinity_init_place (void *);
extern bool gomp_affinity_add_cpus (void *, unsigned long, unsigned long,
				    long, bool);
extern bool gomp_affinity_remove_cpu (void *, unsigned long);
extern bool gomp_affinity_copy_place (void *, void *, long);
extern bool gomp_affinity_same_place (void *, void *);
extern bool gomp_affinity_finalize_place_list (bool);
extern bool gomp_affinity_init_level (int, unsigned long, bool);
extern void gomp_affinity_print_place (void *);
extern void gomp_get_place_proc_ids_8 (int, int64_t *);
extern void gomp_display_affinity_place (char *, size_t, size_t *, int);

/* affinity-fmt.c */

<<<<<<< HEAD
extern void gomp_write_string (const char *str, size_t len);
=======
extern bool gomp_print_string (const char *str, size_t len);
>>>>>>> 7beafc82
extern void gomp_set_affinity_format (const char *, size_t);
extern void gomp_display_string (char *, size_t, size_t *, const char *,
				 size_t);
#ifdef LIBGOMP_USE_PTHREADS
typedef pthread_t gomp_thread_handle;
#else
typedef struct {} gomp_thread_handle;
#endif
extern size_t gomp_display_affinity (char *, size_t, const char *,
				     gomp_thread_handle,
				     struct gomp_team_state *, unsigned int);
extern void gomp_display_affinity_thread (gomp_thread_handle,
					  struct gomp_team_state *,
					  unsigned int) __attribute__((cold));

/* iter.c */

extern int gomp_iter_static_next (long *, long *);
extern bool gomp_iter_dynamic_next_locked (long *, long *);
extern bool gomp_iter_guided_next_locked (long *, long *);

#ifdef HAVE_SYNC_BUILTINS
extern bool gomp_iter_dynamic_next (long *, long *);
extern bool gomp_iter_guided_next (long *, long *);
#endif

/* iter_ull.c */

extern int gomp_iter_ull_static_next (unsigned long long *,
				      unsigned long long *);
extern bool gomp_iter_ull_dynamic_next_locked (unsigned long long *,
					       unsigned long long *);
extern bool gomp_iter_ull_guided_next_locked (unsigned long long *,
					      unsigned long long *);

#if defined HAVE_SYNC_BUILTINS && defined __LP64__
extern bool gomp_iter_ull_dynamic_next (unsigned long long *,
					unsigned long long *);
extern bool gomp_iter_ull_guided_next (unsigned long long *,
				       unsigned long long *);
#endif

/* ordered.c */

extern void gomp_ordered_first (void);
extern void gomp_ordered_last (void);
extern void gomp_ordered_next (void);
extern void gomp_ordered_static_init (void);
extern void gomp_ordered_static_next (void);
extern void gomp_ordered_sync (void);
extern void gomp_doacross_init (unsigned, long *, long, size_t);
extern void gomp_doacross_ull_init (unsigned, unsigned long long *,
				    unsigned long long, size_t);

/* parallel.c */

extern unsigned gomp_resolve_num_threads (unsigned, unsigned);

/* proc.c (in config/) */

extern void gomp_init_num_threads (void);
extern unsigned gomp_dynamic_max_threads (void);

/* task.c */

extern void gomp_init_task (struct gomp_task *, struct gomp_task *,
			    struct gomp_task_icv *);
extern void gomp_end_task (void);
extern void gomp_barrier_handle_tasks (gomp_barrier_state_t);
extern void gomp_task_maybe_wait_for_dependencies (void **);
extern bool gomp_create_target_task (struct gomp_device_descr *,
				     void (*) (void *), size_t, void **,
				     size_t *, unsigned short *, unsigned int,
				     void **, void **,
				     enum gomp_target_task_state);
extern struct gomp_taskgroup *gomp_parallel_reduction_register (uintptr_t *,
								unsigned);
extern void gomp_workshare_taskgroup_start (void);
extern void gomp_workshare_task_reduction_register (uintptr_t *, uintptr_t *);

static void inline
gomp_finish_task (struct gomp_task *task)
{
  if (__builtin_expect (task->depend_hash != NULL, 0))
    free (task->depend_hash);
}

/* team.c */

extern struct gomp_team *gomp_new_team (unsigned);
extern void gomp_team_start (void (*) (void *), void *, unsigned,
			     unsigned, struct gomp_team *,
			     struct gomp_taskgroup *);
extern void gomp_team_end (void);
extern void gomp_free_thread (void *);
extern int gomp_pause_host (void);

/* target.c */

extern void gomp_init_targets_once (void);
extern int gomp_get_num_devices (void);
extern bool gomp_target_task_fn (void *);

/* Splay tree definitions.  */
typedef struct splay_tree_node_s *splay_tree_node;
typedef struct splay_tree_s *splay_tree;
typedef struct splay_tree_key_s *splay_tree_key;

struct target_var_desc {
  /* Splay key.  */
  splay_tree_key key;
  /* True if data should be copied from device to host at the end.  */
  bool copy_from;
  /* True if data always should be copied from device to host at the end.  */
  bool always_copy_from;
  /* True if variable should be detached at end of region.  */
  bool do_detach;
  /* Relative offset against key host_start.  */
  uintptr_t offset;
  /* Actual length.  */
  uintptr_t length;
};

/* Uncomment to enable reference-count consistency checking (for development
   use only).  */
//#define RC_CHECKING 1

struct target_mem_desc {
  /* Reference count.  */
  uintptr_t refcount;
#ifdef RC_CHECKING
  uintptr_t refcount_chk;
  bool mark;
#endif
  /* All the splay nodes allocated together.  */
  splay_tree_node array;
  /* Start of the target region.  */
  uintptr_t tgt_start;
  /* End of the targer region.  */
  uintptr_t tgt_end;
  /* Handle to free.  */
  void *to_free;
  /* Previous target_mem_desc.  */
  struct target_mem_desc *prev;
  /* Number of items in following list.  */
  size_t list_count;

  /* Corresponding target device descriptor.  */
  struct gomp_device_descr *device_descr;

  /* List of target items to remove (or decrease refcount)
     at the end of region.  */
  struct target_var_desc list[];
};

/* Special value for refcount - infinity.  */
#define REFCOUNT_INFINITY (~(uintptr_t) 0)
/* Special value for refcount - tgt_offset contains target address of the
   artificial pointer to "omp declare target link" object.  */
#define REFCOUNT_LINK (~(uintptr_t) 1)

/* Special offset values.  */
#define OFFSET_INLINED (~(uintptr_t) 0)
#define OFFSET_POINTER (~(uintptr_t) 1)
#define OFFSET_STRUCT (~(uintptr_t) 2)

/* A special tag value for "virtual_refcount" in the splay_tree_key_s structure
   below.  */
#define VREFCOUNT_LINK_KEY (~(uintptr_t) 0)

struct splay_tree_key_s {
  /* Address of the host object.  */
  uintptr_t host_start;
  /* Address immediately after the host object.  */
  uintptr_t host_end;
  /* Descriptor of the target memory.  */
  struct target_mem_desc *tgt;
  /* Offset from tgt->tgt_start to the start of the target object.  */
  uintptr_t tgt_offset;
  /* Reference count.  */
  uintptr_t refcount;
  /* Reference counts beyond those that represent genuine references in the
     linked splay tree key/target memory structures, e.g. for multiple OpenACC
     "present increment" operations (via "acc enter data") referring to the same
     host-memory block.
     If set to VREFCOUNT_LINK_KEY (for OpenMP, where this field is not otherwise
     needed), the union below represents a link key.  */
  uintptr_t virtual_refcount;
#ifdef RC_CHECKING
  /* The recalculated reference count, for verification.  */
  uintptr_t refcount_chk;
#endif
  union {
    /* For a block with attached pointers, the attachment counters for each.
       Only used for OpenACC.  */
    uintptr_t *attach_count;
    /* Pointer to the original mapping of "omp declare target link" object.
       Only used for OpenMP.  */
    splay_tree_key link_key;
  } u;
};

/* The comparison function.  */

static inline int
splay_compare (splay_tree_key x, splay_tree_key y)
{
  if (x->host_start == x->host_end
      && y->host_start == y->host_end)
    return 0;
  if (x->host_end <= y->host_start)
    return -1;
  if (x->host_start >= y->host_end)
    return 1;
  return 0;
}

#include "splay-tree.h"

typedef struct acc_dispatch_t
{
  /* Execute.  */
  __typeof (GOMP_OFFLOAD_openacc_exec) *exec_func;
  __typeof (GOMP_OFFLOAD_openacc_exec_params) *exec_params_func;

  /* Create/destroy TLS data.  */
  __typeof (GOMP_OFFLOAD_openacc_create_thread_data) *create_thread_data_func;
  __typeof (GOMP_OFFLOAD_openacc_destroy_thread_data)
    *destroy_thread_data_func;
  
  struct {
    /* Once created and put into the "active" list, asyncqueues are then never
       destructed and removed from the "active" list, other than if the TODO
       device is shut down.  */
    gomp_mutex_t lock;
    int nasyncqueue;
    struct goacc_asyncqueue **asyncqueue;
    struct goacc_asyncqueue_list *active;

    __typeof (GOMP_OFFLOAD_openacc_async_construct) *construct_func;
    __typeof (GOMP_OFFLOAD_openacc_async_destruct) *destruct_func;
    __typeof (GOMP_OFFLOAD_openacc_async_test) *test_func;
    __typeof (GOMP_OFFLOAD_openacc_async_synchronize) *synchronize_func;
    __typeof (GOMP_OFFLOAD_openacc_async_serialize) *serialize_func;
    __typeof (GOMP_OFFLOAD_openacc_async_queue_callback) *queue_callback_func;

    __typeof (GOMP_OFFLOAD_openacc_async_exec) *exec_func;
    __typeof (GOMP_OFFLOAD_openacc_async_exec_params) *exec_params_func;
    __typeof (GOMP_OFFLOAD_openacc_async_dev2host) *dev2host_func;
    __typeof (GOMP_OFFLOAD_openacc_async_host2dev) *host2dev_func;
  } async;

  /* NVIDIA target specific routines.  */
  struct {
    __typeof (GOMP_OFFLOAD_openacc_cuda_get_current_device)
      *get_current_device_func;
    __typeof (GOMP_OFFLOAD_openacc_cuda_get_current_context)
      *get_current_context_func;
    __typeof (GOMP_OFFLOAD_openacc_cuda_get_stream) *get_stream_func;
    __typeof (GOMP_OFFLOAD_openacc_cuda_set_stream) *set_stream_func;
  } cuda;
} acc_dispatch_t;

/* Various state of the accelerator device.  */
enum gomp_device_state
{
  GOMP_DEVICE_UNINITIALIZED,
  GOMP_DEVICE_INITIALIZED,
  GOMP_DEVICE_FINALIZED
};

/* This structure describes accelerator device.
   It contains name of the corresponding libgomp plugin, function handlers for
   interaction with the device, ID-number of the device, and information about
   mapped memory.  */
struct gomp_device_descr
{
  /* Immutable data, which is only set during initialization, and which is not
     guarded by the lock.  */

  /* The name of the device.  */
  const char *name;

  /* Capabilities of device (supports OpenACC, OpenMP).  */
  unsigned int capabilities;

  /* This is the ID number of device among devices of the same type.  */
  int target_id;

  /* This is the TYPE of device.  */
  enum offload_target_type type;

  /* Function handlers.  */
  __typeof (GOMP_OFFLOAD_get_name) *get_name_func;
  __typeof (GOMP_OFFLOAD_get_caps) *get_caps_func;
  __typeof (GOMP_OFFLOAD_get_type) *get_type_func;
  __typeof (GOMP_OFFLOAD_get_num_devices) *get_num_devices_func;
  __typeof (GOMP_OFFLOAD_get_property) *get_property_func;
  __typeof (GOMP_OFFLOAD_init_device) *init_device_func;
  __typeof (GOMP_OFFLOAD_fini_device) *fini_device_func;
  __typeof (GOMP_OFFLOAD_version) *version_func;
  __typeof (GOMP_OFFLOAD_load_image) *load_image_func;
  __typeof (GOMP_OFFLOAD_unload_image) *unload_image_func;
  __typeof (GOMP_OFFLOAD_alloc) *alloc_func;
  __typeof (GOMP_OFFLOAD_free) *free_func;
  __typeof (GOMP_OFFLOAD_dev2host) *dev2host_func;
  __typeof (GOMP_OFFLOAD_host2dev) *host2dev_func;
  __typeof (GOMP_OFFLOAD_dev2dev) *dev2dev_func;
  __typeof (GOMP_OFFLOAD_can_run) *can_run_func;
  __typeof (GOMP_OFFLOAD_run) *run_func;
  __typeof (GOMP_OFFLOAD_async_run) *async_run_func;

  /* Splay tree containing information about mapped memory regions.  */
  struct splay_tree_s mem_map;

  /* Mutex for the mutable data.  */
  gomp_mutex_t lock;

  /* Current state of the device.  OpenACC allows to move from INITIALIZED state
     back to UNINITIALIZED state.  OpenMP allows only to move from INITIALIZED
     to FINALIZED state (at program shutdown).  */
  enum gomp_device_state state;

  /* OpenACC-specific data and functions.  */
  /* This is mutable because of its mutable data_environ and target_data
     members.  */
  acc_dispatch_t openacc;
};

/* Kind of the pragma, for which gomp_map_vars () is called.  */
enum gomp_map_vars_kind
{
  GOMP_MAP_VARS_OPENACC,
  /* Like "GOMP_MAP_VARS_OPENACC", but with "GOACC_FLAG_HOST_DATA_IF_PRESENT"
     semantics.  */
  GOMP_MAP_VARS_OPENACC_IF_PRESENT,
  GOMP_MAP_VARS_OPENACC_ENTER_DATA,
  GOMP_MAP_VARS_TARGET,
  GOMP_MAP_VARS_DATA,
  GOMP_MAP_VARS_ENTER_DATA
};

extern void gomp_acc_remove_pointer (struct gomp_device_descr *, void **,
				     size_t *, unsigned short *, int, bool,
				     int);
extern void gomp_acc_declare_allocate (bool, size_t, void **, size_t *,
				       unsigned short *);
struct gomp_coalesce_buf;
extern void gomp_copy_host2dev (struct gomp_device_descr *,
				struct goacc_asyncqueue *, void *, const void *,
				size_t, bool, struct gomp_coalesce_buf *);
extern void gomp_copy_dev2host (struct gomp_device_descr *,
				struct goacc_asyncqueue *, void *, const void *,
				size_t);
extern uintptr_t gomp_map_val (struct target_mem_desc *, void **, size_t);
extern void gomp_attach_pointer (struct gomp_device_descr *,
				 struct goacc_asyncqueue *, splay_tree,
				 splay_tree_key, uintptr_t, size_t,
				 struct gomp_coalesce_buf *);
extern void gomp_detach_pointer (struct gomp_device_descr *,
				 struct goacc_asyncqueue *, splay_tree_key,
				 uintptr_t, bool, struct gomp_coalesce_buf *);

#ifdef RC_CHECKING
extern void dump_tgt (const char *, struct target_mem_desc *);
extern void gomp_rc_check (struct gomp_device_descr *,
			   struct target_mem_desc *);
#endif

extern struct target_mem_desc *gomp_map_vars (struct gomp_device_descr *,
					      size_t, void **, void **,
					      size_t *, void *, bool,
					      enum gomp_map_vars_kind);
extern struct target_mem_desc *gomp_map_vars_async (struct gomp_device_descr *,
						    struct goacc_asyncqueue *,
						    size_t, void **, void **,
						    size_t *, void *, bool,
						    enum gomp_map_vars_kind);
extern void gomp_unmap_tgt (struct target_mem_desc *);
extern void gomp_unmap_vars (struct target_mem_desc *, bool);
extern void gomp_unmap_vars_async (struct target_mem_desc *, bool,
				   struct goacc_asyncqueue *);
extern void gomp_init_device (struct gomp_device_descr *);
extern bool gomp_fini_device (struct gomp_device_descr *);
extern void gomp_unload_device (struct gomp_device_descr *);
extern bool gomp_remove_var (struct gomp_device_descr *, splay_tree_key);
extern bool gomp_offload_target_available_p (int);
extern void gomp_remove_var_async (struct gomp_device_descr *, splay_tree_key,
				   struct goacc_asyncqueue *);

/* work.c */

extern void gomp_init_work_share (struct gomp_work_share *, size_t, unsigned);
extern void gomp_fini_work_share (struct gomp_work_share *);
extern bool gomp_work_share_start (size_t);
extern void gomp_work_share_end (void);
extern bool gomp_work_share_end_cancel (void);
extern void gomp_work_share_end_nowait (void);

static inline void
gomp_work_share_init_done (void)
{
  struct gomp_thread *thr = gomp_thread ();
  if (__builtin_expect (thr->ts.last_work_share != NULL, 1))
    gomp_ptrlock_set (&thr->ts.last_work_share->next_ws, thr->ts.work_share);
}

#ifdef HAVE_ATTRIBUTE_VISIBILITY
# pragma GCC visibility pop
#endif

/* Now that we're back to default visibility, include the globals.  */
#include "libgomp_g.h"

/* Include omp.h by parts.  */
#include "omp-lock.h"
#define _LIBGOMP_OMP_LOCK_DEFINED 1
#include "omp.h.in"

#if !defined (HAVE_ATTRIBUTE_VISIBILITY) \
    || !defined (HAVE_ATTRIBUTE_ALIAS) \
    || !defined (HAVE_AS_SYMVER_DIRECTIVE) \
    || !defined (PIC) \
    || !defined (HAVE_SYMVER_SYMBOL_RENAMING_RUNTIME_SUPPORT)
# undef LIBGOMP_GNU_SYMBOL_VERSIONING
#endif

#ifdef LIBGOMP_GNU_SYMBOL_VERSIONING
extern void gomp_init_lock_30 (omp_lock_t *) __GOMP_NOTHROW;
extern void gomp_destroy_lock_30 (omp_lock_t *) __GOMP_NOTHROW;
extern void gomp_set_lock_30 (omp_lock_t *) __GOMP_NOTHROW;
extern void gomp_unset_lock_30 (omp_lock_t *) __GOMP_NOTHROW;
extern int gomp_test_lock_30 (omp_lock_t *) __GOMP_NOTHROW;
extern void gomp_init_nest_lock_30 (omp_nest_lock_t *) __GOMP_NOTHROW;
extern void gomp_destroy_nest_lock_30 (omp_nest_lock_t *) __GOMP_NOTHROW;
extern void gomp_set_nest_lock_30 (omp_nest_lock_t *) __GOMP_NOTHROW;
extern void gomp_unset_nest_lock_30 (omp_nest_lock_t *) __GOMP_NOTHROW;
extern int gomp_test_nest_lock_30 (omp_nest_lock_t *) __GOMP_NOTHROW;

extern void gomp_init_lock_25 (omp_lock_25_t *) __GOMP_NOTHROW;
extern void gomp_destroy_lock_25 (omp_lock_25_t *) __GOMP_NOTHROW;
extern void gomp_set_lock_25 (omp_lock_25_t *) __GOMP_NOTHROW;
extern void gomp_unset_lock_25 (omp_lock_25_t *) __GOMP_NOTHROW;
extern int gomp_test_lock_25 (omp_lock_25_t *) __GOMP_NOTHROW;
extern void gomp_init_nest_lock_25 (omp_nest_lock_25_t *) __GOMP_NOTHROW;
extern void gomp_destroy_nest_lock_25 (omp_nest_lock_25_t *) __GOMP_NOTHROW;
extern void gomp_set_nest_lock_25 (omp_nest_lock_25_t *) __GOMP_NOTHROW;
extern void gomp_unset_nest_lock_25 (omp_nest_lock_25_t *) __GOMP_NOTHROW;
extern int gomp_test_nest_lock_25 (omp_nest_lock_25_t *) __GOMP_NOTHROW;

# define omp_lock_symver(fn) \
  __asm (".symver g" #fn "_30, " #fn "@@OMP_3.0"); \
  __asm (".symver g" #fn "_25, " #fn "@OMP_1.0");
#else
# define gomp_init_lock_30 omp_init_lock
# define gomp_destroy_lock_30 omp_destroy_lock
# define gomp_set_lock_30 omp_set_lock
# define gomp_unset_lock_30 omp_unset_lock
# define gomp_test_lock_30 omp_test_lock
# define gomp_init_nest_lock_30 omp_init_nest_lock
# define gomp_destroy_nest_lock_30 omp_destroy_nest_lock
# define gomp_set_nest_lock_30 omp_set_nest_lock
# define gomp_unset_nest_lock_30 omp_unset_nest_lock
# define gomp_test_nest_lock_30 omp_test_nest_lock
#endif

#ifdef HAVE_ATTRIBUTE_VISIBILITY
# define attribute_hidden __attribute__ ((visibility ("hidden")))
#else
# define attribute_hidden
#endif

#if __GNUC__ >= 9
#  define HAVE_ATTRIBUTE_COPY
#endif

#ifdef HAVE_ATTRIBUTE_COPY
# define attribute_copy(arg) __attribute__ ((copy (arg)))
#else
# define attribute_copy(arg)
#endif

#ifdef HAVE_ATTRIBUTE_ALIAS
# define strong_alias(fn, al) \
  extern __typeof (fn) al __attribute__ ((alias (#fn))) attribute_copy (fn);

# define ialias_ulp	ialias_str1(__USER_LABEL_PREFIX__)
# define ialias_str1(x)	ialias_str2(x)
# define ialias_str2(x)	#x
# define ialias(fn) \
  extern __typeof (fn) gomp_ialias_##fn \
    __attribute__ ((alias (#fn))) attribute_hidden attribute_copy (fn);
# define ialias_redirect(fn) \
  extern __typeof (fn) fn __asm__ (ialias_ulp "gomp_ialias_" #fn) attribute_hidden;
# define ialias_call(fn) gomp_ialias_ ## fn
#else
# define ialias(fn)
# define ialias_redirect(fn)
# define ialias_call(fn) fn
#endif

/* Helper function for priority_node_to_task() and
   task_to_priority_node().

   Return the offset from a task to its priority_node entry.  The
   priority_node entry is has a type of TYPE.  */

static inline size_t
priority_queue_offset (enum priority_queue_type type)
{
  return offsetof (struct gomp_task, pnode[(int) type]);
}

/* Return the task associated with a priority NODE of type TYPE.  */

static inline struct gomp_task *
priority_node_to_task (enum priority_queue_type type,
		       struct priority_node *node)
{
  return (struct gomp_task *) ((char *) node - priority_queue_offset (type));
}

/* Return the priority node of type TYPE for a given TASK.  */

static inline struct priority_node *
task_to_priority_node (enum priority_queue_type type,
		       struct gomp_task *task)
{
  return (struct priority_node *) ((char *) task
				   + priority_queue_offset (type));
}

#ifdef LIBGOMP_USE_PTHREADS
static inline gomp_thread_handle
gomp_thread_self (void)
{
  return pthread_self ();
}

static inline gomp_thread_handle
gomp_thread_to_pthread_t (struct gomp_thread *thr)
{
  struct gomp_thread *this_thr = gomp_thread ();
  if (thr == this_thr)
    return pthread_self ();
#ifdef GOMP_NEEDS_THREAD_HANDLE
  return thr->handle;
#else
  /* On Linux with initial-exec TLS, the pthread_t of the thread containing
     thr can be computed from thr, this_thr and pthread_self (),
     as the distance between this_thr and pthread_self () is constant.  */
  return pthread_self () + ((uintptr_t) thr - (uintptr_t) this_thr);
#endif
}
#else
static inline gomp_thread_handle
gomp_thread_self (void)
{
  return (gomp_thread_handle) {};
}

static inline gomp_thread_handle
gomp_thread_to_pthread_t (struct gomp_thread *thr)
{
  (void) thr;
  return gomp_thread_self ();
}
#endif

#endif /* LIBGOMP_H */<|MERGE_RESOLUTION|>--- conflicted
+++ resolved
@@ -769,11 +769,7 @@
 
 /* affinity-fmt.c */
 
-<<<<<<< HEAD
-extern void gomp_write_string (const char *str, size_t len);
-=======
-extern bool gomp_print_string (const char *str, size_t len);
->>>>>>> 7beafc82
+extern bool gomp_write_string (const char *str, size_t len);
 extern void gomp_set_affinity_format (const char *, size_t);
 extern void gomp_display_string (char *, size_t, size_t *, const char *,
 				 size_t);
