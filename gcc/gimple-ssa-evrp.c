--- conflicted
+++ resolved
@@ -45,47 +45,15 @@
 
 class evrp_folder : public substitute_and_fold_engine
 {
-<<<<<<< HEAD
- public:
-  tree get_value (tree, gimple *) FINAL OVERRIDE;
-  evrp_folder (class vr_values *vr_values_)
-    : vr_values (vr_values_),
-    simplifier (vr_values_) { }
-  bool simplify_stmt_using_ranges (gimple_stmt_iterator *gsi)
-    {
-      return simplifier.simplify (gsi);
-    }
-  class vr_values *vr_values;
-
- private:
-  DISABLE_COPY_AND_ASSIGN (evrp_folder);
-  simplify_using_ranges simplifier;
-};
-
-tree
-evrp_folder::get_value (tree op, gimple *stmt ATTRIBUTE_UNUSED)
-{
-  return vr_values->op_with_constant_singleton_value_range (op);
-}
-
-/* evrp_dom_walker visits the basic blocks in the dominance order and set
-   the Value Ranges (VR) for SSA_NAMEs in the scope.  Use this VR to
-   discover more VRs.  */
-
-class evrp_dom_walker : public dom_walker
-{
-=======
->>>>>>> 56638b9b
 public:
   evrp_folder () : m_range_analyzer (/*update_global_ranges=*/true),
-    m_vr_values (m_range_analyzer.get_vr_values ())
+    m_vr_values (m_range_analyzer.get_vr_values ()),
+    simplifier (m_vr_values)
   {
   }
 
   ~evrp_folder ()
   {
-    m_vr_values->cleanup_edges_and_switches ();
-
     if (dump_file)
       {
 	fprintf (dump_file, "\nValue ranges after Early VRP:\n\n");
@@ -113,12 +81,16 @@
 	fprintf (dump_file, "evrp visiting stmt ");
 	print_gimple_stmt (dump_file, stmt, 0);
       }
+    m_gimple_state.set_orig_stmt (stmt);
     m_range_analyzer.record_ranges_from_stmt (stmt, false);
   }
 
   bool fold_stmt (gimple_stmt_iterator *gsi) OVERRIDE
   {
-    return m_vr_values->simplify_stmt_using_ranges (gsi);
+    bool res = simplifier.simplify (gsi);
+    if (m_modified || res)
+      m_gimple_state.maybe_dump_differences_and_trap (gsi_stmt (*gsi));
+    return res;
   }
 
   void post_fold_bb (basic_block bb) OVERRIDE
@@ -128,271 +100,7 @@
 
   void post_new_stmt (gimple *stmt) OVERRIDE
   {
-    m_vr_values->set_defs_to_varying (stmt);
-  }
-
-private:
-  DISABLE_COPY_AND_ASSIGN (evrp_folder);
-  class evrp_range_analyzer m_range_analyzer;
-  class vr_values *m_vr_values;
-};
-
-<<<<<<< HEAD
-edge
-evrp_dom_walker::before_dom_children (basic_block bb)
-{
-  if (dump_file && (dump_flags & TDF_DETAILS))
-    fprintf (dump_file, "Visiting BB%d\n", bb->index);
-
-  evrp_range_analyzer.enter (bb);
-
-  for (gphi_iterator gpi = gsi_start_phis (bb);
-       !gsi_end_p (gpi); gsi_next (&gpi))
-    {
-      gphi *phi = gpi.phi ();
-      tree lhs = PHI_RESULT (phi);
-      if (virtual_operand_p (lhs))
-	continue;
-
-      const value_range_equiv *vr = evrp_range_analyzer.get_value_range (lhs);
-      /* Mark PHIs whose lhs we fully propagate for removal.  */
-      tree val;
-      if (vr->singleton_p (&val) && may_propagate_copy (lhs, val))
-	{
-	  stmts_to_remove.safe_push (phi);
-	  continue;
-	}
-    }
-
-  edge taken_edge = NULL;
-
-  /* Visit all other stmts and discover any new VRs possible.  */
-  for (gimple_stmt_iterator gsi = gsi_start_bb (bb);
-       !gsi_end_p (gsi); gsi_next (&gsi))
-    {
-      gimple *stmt = gsi_stmt (gsi);
-      tree output = NULL_TREE;
-      gimple *old_stmt = stmt;
-      bool was_noreturn = (is_gimple_call (stmt)
-			   && gimple_call_noreturn_p (stmt));
-
-      if (dump_file && (dump_flags & TDF_DETAILS))
-	{
-	  fprintf (dump_file, "Visiting stmt ");
-	  print_gimple_stmt (dump_file, stmt, 0);
-	}
-
-      evrp_range_analyzer.record_ranges_from_stmt (stmt, false);
-
-      if (gcond *cond = dyn_cast <gcond *> (stmt))
-	{
-	  evrp_range_analyzer.vrp_visit_cond_stmt (cond, &taken_edge);
-	  if (taken_edge)
-	    {
-	      if (taken_edge->flags & EDGE_TRUE_VALUE)
-		gimple_cond_make_true (cond);
-	      else if (taken_edge->flags & EDGE_FALSE_VALUE)
-		gimple_cond_make_false (cond);
-	      else
-		gcc_unreachable ();
-	      update_stmt (stmt);
-	    }
-	}
-      else if (stmt_interesting_for_vrp (stmt))
-	{
-	  output = get_output_for_vrp (stmt);
-	  if (output)
-	    {
-	      const value_range_equiv *vr
-		= evrp_range_analyzer.get_value_range (output);
-
-	      /* Mark stmts whose output we fully propagate for removal.  */
-	      tree val;
-	      if (vr->singleton_p (&val)
-		  && may_propagate_copy (output, val)
-		  && !stmt_could_throw_p (cfun, stmt)
-		  && !gimple_has_side_effects (stmt))
-		{
-		  stmts_to_remove.safe_push (stmt);
-		  continue;
-		}
-	    }
-	}
-
-      /* Try folding stmts with the VR discovered.  */
-      bool did_replace = evrp_folder.replace_uses_in (stmt);
-      gimple_stmt_iterator prev_gsi = gsi;
-      gsi_prev (&prev_gsi);
-      if (fold_stmt (&gsi, follow_single_use_edges)
-	  || did_replace)
-	{
-	  stmt = gsi_stmt (gsi);
-	  update_stmt (stmt);
-	  did_replace = true;
-	}
-      if (evrp_folder.simplify_stmt_using_ranges (&gsi))
-	{
-	  stmt = gsi_stmt (gsi);
-	  update_stmt (stmt);
-	  did_replace = true;
-	}
-
-      if (did_replace)
-	{
-	  /* If we wound up generating new stmts during folding
-	     drop all their defs to VARYING.  We can't easily
-	     process them because we've already instantiated
-	     ranges on uses on STMT that only hold after it.  */
-	  if (gsi_end_p (prev_gsi))
-	    prev_gsi = gsi_start_bb (bb);
-	  else
-	    gsi_next (&prev_gsi);
-	  while (gsi_stmt (prev_gsi) != gsi_stmt (gsi))
-	    {
-	      evrp_range_analyzer.get_vr_values ()
-		->set_defs_to_varying (gsi_stmt (prev_gsi));
-	      gsi_next (&prev_gsi);
-	    }
-
-	  /* If we cleaned up EH information from the statement,
-	     remove EH edges.  */
-	  if (maybe_clean_or_replace_eh_stmt (old_stmt, stmt))
-	    bitmap_set_bit (need_eh_cleanup, bb->index);
-
-	  /* If we turned a not noreturn call into a noreturn one
-	     schedule it for fixup.  */
-	  if (!was_noreturn
-	      && is_gimple_call (stmt)
-	      && gimple_call_noreturn_p (stmt))
-	    stmts_to_fixup.safe_push (stmt);
-
-	  if (gimple_assign_single_p (stmt))
-	    {
-	      tree rhs = gimple_assign_rhs1 (stmt);
-	      if (TREE_CODE (rhs) == ADDR_EXPR)
-		recompute_tree_invariant_for_addr_expr (rhs);
-	    }
-	}
-    }
-
-  /* Visit BB successor PHI nodes and replace PHI args.  */
-  edge e;
-  edge_iterator ei;
-  FOR_EACH_EDGE (e, ei, bb->succs)
-    {
-      for (gphi_iterator gpi = gsi_start_phis (e->dest);
-	   !gsi_end_p (gpi); gsi_next (&gpi))
-	{
-	  gphi *phi = gpi.phi ();
-	  use_operand_p use_p = PHI_ARG_DEF_PTR_FROM_EDGE (phi, e);
-	  tree arg = USE_FROM_PTR (use_p);
-	  if (TREE_CODE (arg) != SSA_NAME
-	      || virtual_operand_p (arg))
-	    continue;
-	  const value_range_equiv
-	    *vr = evrp_range_analyzer.get_value_range (arg);
-	  tree val;
-	  if (vr->singleton_p (&val) && may_propagate_copy (arg, val))
-	    propagate_value (use_p, val);
-	}
-    }
- 
-  return taken_edge;
-}
-
-void
-evrp_dom_walker::after_dom_children (basic_block bb)
-{
-  evrp_range_analyzer.leave (bb);
-}
-
-/* Perform any cleanups after the main phase of EVRP has completed.  */
-
-void
-evrp_dom_walker::cleanup (void)
-{
-  if (dump_file)
-    {
-      fprintf (dump_file, "\nValue ranges after Early VRP:\n\n");
-      evrp_range_analyzer.dump_all_value_ranges (dump_file);
-      fprintf (dump_file, "\n");
-    }
-
-  /* Remove stmts in reverse order to make debug stmt creation possible.  */
-  while (! stmts_to_remove.is_empty ())
-    {
-      gimple *stmt = stmts_to_remove.pop ();
-      if (dump_file && dump_flags & TDF_DETAILS)
-	{
-	  fprintf (dump_file, "Removing dead stmt ");
-	  print_gimple_stmt (dump_file, stmt, 0);
-	  fprintf (dump_file, "\n");
-	}
-      gimple_stmt_iterator gsi = gsi_for_stmt (stmt);
-      if (gimple_code (stmt) == GIMPLE_PHI)
-	remove_phi_node (&gsi, true);
-      else
-	{
-	  unlink_stmt_vdef (stmt);
-	  gsi_remove (&gsi, true);
-	  release_defs (stmt);
-	}
-    }
-
-  if (!bitmap_empty_p (need_eh_cleanup))
-    gimple_purge_all_dead_eh_edges (need_eh_cleanup);
-
-  /* Fixup stmts that became noreturn calls.  This may require splitting
-     blocks and thus isn't possible during the dominator walk.  Do this
-     in reverse order so we don't inadvertedly remove a stmt we want to
-     fixup by visiting a dominating now noreturn call first.  */
-  while (!stmts_to_fixup.is_empty ())
-    {
-      gimple *stmt = stmts_to_fixup.pop ();
-      fixup_noreturn_call (stmt);
-    }
-}
-
-class xevrp_folder : public substitute_and_fold_engine
-{
-public:
-  xevrp_folder () : range_analyzer (true),
-    vr_values (range_analyzer.get_vr_values ()),
-    simplifier (vr_values)
-  {
-  }
-
-  ~xevrp_folder ()
-  {
-    if (dump_file)
-      {
-	fprintf (dump_file, "\nValue ranges after Early VRP:\n\n");
-	range_analyzer.dump_all_value_ranges (dump_file);
-	fprintf (dump_file, "\n");
-      }
-  }
-
-  tree get_value (tree op, gimple *stmt ATTRIBUTE_UNUSED)
-  {
-    return vr_values->op_with_constant_singleton_value_range (op);
-  }
-
-  void pre_fold_bb (basic_block bb)
-  {
-    if (dump_file && (dump_flags & TDF_DETAILS))
-      fprintf (dump_file, "Visiting BB%d\n", bb->index);
-    range_analyzer.enter (bb);
-  }
-
-  void pre_fold_stmt (gimple *stmt)
-  {
-    if (dump_file && (dump_flags & TDF_DETAILS))
-      {
-	fprintf (dump_file, "Visiting stmt ");
-	print_gimple_stmt (dump_file, stmt, 0);
-      }
-    m_gimple_state.set_orig_stmt (stmt);
-    range_analyzer.record_ranges_from_stmt (stmt, false);
+    m_range_analyzer.get_vr_values ()->set_defs_to_varying (stmt);
   }
 
   void tmp_stats_remove_stmt (gimple *stmt, tree lhs) OVERRIDE
@@ -412,35 +120,16 @@
     m_modified = modified;
   }
 
-  bool fold_stmt (gimple_stmt_iterator *gsi)
-  {
-    bool res = simplifier.simplify (gsi);
-    if (m_modified || res)
-      m_gimple_state.maybe_dump_differences_and_trap (gsi_stmt (*gsi));
-    return res;
-  }
+private:
+  DISABLE_COPY_AND_ASSIGN (evrp_folder);
+  class evrp_range_analyzer m_range_analyzer;
+  class vr_values *m_vr_values;
 
-  void post_fold_bb (basic_block bb)
-  {
-    range_analyzer.leave (bb);
-  }
-
-  void post_new_stmt (gimple *stmt)
-  {
-    range_analyzer.get_vr_values ()->set_defs_to_varying (stmt);
-  }
-
-private:
-  DISABLE_COPY_AND_ASSIGN (xevrp_folder);
-  class evrp_range_analyzer range_analyzer;
-  class vr_values *vr_values;
   simplify_using_ranges simplifier;
   class gimple_state m_gimple_state;
   bool m_modified;
 };
 
-=======
->>>>>>> 56638b9b
 /* Main entry point for the early vrp pass which is a simplified non-iterative
    version of vrp where basic blocks are visited in dominance order.  Value
    ranges discovered in early vrp will also be used by ipa-vrp.  */
@@ -457,21 +146,8 @@
   scev_initialize ();
   calculate_dominance_info (CDI_DOMINATORS);
 
-<<<<<<< HEAD
-  xevrp_folder folder;
-  folder.substitute_and_fold ();
-
-  if (0)
-    {
-  /* Walk stmts in dominance order and propagate VRP.  */
-  evrp_dom_walker walker;
-  walker.walk (ENTRY_BLOCK_PTR_FOR_FN (cfun));
-  walker.cleanup ();
-    }
-=======
   evrp_folder folder;
   folder.substitute_and_fold ();
->>>>>>> 56638b9b
 
   scev_finalize ();
   loop_optimizer_finalize ();
