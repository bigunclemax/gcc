// Copyright (C) 2020 Free Software Foundation, Inc.

// This file is part of GCC.

// GCC is free software; you can redistribute it and/or modify it under
// the terms of the GNU General Public License as published by the Free
// Software Foundation; either version 3, or (at your option) any later
// version.

// GCC is distributed in the hope that it will be useful, but WITHOUT ANY
// WARRANTY; without even the implied warranty of MERCHANTABILITY or
// FITNESS FOR A PARTICULAR PURPOSE.  See the GNU General Public License
// for more details.

// You should have received a copy of the GNU General Public License
// along with GCC; see the file COPYING3.  If not see
// <http://www.gnu.org/licenses/>.
// #include "rust-session-manager.h"

#include "rust-session-manager.h"
#include "rust-diagnostics.h"
#include "diagnostic.h"
#include "input.h"
#include <fstream>
#include <sstream>

#include "target.h"
#include "tm.h"
#include "tm_p.h"

#include "rust-target.h"

#include "rust-lex.h"
#include "rust-parse.h"
#include "rust-macro-expand.h"
#include "rust-ast-resolve.h"
#include "rust-ast-lower.h"
#include "rust-hir-type-check.h"
#include "rust-tycheck-dump.h"
#include "rust-ast-resolve-unused.h"
#include "rust-compile.h"

extern Linemap *
rust_get_linemap ();

extern Backend *
rust_get_backend ();

namespace Rust {

const char *kLexDumpFile = "gccrs.lex.dump";
const char *kASTDumpFile = "gccrs.ast.dump";
const char *kASTExpandedDumpFile = "gccrs.ast-expanded.dump";
const char *kHIRDumpFile = "gccrs.hir.dump";
const char *kHIRTypeResolutionDumpFile = "gccrs.type-resolution.dump";
const char *kTargetOptionsDumpFile = "gccrs.target-options.dump";

// Implicitly enable a target_feature (and recursively enable dependencies).
void
Session::implicitly_enable_feature (std::string feature_name)
{
  // TODO: is this really required since features added would be complete via
  // target spec?

  if (!options.target_data.has_key_value_pair ("target_feature", feature_name))
    {
      // if feature has dependencies, enable them
      if (feature_name == "aes")
	{
	  implicitly_enable_feature ("sse2");
	}
      else if (feature_name == "avx")
	{
	  implicitly_enable_feature ("sse4.2");
	}
      else if (feature_name == "avx2")
	{
	  implicitly_enable_feature ("avx");
	}
      else if (feature_name == "fma")
	{
	  implicitly_enable_feature ("avx");
	}
      else if (feature_name == "pclmulqdq")
	{
	  implicitly_enable_feature ("sse2");
	}
      else if (feature_name == "sha")
	{
	  implicitly_enable_feature ("sse2");
	}
      else if (feature_name == "sse2")
	{
	  implicitly_enable_feature ("sse");
	}
      else if (feature_name == "sse3")
	{
	  implicitly_enable_feature ("sse2");
	}
      else if (feature_name == "sse4.1")
	{
	  implicitly_enable_feature ("sse3");
	}
      else if (feature_name == "sse4.2")
	{
	  implicitly_enable_feature ("sse4.1");
	}
      else if (feature_name == "ssse3")
	{
	  implicitly_enable_feature ("sse3");
	}

      options.target_data.insert_key_value_pair ("target_feature",
						 std::move (feature_name));
    }
}

// Meant to enable all target features. As this will be done by target hook,
// this method's deprecated.
void
Session::enable_features ()
{
  bool has_target_crt_static = false;
  const char *target = "PLACEHOLDER";

  fprintf (
    stderr,
    "ERROR: Somewhere in call chain Session::enable_features is called.\n");

  if (has_target_crt_static)
    {
      // enable "crt-static" attribute
    }

  /* TODO: do this via target hook. have one for each target that implicitly
   * enables the
   * features for that platform. Would probably have to make custom target hook.
   */

  /*
  if (target == "x86" || target == "x86_64") {
      if (TARGET_ISA_AES) {
	  // enable aes, implicitly enable sse2
	  implicitly_enable_feature("aes");
      }

      if (TARGET_ISA_AVX) {
	  // enable avx, implicitly enable sse4.2
	  implicitly_enable_feature("sse4.2");
      }

      if (TARGET_ISA_AVX2) {
	  // enable avx2, implicitly enable avx
	  implicitly_enable_feature("avx");
      }

      if (TARGET_ISA_BMI) {
	  // enable bmi1
	  implicitly_enable_feature("bmi1");
      }

      if (TARGET_ISA_BMI2) {
	  // enable bmi2
	  implicitly_enable_feature("bmi2");
      }

      if (TARGET_ISA_FMA) {
	  // enable fma, implicitly enable avx
	  implicitly_enable_feature("fma");
      }

      if (TARGET_ISA_FXSR) {
	  // enable fxsr
	  implicitly_enable_feature("fxsr");
      }

      if (TARGET_ISA_LZCNT) {
	  // enable lzcnt
	  implicitly_enable_feature("lzcnt");
      }

      if (TARGET_ISA_VPCLMULQDQ) {
	  // enable pclmulqdq, implicitly enable sse2
	  implicitly_enable_feature("pclmulqdq");
      }

      if (TARGET_ISA_POPCNT) {
	  // enable popcnt
	  implicitly_enable_feature("popcnt");
      }

      if (TARGET_ISA_RDRND) {
	  // enable rdrand
	  implicitly_enable_feature("rdrand");
      }

      if (TARGET_ISA_RDSEED) {
	  // enable rdseed
	  implicitly_enable_feature("rdseed");
      }

      if (TARGET_ISA_SHA) {
	  // enable sha, implicitly enable sse2
	  implicitly_enable_feature("sha");
      }

      if (TARGET_ISA_SSE) {
	  // enable sse
	  implicitly_enable_feature("sse");
      }

      if (TARGET_ISA_SSE2) {
	  // enable sse2, implicitly enable sse
	  implicitly_enable_feature("sse2");
      }

      if (TARGET_ISA_SSE3) {
	  // enable sse3, implicitly enable sse2
	  implicitly_enable_feature("sse3");
      }

      if (TARGET_ISA_SSE4_1) {
	  // enable sse4.1, implicitly enable sse3
	  implicitly_enable_feature("sse4.1");
      }

      if (TARGET_ISA_SSE4_2) {
	  // enable sse4.2, implicitly enable sse4.1
	  implicitly_enable_feature("sse4.2");
      }

      if (TARGET_ISA_SSSE3) {
	  // enable ssse3, implicitly enable sse3
	  implicitly_enable_feature("ssse3");
      }

      if (TARGET_ISA_XSAVE) {
	  // enable xsave
	  implicitly_enable_feature("xsave");
      }

      if (TARGET_ISA_XSAVEC) {
	  // enable xsavec
	  implicitly_enable_feature("xsavec");
      }

      if (TARGET_ISA_XSAVEOPT) {
	  // enable xsaveopt
	  implicitly_enable_feature("xsaveopt");
      }

      if (TARGET_ISA_XSAVES) {
	  // enable xsaves
	  implicitly_enable_feature("xsaves");
      }
  }
  options.target_data.features.shrink_to_fit();
  std::sort(options.target_data.features.begin(),
  options.target_data.features.end());*/
}

void
Session::init ()
{
#ifndef TARGET_RUST_OS_INFO
#define TARGET_RUST_OS_INFO()
#endif
//#define builtin_rust_info(KEY, VALUE) rust_add_target_info (KEY, VALUE)
// might as well use c++ stuff
#define builtin_rust_info(KEY, VALUE)                                          \
  options.target_data.insert_key_value_pair (KEY, VALUE)

  // initialise target hooks
  // targetrustm.rust_cpu_info();
  // targetrustm.rust_os_info();
  // ok, that's not working too well TODO - see if can salvage old
  // implementation
  TARGET_RUST_CPU_INFO ();
  TARGET_RUST_OS_INFO ();

  /* note that due to issues with gcc targets, some implementations of those two
   * macros above (TARGET_RUST_CPU_INFO and TARGET_RUST_OS_INFO) are not
   * function calls, but actually inline substitutions. As such, they can't be
   * stored with a function pointer in a "real" target hook.
   * At least, that's my current understanding of it. */

#undef builtin_rust_info

  // target-independent values that should exist in all targets
  options.target_data.insert_key_value_pair ("target_pointer_width",
					     std::to_string (POINTER_SIZE));
  options.target_data.insert_key_value_pair ("target_endian", BYTES_BIG_ENDIAN
								? "big"
								: "little");

  // TODO: find min atomic width and max atomic width
  // from it, add atomic-related stuff for sizes 8, 16, 32, 64, and 128 (if
  // inside bounds) in rustc, min atomic width is a known quantity (or 8 if not
  // known), and max is also a known quantity (or is pointer size if not known)
  // TODO: add atomic pointer if some criteria is satisfied

  // TODO: find whether target has "atomic cas"

  // add debug_assertions if enabled and proc_macro if crate type has it or
  // whatever

  // derived values from hook
  options.target_data.init_derived_values ();

  // setup singleton linemap
  linemap = rust_get_linemap ();

  // setup backend to GCC GIMPLE
  backend = rust_get_backend ();
}

/* Initialise default options. Actually called before handle_option, unlike init
 * itself. */
void
Session::init_options ()
{}

// Handle option selection.
bool
Session::handle_option (
  enum opt_code code, const char *arg, HOST_WIDE_INT value ATTRIBUTE_UNUSED,
  int kind ATTRIBUTE_UNUSED, location_t loc ATTRIBUTE_UNUSED,
  const struct cl_option_handlers *handlers ATTRIBUTE_UNUSED)
{
  // used to store whether results of various stuff are successful
  bool ret = true;

  // Handles options as listed in lang.opt.
  switch (code)
    {
    case OPT_I:
      // TODO: add search path
      break;
    case OPT_L:
      // TODO: add library link path or something
      break;
    case OPT_frust_dump_:
      // enable dump and return whether this was successful
      if (arg != nullptr)
	{
	  ret = enable_dump (std::string (arg));
	}
      else
	{
	  ret = false;
	}
      break;
    // no option handling for -o
    default:
      // return 1 to indicate option is valid
      break;
    }

  return ret;
}

/* Enables a certain dump depending on the name passed in. Returns true if name
 * is valid, false otherwise. */
bool
Session::enable_dump (std::string arg)
{
  if (arg.empty ())
    {
<<<<<<< HEAD
      rust_error_at (
	Location (),
	"dumping all is not supported as of now. choose %<lex%>, %<parse%>, "
	"%<register_plugins%>, %<injection%>, %<expansion%>, %<resolution%>,"
	" %<target_options%>, or %<hir%>");
=======
      rust_error_at (Location (), "dump option was not given a name. choose "
				  "%<lex%>, %<parse%>, or %<target_options%>");
>>>>>>> 0c7d0135
      return false;
    }

  if (arg == "all")
    {
      options.enable_all_dump_options ();
    }
  else if (arg == "lex")
    {
      options.enable_dump_option (CompileOptions::LEXER_DUMP);
    }
  else if (arg == "parse")
    {
      options.enable_dump_option (CompileOptions::PARSER_AST_DUMP);
    }
  else if (arg == "register_plugins")
    {
      options.enable_dump_option (CompileOptions::REGISTER_PLUGINS_DUMP);
    }
  else if (arg == "injection")
    {
      options.enable_dump_option (CompileOptions::INJECTION_DUMP);
    }
  else if (arg == "expansion")
    {
      options.enable_dump_option (CompileOptions::EXPANSION_DUMP);
    }
  else if (arg == "resolution")
    {
      options.enable_dump_option (CompileOptions::RESOLUTION_DUMP);
    }
  else if (arg == "target_options")
    {
      // special case - dump all target options, and then quit compilation
      // nope, option handling called before init, so have to make this an
      // actual compile option
      // options.target_data.dump_target_options();
      // return false;
      options.enable_dump_option (CompileOptions::TARGET_OPTION_DUMP);
    }
  else if (arg == "hir")
    {
<<<<<<< HEAD
      options.dump_option = CompileOptions::HIR_DUMP;
    }
  else if (arg == "")
    {
      rust_error_at (
	Location (),
	"dump option was not given a name. choose "
	"%<lex%>, %<parse%>, %<register_plugins%>, %<injection%>, "
	"%<expansion%>, %<resolution%>, %<target_options%>, or %<hir%>");
      return false;
=======
      options.enable_dump_option (CompileOptions::HIR_DUMP);
>>>>>>> 0c7d0135
    }
  else
    {
      rust_error_at (
	Location (),
	"dump option %qs was unrecognised. choose %<lex%>, %<parse%>, "
	"%<register_plugins%>, %<injection%>, %<expansion%>, %<resolution%>,"
	" %<target_options%>, or %<hir%>",
	arg.c_str ());
      return false;
    }
  return true;
}

/* Actual main entry point for front-end. Called from langhook to parse files.
 */
void
Session::parse_files (int num_files, const char **files)
{
  for (int i = 0; i < num_files; i++)
    {
      printf ("Attempting to parse file: %s\n", files[i]);
      parse_file (files[i]);
    }
  /* TODO: should semantic analysis be dealed with here? or per file? for now,
   * per-file. */
}

// Parses a single file with filename filename.
void
Session::parse_file (const char *filename)
{
  RAIIFile file_wrap (filename);

  if (file_wrap.get_raw () == nullptr)
    {
      rust_fatal_error (Location (), "cannot open filename %s: %m", filename);
    }

  // parse file here
  /* create lexer and parser - these are file-specific and so aren't instance
   * variables */
  Lexer lex (filename, std::move (file_wrap), linemap);
  Parser<Lexer> parser (std::move (lex));

  // generate crate from parser
  auto parsed_crate = parser.parse_crate ();

  // setup the mappings for this AST
  auto mappings = Analysis::Mappings::get ();
  mappings->insert_ast_crate (&parsed_crate);

  if (options.dump_option_enabled (CompileOptions::LEXER_DUMP))
    {
      dump_lex (parser);
    }
  if (options.dump_option_enabled (CompileOptions::PARSER_AST_DUMP))
    {
      dump_ast (parser, parsed_crate);
    }
  if (options.dump_option_enabled (CompileOptions::TARGET_OPTION_DUMP))
    {
      options.target_data.dump_target_options ();
    }

  if (saw_errors ())
    return;

  /* basic pipeline:
   *  - lex
   *  - parse
   *  - register plugins (dummy stage for now) - attribute injection? what is
   * this? (attribute injection is injecting attributes specified in command
   * line into crate root)
   *  - injection (some lint checks or dummy, register builtin macros, crate
   * injection)
   *  - expansion (expands all macros, maybe build test harness, AST validation,
   * maybe macro crate)
   *  - resolution (name resolution, type resolution, maybe feature checking,
   * maybe buffered lints)
   *  TODO not done */

  fprintf (stderr, "\033[0;31mSUCCESSFULLY PARSED CRATE \n\033[0m");

  // register plugins pipeline stage
  register_plugins (parsed_crate);
  fprintf (stderr, "\033[0;31mSUCCESSFULLY REGISTERED PLUGINS \n\033[0m");
  if (options.dump_option_enabled (CompileOptions::REGISTER_PLUGINS_DUMP))
    {
      // TODO: what do I dump here?
    }

  // injection pipeline stage
  injection (parsed_crate);
  fprintf (stderr, "\033[0;31mSUCCESSFULLY FINISHED INJECTION \n\033[0m");
  if (options.dump_option_enabled (CompileOptions::INJECTION_DUMP))
    {
      // TODO: what do I dump here? injected crate names?
    }

  // expansion pipeline stage
  expansion (parsed_crate);
  fprintf (stderr, "\033[0;31mSUCCESSFULLY FINISHED EXPANSION \n\033[0m");
  if (options.dump_option_enabled (CompileOptions::EXPANSION_DUMP))
    {
      // dump AST with expanded stuff
      fprintf (stderr, "BEGIN POST-EXPANSION AST DUMP\n");
      dump_ast_expanded (parser, parsed_crate);
      fprintf (stderr, "END POST-EXPANSION AST DUMP\n");
    }

  // resolution pipeline stage
  Resolver::NameResolution::Resolve (parsed_crate);
  if (options.dump_option_enabled (CompileOptions::RESOLUTION_DUMP))
    {
      // TODO: what do I dump here? resolved names? AST with resolved names?
    }

  if (saw_errors ())
    return;

  // lower AST to HIR
  HIR::Crate hir = HIR::ASTLowering::Resolve (parsed_crate);
  if (options.dump_option_enabled (CompileOptions::HIR_DUMP))
    {
      dump_hir (hir);
    }

  if (saw_errors ())
    return;

  // type resolve
  Resolver::TypeResolution::Resolve (hir);
  if (options.dump_option_enabled (CompileOptions::TYPE_RESOLUTION_DUMP))
    {
      dump_type_resolution (hir);
    }

  // scan unused has to be done after type resolution since methods are resolved
  // at that point
  Resolver::ScanUnused::Scan ();

  if (saw_errors ())
    return;

  // do compile
  Compile::Context ctx (backend);
  Compile::CompileCrate::Compile (hir, &ctx);

  if (saw_errors ())
    return;

  // pass to GCC
  ctx.write_to_backend ();
}

// TODO: actually implement method
void
load_extern_crate (std::string crate_name ATTRIBUTE_UNUSED)
{}
// TODO: deprecated - don't use

// Parses up to the "load (external) crates" part of the frontend.
// TODO: lots of this code is probably actually useful outside of dumping, so
// maybe split off function
void
Session::debug_dump_load_crates (Parser<Lexer> &parser)
{
  // parse crate as AST
  AST::Crate crate = parser.parse_crate ();

  /* TODO: search through inner attrs and see whether any of those attr paths
   * contain "no_core", "no_std", "compiler_builtins". If so/not, save certain
   * crate names. In these names, insert items at beginning of crate items. This
   * is crate injection. Also, inject prelude use decl at beginning (first name
   * is assumed to be prelude - prelude is a use decl automatically generated to
   * enable using Option and Copy without qualifying it or importing it via
   * 'use' manually) */

  std::vector<std::string> crate_names;
  for (const auto &item : crate.items)
    {
      // if item is extern crate, add name? to list of stuff ONLY IF config is
      // checked if item is module, iterate this loop inside it as well
      // (recursive?) ONLY IF config is checked

      // TODO: actually do the checks somewhere - probably in the items

      item->add_crate_name (crate_names);
    }

  /* loop through list of crate names/paths/whatever, attempting to load each
   * one. save loaded crates to a Session variable? Or save to current
   * AST::Crate? */
  for (const auto &name : crate_names)
    {
      load_extern_crate (name /*, basename = ""?*/);
    }
  //  for each loaded crate, load dependencies of it as well
}
// TODO: deprecated - don't use

void
Session::register_plugins (AST::Crate &crate ATTRIBUTE_UNUSED)
{
  fprintf (stderr, "ran register_plugins (with no body)\n");
}

// TODO: move somewhere else
bool
contains_name (const std::vector<AST::Attribute> &attrs, std::string name)
{
  for (const auto &attr : attrs)
    {
      if (attr.get_path () == name)
	return true;
    }

  return false;
}

void
Session::injection (AST::Crate &crate)
{
  fprintf (stderr, "started injection\n");

  // lint checks in future maybe?

  // register builtin macros
  /* In rustc, builtin macros are divided into 3 categories depending on use -
   * "bang" macros, "attr" macros, and "derive" macros. I think the meanings of
   * these categories should be fairly obvious to anyone who has used rust.
   * Builtin macro list by category: Bang
   *      - asm
   *      - assert
   *      - cfg
   *      - column
   *      - compile_error
   *      - concat_idents
   *      - concat
   *      - env
   *      - file
   *      - format_args_nl
   *      - format_args
   *      - global_asm
   *      - include_bytes
   *      - include_str
   *      - include
   *      - line
   *      - log_syntax
   *      - module_path
   *      - option_env
   *      - stringify
   *      - trace_macros
   *  Attr
   *      - bench
   *      - global_allocator
   *      - test
   *      - test_case
   *  Derive
   *      - Clone
   *      - Copy
   *      - Debug
   *      - Default
   *      - Eq
   *      - Hash
   *      - Ord
   *      - PartialEq
   *      - PartialOrd
   *      - RustcDecodable
   *      - RustcEncodable
   * rustc also has a "quote" macro that is defined differently and is
   * supposedly not stable so eh. */
  /* TODO: actually implement injection of these macros. In particular, derive
   * macros, cfg, and test should be prioritised since they seem to be used the
   * most. */

  // crate injection
  std::vector<std::string> names;
  if (contains_name (crate.inner_attrs, "no_core"))
    {
      // no prelude
      injected_crate_name = "";
    }
  else if (contains_name (crate.inner_attrs, "no_std"))
    {
      names.push_back ("core");

      if (!contains_name (crate.inner_attrs, "compiler_builtins"))
	{
	  names.push_back ("compiler_builtins");
	}

      injected_crate_name = "core";
    }
  else
    {
      names.push_back ("std");

      injected_crate_name = "std";
    }

  // reverse iterate through names to insert crate items in "forward" order at
  // beginning of crate
  for (auto it = names.rbegin (); it != names.rend (); ++it)
    {
      // create "macro use" attribute for use on extern crate item to enable
      // loading macros from it
      AST::Attribute attr (AST::SimplePath::from_str ("macro_use"), nullptr);

      // create "extern crate" item with the name
      std::unique_ptr<AST::ExternCrate> extern_crate (
	new AST::ExternCrate (*it, AST::Visibility::create_error (),
			      {std::move (attr)},
			      Linemap::unknown_location ()));

      // insert at beginning
      crate.items.insert (crate.items.begin (), std::move (extern_crate));
    }

  // create use tree path
  // prelude is injected_crate_name
  std::vector<AST::SimplePathSegment> segments
    = {AST::SimplePathSegment (injected_crate_name),
       AST::SimplePathSegment ("prelude"), AST::SimplePathSegment ("v1")};
  // create use tree and decl
  std::unique_ptr<AST::UseTreeGlob> use_tree (
    new AST::UseTreeGlob (AST::UseTreeGlob::PATH_PREFIXED,
			  AST::SimplePath (std::move (segments)), Location ()));
  AST::Attribute prelude_attr (AST::SimplePath::from_str ("prelude_import"),
			       nullptr);
  std::unique_ptr<AST::UseDeclaration> use_decl (
    new AST::UseDeclaration (std::move (use_tree),
			     AST::Visibility::create_error (),
			     {std::move (prelude_attr)}, Location ()));

  crate.items.insert (crate.items.begin (), std::move (use_decl));

  /* TODO: potentially add checking attribute crate type? I can't figure out
   * what this does currently comment says "Unconditionally collect crate types
   * from attributes to make them used", which presumably refers to checking the
   * linkage info by "crate_type". It also seems to ensure that an invalid crate
   * type is not specified, so maybe just do that. Valid crate types: bin lib
   * dylib staticlib cdylib rlib proc-macro */

  fprintf (stderr, "finished injection\n");
}

void
Session::expansion (AST::Crate &crate)
{
  fprintf (stderr, "started expansion\n");

  /* rustc has a modification to windows PATH temporarily here, which may end up
   * being required */

  // create macro expansion config?
  // if not, would at least have to configure recursion_limit
  ExpansionCfg cfg;

  // create extctxt? from parse session, cfg, and resolver?
  /* expand by calling cxtctxt object's monotonic_expander's expand_crate
   * method. */
  MacroExpander expander (crate, cfg, *this);
  expander.expand_crate ();

  // error reporting - check unused macros, get missing fragment specifiers

  // build test harness

  // ast validation (also with proc macro decls)

  // maybe create macro crate if not rustdoc

  fprintf (stderr, "finished expansion\n");
}

void
Session::dump_lex (Parser<Lexer> &parser) const
{
  std::ofstream out;
  out.open (kLexDumpFile);
  if (out.fail ())
    {
      rust_error_at (Linemap::unknown_location (), "cannot open %s:%m; ignored",
		     kLexDumpFile);
      return;
    }

  // TODO: rewrite lexer dump or something so that it allows for the crate
  // to already be parsed
  parser.debug_dump_lex_output (out);
  out.close ();
}

void
Session::dump_ast (Parser<Lexer> &parser, AST::Crate &crate) const
{
  std::ofstream out;
  out.open (kASTDumpFile);
  if (out.fail ())
    {
      rust_error_at (Linemap::unknown_location (), "cannot open %s:%m; ignored",
		     kASTDumpFile);
      return;
    }

  parser.debug_dump_ast_output (crate, out);
  out.close ();
}

void
Session::dump_ast_expanded (Parser<Lexer> &parser, AST::Crate &crate) const
{
  std::ofstream out;
  out.open (kASTExpandedDumpFile);
  if (out.fail ())
    {
      rust_error_at (Linemap::unknown_location (), "cannot open %s:%m; ignored",
		     kASTExpandedDumpFile);
      return;
    }

  parser.debug_dump_ast_output (crate, out);
  out.close ();
}

void
Session::dump_hir (HIR::Crate &hir) const
{
  std::ofstream out;
  out.open (kHIRDumpFile);
  if (out.fail ())
    {
      rust_error_at (Linemap::unknown_location (), "cannot open %s:%m; ignored",
		     kHIRDumpFile);
      return;
    }

  out << hir.as_string ();
  out.close ();
}

void
Session::dump_type_resolution (HIR::Crate &hir) const
{
  std::ofstream out;
  out.open (kHIRTypeResolutionDumpFile);
  if (out.fail ())
    {
      rust_error_at (Linemap::unknown_location (), "cannot open %s:%m; ignored",
		     kHIRTypeResolutionDumpFile);
      return;
    }

  Resolver::TypeResolverDump::go (hir, out);
  out.close ();
}

void
TargetOptions::dump_target_options () const
{
  std::ofstream out;
  out.open (kTargetOptionsDumpFile);
  if (out.fail ())
    {
      rust_error_at (Linemap::unknown_location (), "cannot open %s:%m; ignored",
		     kTargetOptionsDumpFile);
      return;
    }

  if (features.empty ())
    {
      out << "No target options available!\n";
    }

  for (const auto &pairs : features)
    {
      for (const auto &value : pairs.second)
	out << pairs.first + ": \"" + value + "\"\n";

      if (pairs.second.empty ())
	out << pairs.first + "\n";
    }

  out.close ();
}

void
TargetOptions::init_derived_values ()
{
  // enable derived values based on target families
  if (has_key_value_pair ("target_family", "unix"))
    insert_key ("unix");
  if (has_key_value_pair ("target_family", "windows"))
    insert_key ("windows");

  // implicitly enable features - this should not be required in general
  if (has_key_value_pair ("target_feature", "aes"))
    enable_implicit_feature_reqs ("aes");
  if (has_key_value_pair ("target_feature", "avx"))
    enable_implicit_feature_reqs ("sse4.2");
  if (has_key_value_pair ("target_feature", "avx2"))
    enable_implicit_feature_reqs ("avx");
  if (has_key_value_pair ("target_feature", "pclmulqdq"))
    enable_implicit_feature_reqs ("sse2");
  if (has_key_value_pair ("target_feature", "sha"))
    enable_implicit_feature_reqs ("sse2");
  if (has_key_value_pair ("target_feature", "sse2"))
    enable_implicit_feature_reqs ("sse");
  if (has_key_value_pair ("target_feature", "sse3"))
    enable_implicit_feature_reqs ("sse2");
  if (has_key_value_pair ("target_feature", "sse4.1"))
    enable_implicit_feature_reqs ("sse3");
  if (has_key_value_pair ("target_feature", "sse4.2"))
    enable_implicit_feature_reqs ("sse4.1");
  if (has_key_value_pair ("target_feature", "ssse3"))
    enable_implicit_feature_reqs ("sse3");
}

void
TargetOptions::enable_implicit_feature_reqs (std::string feature)
{
  if (feature == "aes")
    enable_implicit_feature_reqs ("sse2");
  else if (feature == "avx")
    enable_implicit_feature_reqs ("sse4.2");
  else if (feature == "avx2")
    enable_implicit_feature_reqs ("avx");
  else if (feature == "fma")
    enable_implicit_feature_reqs ("avx");
  else if (feature == "pclmulqdq")
    enable_implicit_feature_reqs ("sse2");
  else if (feature == "sha")
    enable_implicit_feature_reqs ("sse2");
  else if (feature == "sse2")
    enable_implicit_feature_reqs ("sse");
  else if (feature == "sse3")
    enable_implicit_feature_reqs ("sse2");
  else if (feature == "sse4.1")
    enable_implicit_feature_reqs ("sse3");
  else if (feature == "sse4.2")
    enable_implicit_feature_reqs ("sse4.1");
  else if (feature == "ssse3")
    enable_implicit_feature_reqs ("sse3");

  if (!has_key_value_pair ("target_feature", feature))
    {
      insert_key_value_pair ("target_feature", feature);

      fprintf (stderr, "had to implicitly enable feature '%s'!",
	       feature.c_str ());
    }
}

// NOTEs:
/* mrustc compile pipeline:
 *  - target load (pass target spec to parser?)
 *  - parse (convert source to AST)
 *  - load crates (load any explicitly mentioned extern crates [not all of
 * them])
 *  - expand (AST transformations from attributes and macros, loads remaining
 * extern crates [std/core and any triggered by macro expansion])
 *  - implicit crates (test harness, allocator crate, panic crate)
 *  - resolve use (annotate every 'use' item with source [supposedly handles
 * nasty recursion])
 *  - resolve index (generate index of visible items for every module [avoids
 * recursion in next pass])
 *  - resolve absolute (resolve all paths into either variable names
 * [types/values] or absolute paths)
 *  - HIR lower (convert modified AST to simpler HIR [both expressions and
 * module tree])
 *  - resolve type aliases (replace any usages of type aliases with actual type
 * [except associated types])
 *  - resolve bind (iterate HIR tree and set binding annotations on all concrete
 * types [avoids path lookups later])
 *  - resolve HIR markings (generate "markings" [e.g. for Copy/Send/Sync/...]
 * for all types
 *  - sort impls (small pass - sort impls into groups)
 *  - resolve UFCS outer (determine source trait for all top-level <T>::Type
 * [qualified] paths)
 *  - resolve UFCS paths (do the same, but include for exprs this time. also
 * normalises results of previous pass [expanding known associated types])
 *  - constant evaluate (evaluate all constants)
 *  - typecheck outer (checks impls are sane)
 *  - typecheck expressions (resolve and check types for all exprs)
 *  - expand HIR annotate (annotate how exprs are used - used for closure
 * extractions and reborrows)
 *  - expand HIR closures (extract closures into structs implementing Fn*
 * traits)
 *  - expand HIR vtables (generate vtables for types with dyn dispatch)
 *  - expand HIR calls (converts method and callable calls into explicit
 * function calls)
 *  - expand HIR reborrows (apply reborrow rules [taking '&mut *v' instead of
 * 'v'])
 *  - expand HIR erasedtype (replace all erased types 'impl Trait' with the true
 * type)
 *  - typecheck expressions (validate - double check that previous passes
 * haven't broke type system rules)
 *  - lower MIR (convert HIR exprs into a control-flow graph [MIR])
 *  - MIR validate (check that the generated MIR is consistent)
 *  - MIR cleanup (perform various transformations on MIR - replace reads of
 * const items with the item itself; convert casts to unsized types into
 * 'MakeDst' operations)
 *  - MIR optimise (perform various simple optimisations on the MIR - constant
 * propagation, dead code elimination, borrow elimination, some inlining)
 *  - MIR validate PO (re-validate the MIR)
 *  - MIR validate full (optionally: perform expensive state-tracking validation
 * on MIR)
 *  - trans enumerate (enumerate all items needed for code generation, primarily
 * types used for generics)
 *  - trans auto impls (create magic trait impls as enumerated in previous pass)
 *  - trans monomorph (generate monomorphised copies of all functions [with
 * generics replaced with real types])
 *  - MIR optimise inline (run optimisation again, this time with full type info
 * [primarily for inlining])
 *  - HIR serialise (write out HIR dump [module tree and generic/inline MIR])
 *  - trans codegen (generate final output file: emit C source file and call C
 * compiler) */

/* rustc compile pipeline (basic, in way less detail):
 *  - parse input (parse .rs to AST)
 *  - name resolution, macro expansion, and configuration (process AST
 * recursively, resolving paths, expanding macros, processing #[cfg] nodes [i.e.
 * maybe stripping stuff from AST])
 *  - lower to HIR
 *  - type check and other analyses (e.g. privacy checking)
 *  - lower to MIR and post-processing (and do stuff like borrow checking)
 *  - translation to LLVM IR and LLVM optimisations (produce the .o files)
 *  - linking (link together .o files) */

/* Pierced-together rustc compile pipeline (from source):
 *  - parse input (parse file to crate)
 *  - register plugins (attributes injection, set various options, register
 * lints, load plugins)
 *  - expansion/configure and expand (initial 'cfg' processing, 'loading
 * compiler plugins', syntax expansion, secondary 'cfg' expansion, synthesis of
 * a test harness if required, injection of any std lib dependency and prelude,
 * and name resolution) - actually documented inline
 *      - seeming pierced-together order: pre-AST expansion lint checks,
 * registering builtin macros, crate injection, then expand all macros, then
 * maybe build test harness, AST validation, maybe create a macro crate (if not
 * rustdoc), name resolution, complete gated feature checking, add all buffered
 * lints
 *  - create global context (lower to HIR)
 *  - analysis on global context (HIR optimisations? create MIR?)
 *  - code generation
 *  - link */
} // namespace Rust<|MERGE_RESOLUTION|>--- conflicted
+++ resolved
@@ -366,16 +366,11 @@
 {
   if (arg.empty ())
     {
-<<<<<<< HEAD
       rust_error_at (
 	Location (),
-	"dumping all is not supported as of now. choose %<lex%>, %<parse%>, "
+	"dump option was not given a name. choose %<lex%>, %<parse%>, "
 	"%<register_plugins%>, %<injection%>, %<expansion%>, %<resolution%>,"
-	" %<target_options%>, or %<hir%>");
-=======
-      rust_error_at (Location (), "dump option was not given a name. choose "
-				  "%<lex%>, %<parse%>, or %<target_options%>");
->>>>>>> 0c7d0135
+	" %<target_options%>, %<hir%>, or %<all%>");
       return false;
     }
 
@@ -409,29 +404,11 @@
     }
   else if (arg == "target_options")
     {
-      // special case - dump all target options, and then quit compilation
-      // nope, option handling called before init, so have to make this an
-      // actual compile option
-      // options.target_data.dump_target_options();
-      // return false;
       options.enable_dump_option (CompileOptions::TARGET_OPTION_DUMP);
     }
   else if (arg == "hir")
     {
-<<<<<<< HEAD
-      options.dump_option = CompileOptions::HIR_DUMP;
-    }
-  else if (arg == "")
-    {
-      rust_error_at (
-	Location (),
-	"dump option was not given a name. choose "
-	"%<lex%>, %<parse%>, %<register_plugins%>, %<injection%>, "
-	"%<expansion%>, %<resolution%>, %<target_options%>, or %<hir%>");
-      return false;
-=======
       options.enable_dump_option (CompileOptions::HIR_DUMP);
->>>>>>> 0c7d0135
     }
   else
     {
