/* Routines for emitting trees to a file stream.

   Copyright (C) 2011-2017 Free Software Foundation, Inc.
   Contributed by Diego Novillo <dnovillo@google.com>

This file is part of GCC.

GCC is free software; you can redistribute it and/or modify it under
the terms of the GNU General Public License as published by the Free
Software Foundation; either version 3, or (at your option) any later
version.

GCC is distributed in the hope that it will be useful, but WITHOUT ANY
WARRANTY; without even the implied warranty of MERCHANTABILITY or
FITNESS FOR A PARTICULAR PURPOSE.  See the GNU General Public License
for more details.

You should have received a copy of the GNU General Public License
along with GCC; see the file COPYING3.  If not see
<http://www.gnu.org/licenses/>.  */

#include "config.h"
#include "system.h"
#include "coretypes.h"
#include "backend.h"
#include "target.h"
#include "tree.h"
#include "gimple.h"
#include "tree-streamer.h"
#include "cgraph.h"
#include "alias.h"
#include "stor-layout.h"
#include "gomp-constants.h"


/* Output the STRING constant to the string
   table in OB.  Then put the index onto the INDEX_STREAM.  */

void
streamer_write_string_cst (struct output_block *ob,
			   struct lto_output_stream *index_stream,
			   tree string)
{
  streamer_write_string_with_length (ob, index_stream,
				     string ? TREE_STRING_POINTER (string)
					    : NULL,
				     string ? TREE_STRING_LENGTH (string) : 0,
				     true);
}


/* Output the identifier ID to the string
   table in OB.  Then put the index onto the INDEX_STREAM.  */

static void
write_identifier (struct output_block *ob,
		   struct lto_output_stream *index_stream,
		   tree id)
{
  streamer_write_string_with_length (ob, index_stream,
				     IDENTIFIER_POINTER (id),
				     IDENTIFIER_LENGTH (id),
				     true);
}


/* Pack all the non-pointer fields of the TS_BASE structure of
   expression EXPR into bitpack BP.  */

static inline void
pack_ts_base_value_fields (struct bitpack_d *bp, tree expr)
{
  bp_pack_value (bp, TREE_CODE (expr), 16);
  if (!TYPE_P (expr))
    {
      bp_pack_value (bp, TREE_SIDE_EFFECTS (expr), 1);
      bp_pack_value (bp, TREE_CONSTANT (expr), 1);
      bp_pack_value (bp, TREE_READONLY (expr), 1);

      /* TREE_PUBLIC is used on types to indicate that the type
	 has a TYPE_CACHED_VALUES vector.  This is not streamed out,
	 so we skip it here.  */
      bp_pack_value (bp, TREE_PUBLIC (expr), 1);
    }
  else
    bp_pack_value (bp, 0, 4);
  bp_pack_value (bp, TREE_ADDRESSABLE (expr), 1);
  bp_pack_value (bp, TREE_THIS_VOLATILE (expr), 1);
  if (DECL_P (expr))
    {
      bp_pack_value (bp, DECL_UNSIGNED (expr), 1);
      bp_pack_value (bp, DECL_NAMELESS (expr), 1);
    }
  else if (TYPE_P (expr))
    bp_pack_value (bp, TYPE_UNSIGNED (expr), 1);
  else
    bp_pack_value (bp, 0, 1);
  /* We write debug info two times, do not confuse the second one.
     The only relevant TREE_ASM_WRITTEN use is on SSA names.  */
  bp_pack_value (bp, (TREE_CODE (expr) != SSA_NAME
		      ? 0 : TREE_ASM_WRITTEN (expr)), 1);
  if (TYPE_P (expr))
    bp_pack_value (bp, TYPE_ARTIFICIAL (expr), 1);
  else
    bp_pack_value (bp, TREE_NO_WARNING (expr), 1);
  bp_pack_value (bp, TREE_NOTHROW (expr), 1);
  bp_pack_value (bp, TREE_STATIC (expr), 1);
  if (TREE_CODE (expr) != TREE_BINFO)
    bp_pack_value (bp, TREE_PRIVATE (expr), 1);
  else
    bp_pack_value (bp, 0, 1);
  bp_pack_value (bp, TREE_PROTECTED (expr), 1);
  bp_pack_value (bp, TREE_DEPRECATED (expr), 1);
  if (TYPE_P (expr))
    {
      if (AGGREGATE_TYPE_P (expr))
	bp_pack_value (bp, TYPE_REVERSE_STORAGE_ORDER (expr), 1);
      else
	bp_pack_value (bp, TYPE_SATURATING (expr), 1);
      bp_pack_value (bp, TYPE_ADDR_SPACE (expr), 8);
    }
  else if (TREE_CODE (expr) == BIT_FIELD_REF || TREE_CODE (expr) == MEM_REF)
    {
      bp_pack_value (bp, REF_REVERSE_STORAGE_ORDER (expr), 1);
      bp_pack_value (bp, 0, 8);
    }
  else if (TREE_CODE (expr) == SSA_NAME)
    {
      bp_pack_value (bp, SSA_NAME_IS_DEFAULT_DEF (expr), 1);
      bp_pack_value (bp, 0, 8);
    }
  else
    bp_pack_value (bp, 0, 9);
}


/* Pack all the non-pointer fields of the TS_INTEGER_CST structure of
   expression EXPR into bitpack BP.  */

static void
pack_ts_int_cst_value_fields (struct bitpack_d *bp, tree expr)
{
  int i;
  /* Note that the number of elements has already been written out in
     streamer_write_tree_header.  */
  for (i = 0; i < TREE_INT_CST_EXT_NUNITS (expr); i++)
    bp_pack_var_len_int (bp, TREE_INT_CST_ELT (expr, i));
}


/* Pack all the non-pointer fields of the TS_REAL_CST structure of
   expression EXPR into bitpack BP.  */

static void
pack_ts_real_cst_value_fields (struct bitpack_d *bp, tree expr)
{
  unsigned i;
  REAL_VALUE_TYPE r;

  r = TREE_REAL_CST (expr);
  bp_pack_value (bp, r.cl, 2);
  bp_pack_value (bp, r.decimal, 1);
  bp_pack_value (bp, r.sign, 1);
  bp_pack_value (bp, r.signalling, 1);
  bp_pack_value (bp, r.canonical, 1);
  bp_pack_value (bp, r.uexp, EXP_BITS);
  for (i = 0; i < SIGSZ; i++)
    bp_pack_value (bp, r.sig[i], HOST_BITS_PER_LONG);
}


/* Pack all the non-pointer fields of the TS_FIXED_CST structure of
   expression EXPR into bitpack BP.  */

static void
pack_ts_fixed_cst_value_fields (struct bitpack_d *bp, tree expr)
{
  struct fixed_value fv = TREE_FIXED_CST (expr);
  bp_pack_machine_mode (bp, fv.mode);
  bp_pack_var_len_int (bp, fv.data.low);
  bp_pack_var_len_int (bp, fv.data.high);
}

/* Pack all the non-pointer fields of the TS_DECL_COMMON structure
   of expression EXPR into bitpack BP.  */

static void
pack_ts_decl_common_value_fields (struct bitpack_d *bp, tree expr)
{
  bp_pack_machine_mode (bp, DECL_MODE (expr));
  bp_pack_value (bp, DECL_NONLOCAL (expr), 1);
  bp_pack_value (bp, DECL_VIRTUAL_P (expr), 1);
  bp_pack_value (bp, DECL_IGNORED_P (expr), 1);
  bp_pack_value (bp, DECL_ABSTRACT_P (expr), 1);
  bp_pack_value (bp, DECL_ARTIFICIAL (expr), 1);
  bp_pack_value (bp, DECL_USER_ALIGN (expr), 1);
  bp_pack_value (bp, DECL_PRESERVE_P (expr), 1);
  bp_pack_value (bp, DECL_EXTERNAL (expr), 1);
  bp_pack_value (bp, DECL_GIMPLE_REG_P (expr), 1);
  bp_pack_var_len_unsigned (bp, DECL_ALIGN (expr));

  if (TREE_CODE (expr) == LABEL_DECL)
    {
      /* Note that we do not write LABEL_DECL_UID.  The reader will
	 always assume an initial value of -1 so that the
	 label_to_block_map is recreated by gimple_set_bb.  */
      bp_pack_var_len_unsigned (bp, EH_LANDING_PAD_NR (expr));
    }

  if (TREE_CODE (expr) == FIELD_DECL)
    {
      bp_pack_value (bp, DECL_PACKED (expr), 1);
      bp_pack_value (bp, DECL_NONADDRESSABLE_P (expr), 1);
      bp_pack_value (bp, expr->decl_common.off_align, 8);
    }

  if (VAR_P (expr))
    {
      bp_pack_value (bp, DECL_HAS_DEBUG_EXPR_P (expr), 1);
      bp_pack_value (bp, DECL_NONLOCAL_FRAME (expr), 1);
    }

  if (TREE_CODE (expr) == RESULT_DECL
      || TREE_CODE (expr) == PARM_DECL
      || VAR_P (expr))
    {
      bp_pack_value (bp, DECL_BY_REFERENCE (expr), 1);
      if (VAR_P (expr) || TREE_CODE (expr) == PARM_DECL)
	bp_pack_value (bp, DECL_HAS_VALUE_EXPR_P (expr), 1);
    }
}


/* Pack all the non-pointer fields of the TS_DECL_WRTL structure
   of expression EXPR into bitpack BP.  */

static void
pack_ts_decl_wrtl_value_fields (struct bitpack_d *bp, tree expr)
{
  bp_pack_value (bp, DECL_REGISTER (expr), 1);
}


/* Pack all the non-pointer fields of the TS_DECL_WITH_VIS structure
   of expression EXPR into bitpack BP.  */

static void
pack_ts_decl_with_vis_value_fields (struct bitpack_d *bp, tree expr)
{
  bp_pack_value (bp, DECL_COMMON (expr), 1);
  bp_pack_value (bp, DECL_DLLIMPORT_P (expr), 1);
  bp_pack_value (bp, DECL_WEAK (expr), 1);
  bp_pack_value (bp, DECL_SEEN_IN_BIND_EXPR_P (expr),  1);
  bp_pack_value (bp, DECL_COMDAT (expr),  1);
  bp_pack_value (bp, DECL_VISIBILITY (expr),  2);
  bp_pack_value (bp, DECL_VISIBILITY_SPECIFIED (expr),  1);

  if (VAR_P (expr))
    {
      bp_pack_value (bp, DECL_HARD_REGISTER (expr), 1);
      /* DECL_IN_TEXT_SECTION is set during final asm output only. */
      bp_pack_value (bp, DECL_IN_CONSTANT_POOL (expr), 1);
    }

  if (TREE_CODE (expr) == FUNCTION_DECL)
    {
      bp_pack_value (bp, DECL_FINAL_P (expr), 1);
      bp_pack_value (bp, DECL_CXX_CONSTRUCTOR_P (expr), 1);
      bp_pack_value (bp, DECL_CXX_DESTRUCTOR_P (expr), 1);
    }
}


/* Pack all the non-pointer fields of the TS_FUNCTION_DECL structure
   of expression EXPR into bitpack BP.  */

static void
pack_ts_function_decl_value_fields (struct bitpack_d *bp, tree expr)
{
  bp_pack_enum (bp, built_in_class, BUILT_IN_LAST,
		DECL_BUILT_IN_CLASS (expr));
  bp_pack_value (bp, DECL_STATIC_CONSTRUCTOR (expr), 1);
  bp_pack_value (bp, DECL_STATIC_DESTRUCTOR (expr), 1);
  bp_pack_value (bp, DECL_UNINLINABLE (expr), 1);
  bp_pack_value (bp, DECL_POSSIBLY_INLINED (expr), 1);
  bp_pack_value (bp, DECL_IS_NOVOPS (expr), 1);
  bp_pack_value (bp, DECL_IS_RETURNS_TWICE (expr), 1);
  bp_pack_value (bp, DECL_IS_MALLOC (expr), 1);
  bp_pack_value (bp, DECL_IS_OPERATOR_NEW (expr), 1);
  bp_pack_value (bp, DECL_DECLARED_INLINE_P (expr), 1);
  bp_pack_value (bp, DECL_STATIC_CHAIN (expr), 1);
  bp_pack_value (bp, DECL_NO_INLINE_WARNING_P (expr), 1);
  bp_pack_value (bp, DECL_NO_INSTRUMENT_FUNCTION_ENTRY_EXIT (expr), 1);
  bp_pack_value (bp, DECL_NO_LIMIT_STACK (expr), 1);
  bp_pack_value (bp, DECL_DISREGARD_INLINE_LIMITS (expr), 1);
  bp_pack_value (bp, DECL_PURE_P (expr), 1);
  bp_pack_value (bp, DECL_LOOPING_CONST_OR_PURE_P (expr), 1);
  if (DECL_BUILT_IN_CLASS (expr) != NOT_BUILT_IN)
    bp_pack_value (bp, DECL_FUNCTION_CODE (expr), 12);
}


/* Pack all the non-pointer fields of the TS_TYPE_COMMON structure
   of expression EXPR into bitpack BP.  */

static void
pack_ts_type_common_value_fields (struct bitpack_d *bp, tree expr)
{
  /* for VECTOR_TYPE, TYPE_MODE reevaluates the mode using target_flags
     not necessary valid in a global context.
     Use the raw value previously set by layout_type.  */
  bp_pack_machine_mode (bp, TYPE_MODE_RAW (expr));
  bp_pack_value (bp, TYPE_STRING_FLAG (expr), 1);
  /* TYPE_NO_FORCE_BLK is private to stor-layout and need
     no streaming.  */
  bp_pack_value (bp, TYPE_NEEDS_CONSTRUCTING (expr), 1);
  bp_pack_value (bp, TYPE_PACKED (expr), 1);
  bp_pack_value (bp, TYPE_RESTRICT (expr), 1);
  bp_pack_value (bp, TYPE_USER_ALIGN (expr), 1);
  bp_pack_value (bp, TYPE_READONLY (expr), 1);
  /* We used to stream TYPE_ALIAS_SET == 0 information to let frontends mark
     types that are opaque for TBAA.  This however did not work as intended,
     because TYPE_ALIAS_SET == 0 was regularly lost in type merging.  */
  if (RECORD_OR_UNION_TYPE_P (expr))
    {
      bp_pack_value (bp, TYPE_TRANSPARENT_AGGR (expr), 1);
      bp_pack_value (bp, TYPE_FINAL_P (expr), 1);
    }
  else if (TREE_CODE (expr) == ARRAY_TYPE)
    bp_pack_value (bp, TYPE_NONALIASED_COMPONENT (expr), 1);
  if (AGGREGATE_TYPE_P (expr))
    bp_pack_value (bp, TYPE_TYPELESS_STORAGE (expr), 1);
  bp_pack_var_len_unsigned (bp, TYPE_PRECISION (expr));
  bp_pack_var_len_unsigned (bp, TYPE_ALIGN (expr));
}


/* Pack all the non-pointer fields of the TS_BLOCK structure
   of expression EXPR into bitpack BP.  */

static void
pack_ts_block_value_fields (struct output_block *ob,
			    struct bitpack_d *bp, tree expr)
{
  bp_pack_value (bp, BLOCK_ABSTRACT (expr), 1);
  /* BLOCK_NUMBER is recomputed.  */
  /* Stream BLOCK_SOURCE_LOCATION for the limited cases we can handle - those
     that represent inlined function scopes.
     For the rest them on the floor instead of ICEing in dwarf2out.c.  */
  if (inlined_function_outer_scope_p (expr))
    stream_output_location (ob, bp, BLOCK_SOURCE_LOCATION (expr));
  else
    stream_output_location (ob, bp, UNKNOWN_LOCATION);
}

/* Pack all the non-pointer fields of the TS_TRANSLATION_UNIT_DECL structure
   of expression EXPR into bitpack BP.  */

static void
pack_ts_translation_unit_decl_value_fields (struct output_block *ob,
					    struct bitpack_d *bp, tree expr)
{
  bp_pack_string (ob, bp, TRANSLATION_UNIT_LANGUAGE (expr), true);
}


/* Pack all the non-pointer fields of the TS_OMP_CLAUSE structure
   of expression EXPR into bitpack BP.  */

static void
pack_ts_omp_clause_value_fields (struct output_block *ob,
				 struct bitpack_d *bp, tree expr)
{
  stream_output_location (ob, bp, OMP_CLAUSE_LOCATION (expr));
  switch (OMP_CLAUSE_CODE (expr))
    {
    case OMP_CLAUSE_DEFAULT:
      bp_pack_enum (bp, omp_clause_default_kind, OMP_CLAUSE_DEFAULT_LAST,
		    OMP_CLAUSE_DEFAULT_KIND (expr));
      break;
    case OMP_CLAUSE_SCHEDULE:
      bp_pack_enum (bp, omp_clause_schedule_kind, OMP_CLAUSE_SCHEDULE_LAST,
		    OMP_CLAUSE_SCHEDULE_KIND (expr));
      break;
    case OMP_CLAUSE_DEPEND:
      bp_pack_enum (bp, omp_clause_depend_kind, OMP_CLAUSE_DEPEND_LAST,
		    OMP_CLAUSE_DEPEND_KIND (expr));
      break;
    case OMP_CLAUSE_MAP:
      bp_pack_enum (bp, gomp_map_kind, GOMP_MAP_LAST,
		    OMP_CLAUSE_MAP_KIND (expr));
      break;
    case OMP_CLAUSE_PROC_BIND:
      bp_pack_enum (bp, omp_clause_proc_bind_kind, OMP_CLAUSE_PROC_BIND_LAST,
		    OMP_CLAUSE_PROC_BIND_KIND (expr));
      break;
    case OMP_CLAUSE_REDUCTION:
      bp_pack_enum (bp, tree_code, MAX_TREE_CODES,
		    OMP_CLAUSE_REDUCTION_CODE (expr));
      break;
    default:
      break;
    }
}


/* Pack all the bitfields in EXPR into a bit pack.  */

void
streamer_write_tree_bitfields (struct output_block *ob, tree expr)
{
  bitpack_d bp = bitpack_create (ob->main_stream);
  enum tree_code code;

  code = TREE_CODE (expr);

  /* Note that all these functions are highly sensitive to changes in
     the types and sizes of each of the fields being packed.  */
  pack_ts_base_value_fields (&bp, expr);

  if (CODE_CONTAINS_STRUCT (code, TS_INT_CST))
    pack_ts_int_cst_value_fields (&bp, expr);

  if (CODE_CONTAINS_STRUCT (code, TS_REAL_CST))
    pack_ts_real_cst_value_fields (&bp, expr);

  if (CODE_CONTAINS_STRUCT (code, TS_FIXED_CST))
    pack_ts_fixed_cst_value_fields (&bp, expr);

  if (CODE_CONTAINS_STRUCT (code, TS_DECL_MINIMAL))
    stream_output_location (ob, &bp, DECL_SOURCE_LOCATION (expr));

  if (CODE_CONTAINS_STRUCT (code, TS_DECL_COMMON))
    pack_ts_decl_common_value_fields (&bp, expr);

  if (CODE_CONTAINS_STRUCT (code, TS_DECL_WRTL))
    pack_ts_decl_wrtl_value_fields (&bp, expr);

  if (CODE_CONTAINS_STRUCT (code, TS_DECL_WITH_VIS))
    pack_ts_decl_with_vis_value_fields (&bp, expr);

  if (CODE_CONTAINS_STRUCT (code, TS_FUNCTION_DECL))
    pack_ts_function_decl_value_fields (&bp, expr);

  if (CODE_CONTAINS_STRUCT (code, TS_TYPE_COMMON))
    pack_ts_type_common_value_fields (&bp, expr);

  if (CODE_CONTAINS_STRUCT (code, TS_EXP))
    {
      stream_output_location (ob, &bp, EXPR_LOCATION (expr));
      if (code == MEM_REF
	  || code == TARGET_MEM_REF)
	{
	  bp_pack_value (&bp, MR_DEPENDENCE_CLIQUE (expr), sizeof (short) * 8);
	  if (MR_DEPENDENCE_CLIQUE (expr) != 0)
	    bp_pack_value (&bp, MR_DEPENDENCE_BASE (expr), sizeof (short) * 8);
	}
    }

  if (CODE_CONTAINS_STRUCT (code, TS_BLOCK))
    pack_ts_block_value_fields (ob, &bp, expr);

  if (CODE_CONTAINS_STRUCT (code, TS_TRANSLATION_UNIT_DECL))
    pack_ts_translation_unit_decl_value_fields (ob, &bp, expr);

  if (CODE_CONTAINS_STRUCT (code, TS_OPTIMIZATION))
    cl_optimization_stream_out (&bp, TREE_OPTIMIZATION (expr));

  if (CODE_CONTAINS_STRUCT (code, TS_BINFO))
    bp_pack_var_len_unsigned (&bp, vec_safe_length (BINFO_BASE_ACCESSES (expr)));

  if (CODE_CONTAINS_STRUCT (code, TS_CONSTRUCTOR))
    bp_pack_var_len_unsigned (&bp, CONSTRUCTOR_NELTS (expr));

  if (CODE_CONTAINS_STRUCT (code, TS_TARGET_OPTION)
      /* Don't stream these when passing things to a different target.  */
      && !lto_stream_offload_p)
    cl_target_option_stream_out (ob, &bp, TREE_TARGET_OPTION (expr));

  if (code == OMP_CLAUSE)
    pack_ts_omp_clause_value_fields (ob, &bp, expr);

  streamer_write_bitpack (&bp);
}


/* Emit the chain of tree nodes starting at T.  OB is the output block
   to write to.  REF_P is true if chain elements should be emitted
   as references.  */

void
streamer_write_chain (struct output_block *ob, tree t, bool ref_p)
{
  while (t)
    {
      /* We avoid outputting external vars or functions by reference
	 to the global decls section as we do not want to have them
	 enter decl merging.  This is, of course, only for the call
	 for streaming BLOCK_VARS, but other callers are safe.
	 See also lto-streamer-out.c:DFS_write_tree_body.  */
      if (VAR_OR_FUNCTION_DECL_P (t)
	  && DECL_EXTERNAL (t))
	stream_write_tree_shallow_non_ref (ob, t, ref_p);
      else
	stream_write_tree (ob, t, ref_p);

      t = TREE_CHAIN (t);
    }

  /* Write a sentinel to terminate the chain.  */
  stream_write_tree (ob, NULL_TREE, ref_p);
}


/* Write all pointer fields in the TS_COMMON structure of EXPR to output
   block OB.  If REF_P is true, write a reference to EXPR's pointer
   fields.  */

static void
write_ts_common_tree_pointers (struct output_block *ob, tree expr, bool ref_p)
{
  if (TREE_CODE (expr) != IDENTIFIER_NODE)
    stream_write_tree (ob, TREE_TYPE (expr), ref_p);
}


/* Write all pointer fields in the TS_VECTOR structure of EXPR to output
   block OB.  If REF_P is true, write a reference to EXPR's pointer
   fields.  */

static void
write_ts_vector_tree_pointers (struct output_block *ob, tree expr, bool ref_p)
{
  unsigned i;
  /* Note that the number of elements for EXPR has already been emitted
     in EXPR's header (see streamer_write_tree_header).  */
  for (i = 0; i < VECTOR_CST_NELTS (expr); ++i)
    stream_write_tree (ob, VECTOR_CST_ELT (expr, i), ref_p);
}


/* Write all pointer fields in the TS_COMPLEX structure of EXPR to output
   block OB.  If REF_P is true, write a reference to EXPR's pointer
   fields.  */

static void
write_ts_complex_tree_pointers (struct output_block *ob, tree expr, bool ref_p)
{
  stream_write_tree (ob, TREE_REALPART (expr), ref_p);
  stream_write_tree (ob, TREE_IMAGPART (expr), ref_p);
}


/* Write all pointer fields in the TS_DECL_MINIMAL structure of EXPR
   to output block OB.  If REF_P is true, write a reference to EXPR's
   pointer fields.  */

static void
write_ts_decl_minimal_tree_pointers (struct output_block *ob, tree expr,
				     bool ref_p)
{
  /* Drop names that were created for anonymous entities.  */
  if (DECL_NAME (expr)
      && TREE_CODE (DECL_NAME (expr)) == IDENTIFIER_NODE
      && anon_aggrname_p (DECL_NAME (expr)))
    stream_write_tree (ob, NULL_TREE, ref_p);
  else
    stream_write_tree (ob, DECL_NAME (expr), ref_p);
  stream_write_tree (ob, DECL_CONTEXT (expr), ref_p);
}


/* Write all pointer fields in the TS_DECL_COMMON structure of EXPR to
   output block OB.  If REF_P is true, write a reference to EXPR's
   pointer fields.  */

static void
write_ts_decl_common_tree_pointers (struct output_block *ob, tree expr,
				    bool ref_p)
{
  stream_write_tree (ob, DECL_SIZE (expr), ref_p);
  stream_write_tree (ob, DECL_SIZE_UNIT (expr), ref_p);

  /* Note, DECL_INITIAL is not handled here.  Since DECL_INITIAL needs
     special handling in LTO, it must be handled by streamer hooks.  */

  stream_write_tree (ob, DECL_ATTRIBUTES (expr), ref_p);

  /* Do not stream DECL_ABSTRACT_ORIGIN.  We cannot handle debug information
     for early inlining so drop it on the floor instead of ICEing in
     dwarf2out.c.  */

  if ((VAR_P (expr) || TREE_CODE (expr) == PARM_DECL)
      && DECL_HAS_VALUE_EXPR_P (expr))
    stream_write_tree (ob, DECL_VALUE_EXPR (expr), ref_p);

  if (VAR_P (expr))
    stream_write_tree (ob, DECL_DEBUG_EXPR (expr), ref_p);
}


/* Write all pointer fields in the TS_DECL_NON_COMMON structure of
   EXPR to output block OB.  If REF_P is true, write a reference to EXPR's
   pointer fields.  */

static void
write_ts_decl_non_common_tree_pointers (struct output_block *ob, tree expr,
				        bool ref_p)
{
  if (TREE_CODE (expr) == TYPE_DECL)
    stream_write_tree (ob, DECL_ORIGINAL_TYPE (expr), ref_p);
}


/* Write all pointer fields in the TS_DECL_WITH_VIS structure of EXPR
   to output block OB.  If REF_P is true, write a reference to EXPR's
   pointer fields.  */

static void
write_ts_decl_with_vis_tree_pointers (struct output_block *ob, tree expr,
			              bool ref_p)
{
  /* Make sure we don't inadvertently set the assembler name.  */
  if (DECL_ASSEMBLER_NAME_SET_P (expr))
    stream_write_tree (ob, DECL_ASSEMBLER_NAME (expr), ref_p);
  else
    stream_write_tree (ob, NULL_TREE, false);
}


/* Write all pointer fields in the TS_FIELD_DECL structure of EXPR to
   output block OB.  If REF_P is true, write a reference to EXPR's
   pointer fields.  */

static void
write_ts_field_decl_tree_pointers (struct output_block *ob, tree expr,
				   bool ref_p)
{
  stream_write_tree (ob, DECL_FIELD_OFFSET (expr), ref_p);
  stream_write_tree (ob, DECL_BIT_FIELD_TYPE (expr), ref_p);
  stream_write_tree (ob, DECL_BIT_FIELD_REPRESENTATIVE (expr), ref_p);
  stream_write_tree (ob, DECL_FIELD_BIT_OFFSET (expr), ref_p);
  stream_write_tree (ob, DECL_FCONTEXT (expr), ref_p);
}


/* Write all pointer fields in the TS_FUNCTION_DECL structure of EXPR
   to output block OB.  If REF_P is true, write a reference to EXPR's
   pointer fields.  */

static void
write_ts_function_decl_tree_pointers (struct output_block *ob, tree expr,
				      bool ref_p)
{
  stream_write_tree (ob, DECL_VINDEX (expr), ref_p);
  /* DECL_STRUCT_FUNCTION is handled by lto_output_function.  */
  stream_write_tree (ob, DECL_FUNCTION_PERSONALITY (expr), ref_p);
  /* Don't stream these when passing things to a different target.  */
  if (!lto_stream_offload_p)
    stream_write_tree (ob, DECL_FUNCTION_SPECIFIC_TARGET (expr), ref_p);
  stream_write_tree (ob, DECL_FUNCTION_SPECIFIC_OPTIMIZATION (expr), ref_p);
}


/* Write all pointer fields in the TS_TYPE_COMMON structure of EXPR to
   output block OB.  If REF_P is true, write a reference to EXPR's
   pointer fields.  */

static void
write_ts_type_common_tree_pointers (struct output_block *ob, tree expr,
				    bool ref_p)
{
  stream_write_tree (ob, TYPE_SIZE (expr), ref_p);
  stream_write_tree (ob, TYPE_SIZE_UNIT (expr), ref_p);
  stream_write_tree (ob, TYPE_ATTRIBUTES (expr), ref_p);
  stream_write_tree (ob, TYPE_NAME (expr), ref_p);
  /* Do not stream TYPE_POINTER_TO or TYPE_REFERENCE_TO.  They will be
     reconstructed during fixup.  */
  /* Do not stream TYPE_NEXT_VARIANT, we reconstruct the variant lists
     during fixup.  */
  stream_write_tree (ob, TYPE_MAIN_VARIANT (expr), ref_p);
  stream_write_tree (ob, TYPE_CONTEXT (expr), ref_p);
  /* TYPE_CANONICAL is re-computed during type merging, so no need
     to stream it here.  */
  stream_write_tree (ob, TYPE_STUB_DECL (expr), ref_p);
}

/* Write all pointer fields in the TS_TYPE_NON_COMMON structure of EXPR
   to output block OB.  If REF_P is true, write a reference to EXPR's
   pointer fields.  */

static void
write_ts_type_non_common_tree_pointers (struct output_block *ob, tree expr,
					bool ref_p)
{
  if (TREE_CODE (expr) == ENUMERAL_TYPE)
    stream_write_tree (ob, TYPE_VALUES (expr), ref_p);
  else if (TREE_CODE (expr) == ARRAY_TYPE)
    stream_write_tree (ob, TYPE_DOMAIN (expr), ref_p);
  else if (RECORD_OR_UNION_TYPE_P (expr))
    streamer_write_chain (ob, TYPE_FIELDS (expr), ref_p);
  else if (TREE_CODE (expr) == FUNCTION_TYPE
	   || TREE_CODE (expr) == METHOD_TYPE)
    stream_write_tree (ob, TYPE_ARG_TYPES (expr), ref_p);

  if (!POINTER_TYPE_P (expr))
<<<<<<< HEAD
    stream_write_tree (ob, TYPE_MINVAL_RAW (expr), ref_p);
  stream_write_tree (ob, TYPE_MAXVAL_RAW (expr), ref_p);
=======
    stream_write_tree (ob, TYPE_MIN_VALUE_RAW (expr), ref_p);
  stream_write_tree (ob, TYPE_MAX_VALUE_RAW (expr), ref_p);
  if (RECORD_OR_UNION_TYPE_P (expr))
    stream_write_tree (ob, TYPE_BINFO (expr), ref_p);
>>>>>>> 4a18c066
}


/* Write all pointer fields in the TS_LIST structure of EXPR to output
   block OB.  If REF_P is true, write a reference to EXPR's pointer
   fields.  */

static void
write_ts_list_tree_pointers (struct output_block *ob, tree expr, bool ref_p)
{
  stream_write_tree (ob, TREE_PURPOSE (expr), ref_p);
  stream_write_tree (ob, TREE_VALUE (expr), ref_p);
  stream_write_tree (ob, TREE_CHAIN (expr), ref_p);
}


/* Write all pointer fields in the TS_VEC structure of EXPR to output
   block OB.  If REF_P is true, write a reference to EXPR's pointer
   fields.  */

static void
write_ts_vec_tree_pointers (struct output_block *ob, tree expr, bool ref_p)
{
  int i;

  /* Note that the number of slots for EXPR has already been emitted
     in EXPR's header (see streamer_write_tree_header).  */
  for (i = 0; i < TREE_VEC_LENGTH (expr); i++)
    stream_write_tree (ob, TREE_VEC_ELT (expr, i), ref_p);
}


/* Write all pointer fields in the TS_EXP structure of EXPR to output
   block OB.  If REF_P is true, write a reference to EXPR's pointer
   fields.  */

static void
write_ts_exp_tree_pointers (struct output_block *ob, tree expr, bool ref_p)
{
  int i;

  for (i = 0; i < TREE_OPERAND_LENGTH (expr); i++)
    stream_write_tree (ob, TREE_OPERAND (expr, i), ref_p);
  stream_write_tree (ob, TREE_BLOCK (expr), ref_p);
}


/* Write all pointer fields in the TS_BLOCK structure of EXPR to output
   block OB.  If REF_P is true, write a reference to EXPR's pointer
   fields.  */

static void
write_ts_block_tree_pointers (struct output_block *ob, tree expr, bool ref_p)
{
  streamer_write_chain (ob, BLOCK_VARS (expr), ref_p);

  stream_write_tree (ob, BLOCK_SUPERCONTEXT (expr), ref_p);

  /* Stream BLOCK_ABSTRACT_ORIGIN for the limited cases we can handle - those
     that represent inlined function scopes.
     For the rest them on the floor instead of ICEing in dwarf2out.c, but
     keep the notion of whether the block is an inlined block by refering
     to itself for the sake of tree_nonartificial_location.  */
  if (inlined_function_outer_scope_p (expr))
    {
      tree ultimate_origin = block_ultimate_origin (expr);
      stream_write_tree (ob, ultimate_origin, ref_p);
    }
  else
    stream_write_tree (ob, (BLOCK_ABSTRACT_ORIGIN (expr)
			    ? expr : NULL_TREE), ref_p);
  /* Do not stream BLOCK_NONLOCALIZED_VARS.  We cannot handle debug information
     for early inlined BLOCKs so drop it on the floor instead of ICEing in
     dwarf2out.c.  */

  /* BLOCK_FRAGMENT_ORIGIN and BLOCK_FRAGMENT_CHAIN is not live at LTO
     streaming time.  */

  /* Do not output BLOCK_SUBBLOCKS.  Instead on streaming-in this
     list is re-constructed from BLOCK_SUPERCONTEXT.  */
}


/* Write all pointer fields in the TS_BINFO structure of EXPR to output
   block OB.  If REF_P is true, write a reference to EXPR's pointer
   fields.  */

static void
write_ts_binfo_tree_pointers (struct output_block *ob, tree expr, bool ref_p)
{
  unsigned i;
  tree t;

  /* Note that the number of BINFO slots has already been emitted in
     EXPR's header (see streamer_write_tree_header) because this length
     is needed to build the empty BINFO node on the reader side.  */
  FOR_EACH_VEC_ELT (*BINFO_BASE_BINFOS (expr), i, t)
    stream_write_tree (ob, t, ref_p);
  stream_write_tree (ob, NULL_TREE, false);

  stream_write_tree (ob, BINFO_OFFSET (expr), ref_p);
  stream_write_tree (ob, BINFO_VTABLE (expr), ref_p);
  stream_write_tree (ob, BINFO_VPTR_FIELD (expr), ref_p);

  /* The number of BINFO_BASE_ACCESSES has already been emitted in
     EXPR's bitfield section.  */
  FOR_EACH_VEC_SAFE_ELT (BINFO_BASE_ACCESSES (expr), i, t)
    stream_write_tree (ob, t, ref_p);

  /* Do not walk BINFO_INHERITANCE_CHAIN, BINFO_SUBVTT_INDEX
     and BINFO_VPTR_INDEX; these are used by C++ FE only.  */
}


/* Write all pointer fields in the TS_CONSTRUCTOR structure of EXPR to
   output block OB.  If REF_P is true, write a reference to EXPR's
   pointer fields.  */

static void
write_ts_constructor_tree_pointers (struct output_block *ob, tree expr,
				    bool ref_p)
{
  unsigned i;
  tree index, value;

  FOR_EACH_CONSTRUCTOR_ELT (CONSTRUCTOR_ELTS (expr), i, index, value)
    {
      stream_write_tree (ob, index, ref_p);
      stream_write_tree (ob, value, ref_p);
    }
}


/* Write all pointer fields in the TS_OMP_CLAUSE structure of EXPR
   to output block OB.  If REF_P is true, write a reference to EXPR's
   pointer fields.  */

static void
write_ts_omp_clause_tree_pointers (struct output_block *ob, tree expr,
				   bool ref_p)
{
  int i;
  for (i = 0; i < omp_clause_num_ops[OMP_CLAUSE_CODE (expr)]; i++)
    stream_write_tree (ob, OMP_CLAUSE_OPERAND (expr, i), ref_p);
  if (OMP_CLAUSE_CODE (expr) == OMP_CLAUSE_REDUCTION)
    {
      /* We don't stream these right now, handle it if streaming
	 of them is needed.  */
      gcc_assert (OMP_CLAUSE_REDUCTION_GIMPLE_INIT (expr) == NULL);
      gcc_assert (OMP_CLAUSE_REDUCTION_GIMPLE_MERGE (expr) == NULL);
    }
  stream_write_tree (ob, OMP_CLAUSE_CHAIN (expr), ref_p);
}


/* Write all pointer fields in EXPR to output block OB.  If REF_P is true,
   the leaves of EXPR are emitted as references.  */

void
streamer_write_tree_body (struct output_block *ob, tree expr, bool ref_p)
{
  enum tree_code code;

  lto_stats.num_tree_bodies_output++;

  code = TREE_CODE (expr);

  if (CODE_CONTAINS_STRUCT (code, TS_TYPED))
    write_ts_common_tree_pointers (ob, expr, ref_p);

  if (CODE_CONTAINS_STRUCT (code, TS_VECTOR))
    write_ts_vector_tree_pointers (ob, expr, ref_p);

  if (CODE_CONTAINS_STRUCT (code, TS_COMPLEX))
    write_ts_complex_tree_pointers (ob, expr, ref_p);

  if (CODE_CONTAINS_STRUCT (code, TS_DECL_MINIMAL))
    write_ts_decl_minimal_tree_pointers (ob, expr, ref_p);

  if (CODE_CONTAINS_STRUCT (code, TS_DECL_COMMON))
    write_ts_decl_common_tree_pointers (ob, expr, ref_p);

  if (CODE_CONTAINS_STRUCT (code, TS_DECL_NON_COMMON))
    write_ts_decl_non_common_tree_pointers (ob, expr, ref_p);

  if (CODE_CONTAINS_STRUCT (code, TS_DECL_WITH_VIS))
    write_ts_decl_with_vis_tree_pointers (ob, expr, ref_p);

  if (CODE_CONTAINS_STRUCT (code, TS_FIELD_DECL))
    write_ts_field_decl_tree_pointers (ob, expr, ref_p);

  if (CODE_CONTAINS_STRUCT (code, TS_FUNCTION_DECL))
    write_ts_function_decl_tree_pointers (ob, expr, ref_p);

  if (CODE_CONTAINS_STRUCT (code, TS_TYPE_COMMON))
    write_ts_type_common_tree_pointers (ob, expr, ref_p);

  if (CODE_CONTAINS_STRUCT (code, TS_TYPE_NON_COMMON))
    write_ts_type_non_common_tree_pointers (ob, expr, ref_p);

  if (CODE_CONTAINS_STRUCT (code, TS_LIST))
    write_ts_list_tree_pointers (ob, expr, ref_p);

  if (CODE_CONTAINS_STRUCT (code, TS_VEC))
    write_ts_vec_tree_pointers (ob, expr, ref_p);

  if (CODE_CONTAINS_STRUCT (code, TS_EXP))
    write_ts_exp_tree_pointers (ob, expr, ref_p);

  if (CODE_CONTAINS_STRUCT (code, TS_BLOCK))
    write_ts_block_tree_pointers (ob, expr, ref_p);

  if (CODE_CONTAINS_STRUCT (code, TS_BINFO))
    write_ts_binfo_tree_pointers (ob, expr, ref_p);

  if (CODE_CONTAINS_STRUCT (code, TS_CONSTRUCTOR))
    write_ts_constructor_tree_pointers (ob, expr, ref_p);

  if (code == OMP_CLAUSE)
    write_ts_omp_clause_tree_pointers (ob, expr, ref_p);
}


/* Emit header information for tree EXPR to output block OB.  The header
   contains everything needed to instantiate an empty skeleton for
   EXPR on the reading side.  IX is the index into the streamer cache
   where EXPR is stored.  */

void
streamer_write_tree_header (struct output_block *ob, tree expr)
{
  enum LTO_tags tag;
  enum tree_code code;

  /* We should not see any tree nodes not handled by the streamer.  */
  code = TREE_CODE (expr);

  /* The header of a tree node consists of its tag, the size of
     the node, and any other information needed to instantiate
     EXPR on the reading side (such as the number of slots in
     variable sized nodes).  */
  tag = lto_tree_code_to_tag (code);
  streamer_write_record_start (ob, tag);

  /* The text in strings and identifiers are completely emitted in
     the header.  */
  if (CODE_CONTAINS_STRUCT (code, TS_STRING))
    streamer_write_string_cst (ob, ob->main_stream, expr);
  else if (CODE_CONTAINS_STRUCT (code, TS_IDENTIFIER))
    write_identifier (ob, ob->main_stream, expr);
  else if (CODE_CONTAINS_STRUCT (code, TS_VECTOR))
    streamer_write_hwi (ob, VECTOR_CST_NELTS (expr));
  else if (CODE_CONTAINS_STRUCT (code, TS_VEC))
    streamer_write_hwi (ob, TREE_VEC_LENGTH (expr));
  else if (CODE_CONTAINS_STRUCT (code, TS_BINFO))
    streamer_write_uhwi (ob, BINFO_N_BASE_BINFOS (expr));
  else if (TREE_CODE (expr) == CALL_EXPR)
    streamer_write_uhwi (ob, call_expr_nargs (expr));
  else if (TREE_CODE (expr) == OMP_CLAUSE)
    streamer_write_uhwi (ob, OMP_CLAUSE_CODE (expr));
  else if (CODE_CONTAINS_STRUCT (code, TS_INT_CST))
    {
      gcc_checking_assert (TREE_INT_CST_NUNITS (expr));
      streamer_write_uhwi (ob, TREE_INT_CST_NUNITS (expr));
      streamer_write_uhwi (ob, TREE_INT_CST_EXT_NUNITS (expr));
    }
}


/* Emit the integer constant CST to output block OB.  If REF_P is true,
   CST's type will be emitted as a reference.  */

void
streamer_write_integer_cst (struct output_block *ob, tree cst, bool ref_p)
{
  int i;
  int len = TREE_INT_CST_NUNITS (cst);
  gcc_assert (!TREE_OVERFLOW (cst));
  streamer_write_record_start (ob, LTO_integer_cst);
  stream_write_tree (ob, TREE_TYPE (cst), ref_p);
  /* We're effectively streaming a non-sign-extended wide_int here,
     so there's no need to stream TREE_INT_CST_EXT_NUNITS or any
     array members beyond LEN.  We'll recreate the tree from the
     wide_int and the type.  */
  streamer_write_uhwi (ob, len);
  for (i = 0; i < len; i++)
    streamer_write_hwi (ob, TREE_INT_CST_ELT (cst, i));
}<|MERGE_RESOLUTION|>--- conflicted
+++ resolved
@@ -704,15 +704,8 @@
     stream_write_tree (ob, TYPE_ARG_TYPES (expr), ref_p);
 
   if (!POINTER_TYPE_P (expr))
-<<<<<<< HEAD
-    stream_write_tree (ob, TYPE_MINVAL_RAW (expr), ref_p);
-  stream_write_tree (ob, TYPE_MAXVAL_RAW (expr), ref_p);
-=======
     stream_write_tree (ob, TYPE_MIN_VALUE_RAW (expr), ref_p);
   stream_write_tree (ob, TYPE_MAX_VALUE_RAW (expr), ref_p);
-  if (RECORD_OR_UNION_TYPE_P (expr))
-    stream_write_tree (ob, TYPE_BINFO (expr), ref_p);
->>>>>>> 4a18c066
 }
 
 
