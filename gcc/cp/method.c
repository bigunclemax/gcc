--- conflicted
+++ resolved
@@ -2105,12 +2105,8 @@
       constexpr_p = DECL_DECLARED_CONSTEXPR_P (inherited_ctor);
     }
   /* Add the "this" parameter.  */
-<<<<<<< HEAD
-  this_parm = build_this_parm (fn_type, TYPE_UNQUALIFIED);
+  this_parm = build_this_parm (fn, fn_type, TYPE_UNQUALIFIED);
   DECL_CONTEXT (this_parm) = fn;
-=======
-  this_parm = build_this_parm (fn, fn_type, TYPE_UNQUALIFIED);
->>>>>>> e249fcad
   DECL_CHAIN (this_parm) = DECL_ARGUMENTS (fn);
   DECL_ARGUMENTS (fn) = this_parm;
 
