/* Language-dependent node constructors for parse phase of GNU compiler.
   Copyright (C) 1987-2017 Free Software Foundation, Inc.
   Hacked by Michael Tiemann (tiemann@cygnus.com)

This file is part of GCC.

GCC is free software; you can redistribute it and/or modify
it under the terms of the GNU General Public License as published by
the Free Software Foundation; either version 3, or (at your option)
any later version.

GCC is distributed in the hope that it will be useful,
but WITHOUT ANY WARRANTY; without even the implied warranty of
MERCHANTABILITY or FITNESS FOR A PARTICULAR PURPOSE.  See the
GNU General Public License for more details.

You should have received a copy of the GNU General Public License
along with GCC; see the file COPYING3.  If not see
<http://www.gnu.org/licenses/>.  */

#include "config.h"
#include "system.h"
#include "coretypes.h"
#include "tree.h"
#include "cp-tree.h"
#include "gimple-expr.h"
#include "cgraph.h"
#include "stor-layout.h"
#include "print-tree.h"
#include "tree-iterator.h"
#include "tree-inline.h"
#include "debug.h"
#include "convert.h"
#include "gimplify.h"
#include "attribs.h"
#include "flags.h"

static tree bot_manip (tree *, int *, void *);
static tree bot_replace (tree *, int *, void *);
static hashval_t list_hash_pieces (tree, tree, tree);
static tree build_target_expr (tree, tree, tsubst_flags_t);
static tree count_trees_r (tree *, int *, void *);
static tree verify_stmt_tree_r (tree *, int *, void *);
static tree build_local_temp (tree);

static tree handle_init_priority_attribute (tree *, tree, tree, int, bool *);
static tree handle_abi_tag_attribute (tree *, tree, tree, int, bool *);

/* If REF is an lvalue, returns the kind of lvalue that REF is.
   Otherwise, returns clk_none.  */

cp_lvalue_kind
lvalue_kind (const_tree ref)
{
  cp_lvalue_kind op1_lvalue_kind = clk_none;
  cp_lvalue_kind op2_lvalue_kind = clk_none;

  /* Expressions of reference type are sometimes wrapped in
     INDIRECT_REFs.  INDIRECT_REFs are just internal compiler
     representation, not part of the language, so we have to look
     through them.  */
  if (REFERENCE_REF_P (ref))
    return lvalue_kind (TREE_OPERAND (ref, 0));

  if (TREE_TYPE (ref)
      && TREE_CODE (TREE_TYPE (ref)) == REFERENCE_TYPE)
    {
      /* unnamed rvalue references are rvalues */
      if (TYPE_REF_IS_RVALUE (TREE_TYPE (ref))
	  && TREE_CODE (ref) != PARM_DECL
	  && !VAR_P (ref)
	  && TREE_CODE (ref) != COMPONENT_REF
	  /* Functions are always lvalues.  */
	  && TREE_CODE (TREE_TYPE (TREE_TYPE (ref))) != FUNCTION_TYPE)
	return clk_rvalueref;

      /* lvalue references and named rvalue references are lvalues.  */
      return clk_ordinary;
    }

  if (ref == current_class_ptr)
    return clk_none;

  switch (TREE_CODE (ref))
    {
    case SAVE_EXPR:
      return clk_none;
      /* preincrements and predecrements are valid lvals, provided
	 what they refer to are valid lvals.  */
    case PREINCREMENT_EXPR:
    case PREDECREMENT_EXPR:
    case TRY_CATCH_EXPR:
    case WITH_CLEANUP_EXPR:
    case REALPART_EXPR:
    case IMAGPART_EXPR:
      return lvalue_kind (TREE_OPERAND (ref, 0));

    case MEMBER_REF:
    case DOTSTAR_EXPR:
      if (TREE_CODE (ref) == MEMBER_REF)
	op1_lvalue_kind = clk_ordinary;
      else
	op1_lvalue_kind = lvalue_kind (TREE_OPERAND (ref, 0));
      if (TYPE_PTRMEMFUNC_P (TREE_TYPE (TREE_OPERAND (ref, 1))))
	op1_lvalue_kind = clk_none;
      return op1_lvalue_kind;

    case COMPONENT_REF:
      if (BASELINK_P (TREE_OPERAND (ref, 1)))
	{
	  tree fn = BASELINK_FUNCTIONS (TREE_OPERAND (ref, 1));

	  /* For static member function recurse on the BASELINK, we can get
	     here e.g. from reference_binding.  If BASELINK_FUNCTIONS is
	     OVERLOAD, the overload is resolved first if possible through
	     resolve_address_of_overloaded_function.  */
	  if (TREE_CODE (fn) == FUNCTION_DECL && DECL_STATIC_FUNCTION_P (fn))
	    return lvalue_kind (TREE_OPERAND (ref, 1));
	}
      op1_lvalue_kind = lvalue_kind (TREE_OPERAND (ref, 0));
      /* Look at the member designator.  */
      if (!op1_lvalue_kind)
	;
      else if (is_overloaded_fn (TREE_OPERAND (ref, 1)))
	/* The "field" can be a FUNCTION_DECL or an OVERLOAD in some
	   situations.  If we're seeing a COMPONENT_REF, it's a non-static
	   member, so it isn't an lvalue. */
	op1_lvalue_kind = clk_none;
      else if (TREE_CODE (TREE_OPERAND (ref, 1)) != FIELD_DECL)
	/* This can be IDENTIFIER_NODE in a template.  */;
      else if (DECL_C_BIT_FIELD (TREE_OPERAND (ref, 1)))
	{
	  /* Clear the ordinary bit.  If this object was a class
	     rvalue we want to preserve that information.  */
	  op1_lvalue_kind &= ~clk_ordinary;
	  /* The lvalue is for a bitfield.  */
	  op1_lvalue_kind |= clk_bitfield;
	}
      else if (DECL_PACKED (TREE_OPERAND (ref, 1)))
	op1_lvalue_kind |= clk_packed;

      return op1_lvalue_kind;

    case STRING_CST:
    case COMPOUND_LITERAL_EXPR:
      return clk_ordinary;

    case CONST_DECL:
      /* CONST_DECL without TREE_STATIC are enumeration values and
	 thus not lvalues.  With TREE_STATIC they are used by ObjC++
	 in objc_build_string_object and need to be considered as
	 lvalues.  */
      if (! TREE_STATIC (ref))
	return clk_none;
      /* FALLTHRU */
    case VAR_DECL:
      if (VAR_P (ref) && DECL_HAS_VALUE_EXPR_P (ref))
	return lvalue_kind (DECL_VALUE_EXPR (CONST_CAST_TREE (ref)));

      if (TREE_READONLY (ref) && ! TREE_STATIC (ref)
	  && DECL_LANG_SPECIFIC (ref)
	  && DECL_IN_AGGR_P (ref))
	return clk_none;
      /* FALLTHRU */
    case INDIRECT_REF:
    case ARROW_EXPR:
    case ARRAY_REF:
    case ARRAY_NOTATION_REF:
    case PARM_DECL:
    case RESULT_DECL:
    case PLACEHOLDER_EXPR:
      return clk_ordinary;

      /* A scope ref in a template, left as SCOPE_REF to support later
	 access checking.  */
    case SCOPE_REF:
      gcc_assert (!type_dependent_expression_p (CONST_CAST_TREE (ref)));
      {
	tree op = TREE_OPERAND (ref, 1);
	if (TREE_CODE (op) == FIELD_DECL)
	  return (DECL_C_BIT_FIELD (op) ? clk_bitfield : clk_ordinary);
	else
	  return lvalue_kind (op);
      }

    case MAX_EXPR:
    case MIN_EXPR:
      /* Disallow <? and >? as lvalues if either argument side-effects.  */
      if (TREE_SIDE_EFFECTS (TREE_OPERAND (ref, 0))
	  || TREE_SIDE_EFFECTS (TREE_OPERAND (ref, 1)))
	return clk_none;
      op1_lvalue_kind = lvalue_kind (TREE_OPERAND (ref, 0));
      op2_lvalue_kind = lvalue_kind (TREE_OPERAND (ref, 1));
      break;

    case COND_EXPR:
      op1_lvalue_kind = lvalue_kind (TREE_OPERAND (ref, 1)
				    ? TREE_OPERAND (ref, 1)
				    : TREE_OPERAND (ref, 0));
      op2_lvalue_kind = lvalue_kind (TREE_OPERAND (ref, 2));
      break;

    case MODOP_EXPR:
      /* We expect to see unlowered MODOP_EXPRs only during
	 template processing.  */
      gcc_assert (processing_template_decl);
      return clk_ordinary;

    case MODIFY_EXPR:
    case TYPEID_EXPR:
      return clk_ordinary;

    case COMPOUND_EXPR:
      return lvalue_kind (TREE_OPERAND (ref, 1));

    case TARGET_EXPR:
      return clk_class;

    case VA_ARG_EXPR:
      return (CLASS_TYPE_P (TREE_TYPE (ref)) ? clk_class : clk_none);

    case CALL_EXPR:
      /* We can see calls outside of TARGET_EXPR in templates.  */
      if (CLASS_TYPE_P (TREE_TYPE (ref)))
	return clk_class;
      return clk_none;

    case FUNCTION_DECL:
      /* All functions (except non-static-member functions) are
	 lvalues.  */
      return (DECL_NONSTATIC_MEMBER_FUNCTION_P (ref)
	      ? clk_none : clk_ordinary);

    case BASELINK:
      /* We now represent a reference to a single static member function
	 with a BASELINK.  */
      /* This CONST_CAST is okay because BASELINK_FUNCTIONS returns
	 its argument unmodified and we assign it to a const_tree.  */
      return lvalue_kind (BASELINK_FUNCTIONS (CONST_CAST_TREE (ref)));

    case NON_DEPENDENT_EXPR:
      return lvalue_kind (TREE_OPERAND (ref, 0));

    default:
      if (!TREE_TYPE (ref))
	return clk_none;
      if (CLASS_TYPE_P (TREE_TYPE (ref))
	  || TREE_CODE (TREE_TYPE (ref)) == ARRAY_TYPE)
	return clk_class;
      break;
    }

  /* If one operand is not an lvalue at all, then this expression is
     not an lvalue.  */
  if (!op1_lvalue_kind || !op2_lvalue_kind)
    return clk_none;

  /* Otherwise, it's an lvalue, and it has all the odd properties
     contributed by either operand.  */
  op1_lvalue_kind = op1_lvalue_kind | op2_lvalue_kind;
  /* It's not an ordinary lvalue if it involves any other kind.  */
  if ((op1_lvalue_kind & ~clk_ordinary) != clk_none)
    op1_lvalue_kind &= ~clk_ordinary;
  /* It can't be both a pseudo-lvalue and a non-addressable lvalue.
     A COND_EXPR of those should be wrapped in a TARGET_EXPR.  */
  if ((op1_lvalue_kind & (clk_rvalueref|clk_class))
      && (op1_lvalue_kind & (clk_bitfield|clk_packed)))
    op1_lvalue_kind = clk_none;
  return op1_lvalue_kind;
}

/* Returns the kind of lvalue that REF is, in the sense of [basic.lval].  */

cp_lvalue_kind
real_lvalue_p (const_tree ref)
{
  cp_lvalue_kind kind = lvalue_kind (ref);
  if (kind & (clk_rvalueref|clk_class))
    return clk_none;
  else
    return kind;
}

/* c-common wants us to return bool.  */

bool
lvalue_p (const_tree t)
{
  return real_lvalue_p (t);
}

/* This differs from lvalue_p in that xvalues are included.  */

bool
glvalue_p (const_tree ref)
{
  cp_lvalue_kind kind = lvalue_kind (ref);
  if (kind & clk_class)
    return false;
  else
    return (kind != clk_none);
}

/* This differs from glvalue_p in that class prvalues are included.  */

bool
obvalue_p (const_tree ref)
{
  return (lvalue_kind (ref) != clk_none);
}

/* Returns true if REF is an xvalue (the result of dereferencing an rvalue
   reference), false otherwise.  */

bool
xvalue_p (const_tree ref)
{
  return (lvalue_kind (ref) == clk_rvalueref);
}

/* True if REF is a bit-field.  */

bool
bitfield_p (const_tree ref)
{
  return (lvalue_kind (ref) & clk_bitfield);
}

/* C++-specific version of stabilize_reference.  */

tree
cp_stabilize_reference (tree ref)
{
  switch (TREE_CODE (ref))
    {
    /* We need to treat specially anything stabilize_reference doesn't
       handle specifically.  */
    case VAR_DECL:
    case PARM_DECL:
    case RESULT_DECL:
    CASE_CONVERT:
    case FLOAT_EXPR:
    case FIX_TRUNC_EXPR:
    case INDIRECT_REF:
    case COMPONENT_REF:
    case BIT_FIELD_REF:
    case ARRAY_REF:
    case ARRAY_RANGE_REF:
    case ERROR_MARK:
      break;
    default:
      cp_lvalue_kind kind = lvalue_kind (ref);
      if ((kind & ~clk_class) != clk_none)
	{
	  tree type = unlowered_expr_type (ref);
	  bool rval = !!(kind & clk_rvalueref);
	  type = cp_build_reference_type (type, rval);
	  /* This inhibits warnings in, eg, cxx_mark_addressable
	     (c++/60955).  */
	  warning_sentinel s (extra_warnings);
	  ref = build_static_cast (type, ref, tf_error);
	}
    }

  return stabilize_reference (ref);
}

/* Test whether DECL is a builtin that may appear in a
   constant-expression. */

bool
builtin_valid_in_constant_expr_p (const_tree decl)
{
  if (!(TREE_CODE (decl) == FUNCTION_DECL
	&& DECL_BUILT_IN_CLASS (decl) == BUILT_IN_NORMAL))
    /* Not a built-in.  */
    return false;
  switch (DECL_FUNCTION_CODE (decl))
    {
      /* These always have constant results like the corresponding
	 macros/symbol.  */
    case BUILT_IN_FILE:
    case BUILT_IN_FUNCTION:
    case BUILT_IN_LINE:

      /* The following built-ins are valid in constant expressions
	 when their arguments are.  */
    case BUILT_IN_ADD_OVERFLOW_P:
    case BUILT_IN_SUB_OVERFLOW_P:
    case BUILT_IN_MUL_OVERFLOW_P:

      /* These have constant results even if their operands are
	 non-constant.  */
    case BUILT_IN_CONSTANT_P:
    case BUILT_IN_ATOMIC_ALWAYS_LOCK_FREE:
      return true;
    default:
      return false;
    }
}

/* Build a TARGET_EXPR, initializing the DECL with the VALUE.  */

static tree
build_target_expr (tree decl, tree value, tsubst_flags_t complain)
{
  tree t;
  tree type = TREE_TYPE (decl);

  value = mark_rvalue_use (value);

  gcc_checking_assert (VOID_TYPE_P (TREE_TYPE (value))
		       || TREE_TYPE (decl) == TREE_TYPE (value)
		       /* On ARM ctors return 'this'.  */
		       || (TYPE_PTR_P (TREE_TYPE (value))
			   && TREE_CODE (value) == CALL_EXPR)
		       || useless_type_conversion_p (TREE_TYPE (decl),
						     TREE_TYPE (value)));

  if (complain & tf_no_cleanup)
    /* The caller is building a new-expr and does not need a cleanup.  */
    t = NULL_TREE;
  else
    {
      t = cxx_maybe_build_cleanup (decl, complain);
      if (t == error_mark_node)
	return error_mark_node;
    }
  t = build4 (TARGET_EXPR, type, decl, value, t, NULL_TREE);
  if (EXPR_HAS_LOCATION (value))
    SET_EXPR_LOCATION (t, EXPR_LOCATION (value));
  /* We always set TREE_SIDE_EFFECTS so that expand_expr does not
     ignore the TARGET_EXPR.  If there really turn out to be no
     side-effects, then the optimizer should be able to get rid of
     whatever code is generated anyhow.  */
  TREE_SIDE_EFFECTS (t) = 1;

  return t;
}

/* Return an undeclared local temporary of type TYPE for use in building a
   TARGET_EXPR.  */

static tree
build_local_temp (tree type)
{
  tree slot = build_decl (input_location,
			  VAR_DECL, NULL_TREE, type);
  DECL_ARTIFICIAL (slot) = 1;
  DECL_IGNORED_P (slot) = 1;
  DECL_CONTEXT (slot) = current_function_decl;
  layout_decl (slot, 0);
  return slot;
}

/* Set various status flags when building an AGGR_INIT_EXPR object T.  */

static void
process_aggr_init_operands (tree t)
{
  bool side_effects;

  side_effects = TREE_SIDE_EFFECTS (t);
  if (!side_effects)
    {
      int i, n;
      n = TREE_OPERAND_LENGTH (t);
      for (i = 1; i < n; i++)
	{
	  tree op = TREE_OPERAND (t, i);
	  if (op && TREE_SIDE_EFFECTS (op))
	    {
	      side_effects = 1;
	      break;
	    }
	}
    }
  TREE_SIDE_EFFECTS (t) = side_effects;
}

/* Build an AGGR_INIT_EXPR of class tcc_vl_exp with the indicated RETURN_TYPE,
   FN, and SLOT.  NARGS is the number of call arguments which are specified
   as a tree array ARGS.  */

static tree
build_aggr_init_array (tree return_type, tree fn, tree slot, int nargs,
		       tree *args)
{
  tree t;
  int i;

  t = build_vl_exp (AGGR_INIT_EXPR, nargs + 3);
  TREE_TYPE (t) = return_type;
  AGGR_INIT_EXPR_FN (t) = fn;
  AGGR_INIT_EXPR_SLOT (t) = slot;
  for (i = 0; i < nargs; i++)
    AGGR_INIT_EXPR_ARG (t, i) = args[i];
  process_aggr_init_operands (t);
  return t;
}

/* INIT is a CALL_EXPR or AGGR_INIT_EXPR which needs info about its
   target.  TYPE is the type to be initialized.

   Build an AGGR_INIT_EXPR to represent the initialization.  This function
   differs from build_cplus_new in that an AGGR_INIT_EXPR can only be used
   to initialize another object, whereas a TARGET_EXPR can either
   initialize another object or create its own temporary object, and as a
   result building up a TARGET_EXPR requires that the type's destructor be
   callable.  */

tree
build_aggr_init_expr (tree type, tree init)
{
  tree fn;
  tree slot;
  tree rval;
  int is_ctor;

  /* Don't build AGGR_INIT_EXPR in a template.  */
  if (processing_template_decl)
    return init;

  fn = cp_get_callee (init);
  if (fn == NULL_TREE)
    return convert (type, init);

  is_ctor = (TREE_CODE (fn) == ADDR_EXPR
	     && TREE_CODE (TREE_OPERAND (fn, 0)) == FUNCTION_DECL
	     && DECL_CONSTRUCTOR_P (TREE_OPERAND (fn, 0)));

  /* We split the CALL_EXPR into its function and its arguments here.
     Then, in expand_expr, we put them back together.  The reason for
     this is that this expression might be a default argument
     expression.  In that case, we need a new temporary every time the
     expression is used.  That's what break_out_target_exprs does; it
     replaces every AGGR_INIT_EXPR with a copy that uses a fresh
     temporary slot.  Then, expand_expr builds up a call-expression
     using the new slot.  */

  /* If we don't need to use a constructor to create an object of this
     type, don't mess with AGGR_INIT_EXPR.  */
  if (is_ctor || TREE_ADDRESSABLE (type))
    {
      slot = build_local_temp (type);

      if (TREE_CODE (init) == CALL_EXPR)
	{
	  rval = build_aggr_init_array (void_type_node, fn, slot,
					call_expr_nargs (init),
					CALL_EXPR_ARGP (init));
	  AGGR_INIT_FROM_THUNK_P (rval)
	    = CALL_FROM_THUNK_P (init);
	}
      else
	{
	  rval = build_aggr_init_array (void_type_node, fn, slot,
					aggr_init_expr_nargs (init),
					AGGR_INIT_EXPR_ARGP (init));
	  AGGR_INIT_FROM_THUNK_P (rval)
	    = AGGR_INIT_FROM_THUNK_P (init);
	}
      TREE_SIDE_EFFECTS (rval) = 1;
      AGGR_INIT_VIA_CTOR_P (rval) = is_ctor;
      TREE_NOTHROW (rval) = TREE_NOTHROW (init);
      CALL_EXPR_OPERATOR_SYNTAX (rval) = CALL_EXPR_OPERATOR_SYNTAX (init);
      CALL_EXPR_ORDERED_ARGS (rval) = CALL_EXPR_ORDERED_ARGS (init);
      CALL_EXPR_REVERSE_ARGS (rval) = CALL_EXPR_REVERSE_ARGS (init);
    }
  else
    rval = init;

  return rval;
}

/* INIT is a CALL_EXPR or AGGR_INIT_EXPR which needs info about its
   target.  TYPE is the type that this initialization should appear to
   have.

   Build an encapsulation of the initialization to perform
   and return it so that it can be processed by language-independent
   and language-specific expression expanders.  */

tree
build_cplus_new (tree type, tree init, tsubst_flags_t complain)
{
  tree rval = build_aggr_init_expr (type, init);
  tree slot;

  if (!complete_type_or_maybe_complain (type, init, complain))
    return error_mark_node;

  /* Make sure that we're not trying to create an instance of an
     abstract class.  */
  if (abstract_virtuals_error_sfinae (NULL_TREE, type, complain))
    return error_mark_node;

  if (TREE_CODE (rval) == AGGR_INIT_EXPR)
    slot = AGGR_INIT_EXPR_SLOT (rval);
  else if (TREE_CODE (rval) == CALL_EXPR
	   || TREE_CODE (rval) == CONSTRUCTOR)
    slot = build_local_temp (type);
  else
    return rval;

  rval = build_target_expr (slot, rval, complain);

  if (rval != error_mark_node)
    TARGET_EXPR_IMPLICIT_P (rval) = 1;

  return rval;
}

/* Subroutine of build_vec_init_expr: Build up a single element
   intialization as a proxy for the full array initialization to get things
   marked as used and any appropriate diagnostics.

   Since we're deferring building the actual constructor calls until
   gimplification time, we need to build one now and throw it away so
   that the relevant constructor gets mark_used before cgraph decides
   what functions are needed.  Here we assume that init is either
   NULL_TREE, void_type_node (indicating value-initialization), or
   another array to copy.  */

static tree
build_vec_init_elt (tree type, tree init, tsubst_flags_t complain)
{
  tree inner_type = strip_array_types (type);
  vec<tree, va_gc> *argvec;

  if (integer_zerop (array_type_nelts_total (type))
      || !CLASS_TYPE_P (inner_type))
    /* No interesting initialization to do.  */
    return integer_zero_node;
  else if (init == void_type_node)
    return build_value_init (inner_type, complain);

  gcc_assert (init == NULL_TREE
	      || (same_type_ignoring_top_level_qualifiers_p
		  (type, TREE_TYPE (init))));

  argvec = make_tree_vector ();
  if (init)
    {
      tree init_type = strip_array_types (TREE_TYPE (init));
      tree dummy = build_dummy_object (init_type);
      if (!lvalue_p (init))
	dummy = move (dummy);
      argvec->quick_push (dummy);
    }
  init = build_special_member_call (NULL_TREE, complete_ctor_identifier,
				    &argvec, inner_type, LOOKUP_NORMAL,
				    complain);
  release_tree_vector (argvec);

  /* For a trivial constructor, build_over_call creates a TARGET_EXPR.  But
     we don't want one here because we aren't creating a temporary.  */
  if (TREE_CODE (init) == TARGET_EXPR)
    init = TARGET_EXPR_INITIAL (init);

  return init;
}

/* Return a TARGET_EXPR which expresses the initialization of an array to
   be named later, either default-initialization or copy-initialization
   from another array of the same type.  */

tree
build_vec_init_expr (tree type, tree init, tsubst_flags_t complain)
{
  tree slot;
  bool value_init = false;
  tree elt_init = build_vec_init_elt (type, init, complain);

  if (init == void_type_node)
    {
      value_init = true;
      init = NULL_TREE;
    }

  slot = build_local_temp (type);
  init = build2 (VEC_INIT_EXPR, type, slot, init);
  TREE_SIDE_EFFECTS (init) = true;
  SET_EXPR_LOCATION (init, input_location);

  if (cxx_dialect >= cxx11
      && potential_constant_expression (elt_init))
    VEC_INIT_EXPR_IS_CONSTEXPR (init) = true;
  VEC_INIT_EXPR_VALUE_INIT (init) = value_init;

  return init;
}

/* Give a helpful diagnostic for a non-constexpr VEC_INIT_EXPR in a context
   that requires a constant expression.  */

void
diagnose_non_constexpr_vec_init (tree expr)
{
  tree type = TREE_TYPE (VEC_INIT_EXPR_SLOT (expr));
  tree init, elt_init;
  if (VEC_INIT_EXPR_VALUE_INIT (expr))
    init = void_type_node;
  else
    init = VEC_INIT_EXPR_INIT (expr);

  elt_init = build_vec_init_elt (type, init, tf_warning_or_error);
  require_potential_constant_expression (elt_init);
}

tree
build_array_copy (tree init)
{
  return build_vec_init_expr (TREE_TYPE (init), init, tf_warning_or_error);
}

/* Build a TARGET_EXPR using INIT to initialize a new temporary of the
   indicated TYPE.  */

tree
build_target_expr_with_type (tree init, tree type, tsubst_flags_t complain)
{
  gcc_assert (!VOID_TYPE_P (type));

  if (TREE_CODE (init) == TARGET_EXPR
      || init == error_mark_node)
    return init;
  else if (CLASS_TYPE_P (type) && type_has_nontrivial_copy_init (type)
	   && !VOID_TYPE_P (TREE_TYPE (init))
	   && TREE_CODE (init) != COND_EXPR
	   && TREE_CODE (init) != CONSTRUCTOR
	   && TREE_CODE (init) != VA_ARG_EXPR)
    /* We need to build up a copy constructor call.  A void initializer
       means we're being called from bot_manip.  COND_EXPR is a special
       case because we already have copies on the arms and we don't want
       another one here.  A CONSTRUCTOR is aggregate initialization, which
       is handled separately.  A VA_ARG_EXPR is magic creation of an
       aggregate; there's no additional work to be done.  */
    return force_rvalue (init, complain);

  return force_target_expr (type, init, complain);
}

/* Like the above function, but without the checking.  This function should
   only be used by code which is deliberately trying to subvert the type
   system, such as call_builtin_trap.  Or build_over_call, to avoid
   infinite recursion.  */

tree
force_target_expr (tree type, tree init, tsubst_flags_t complain)
{
  tree slot;

  gcc_assert (!VOID_TYPE_P (type));

  slot = build_local_temp (type);
  return build_target_expr (slot, init, complain);
}

/* Like build_target_expr_with_type, but use the type of INIT.  */

tree
get_target_expr_sfinae (tree init, tsubst_flags_t complain)
{
  if (TREE_CODE (init) == AGGR_INIT_EXPR)
    return build_target_expr (AGGR_INIT_EXPR_SLOT (init), init, complain);
  else if (TREE_CODE (init) == VEC_INIT_EXPR)
    return build_target_expr (VEC_INIT_EXPR_SLOT (init), init, complain);
  else
    {
      init = convert_bitfield_to_declared_type (init);
      return build_target_expr_with_type (init, TREE_TYPE (init), complain);
    }
}

tree
get_target_expr (tree init)
{
  return get_target_expr_sfinae (init, tf_warning_or_error);
}

/* If EXPR is a bitfield reference, convert it to the declared type of
   the bitfield, and return the resulting expression.  Otherwise,
   return EXPR itself.  */

tree
convert_bitfield_to_declared_type (tree expr)
{
  tree bitfield_type;

  bitfield_type = is_bitfield_expr_with_lowered_type (expr);
  if (bitfield_type)
    expr = convert_to_integer_nofold (TYPE_MAIN_VARIANT (bitfield_type),
				      expr);
  return expr;
}

/* EXPR is being used in an rvalue context.  Return a version of EXPR
   that is marked as an rvalue.  */

tree
rvalue (tree expr)
{
  tree type;

  if (error_operand_p (expr))
    return expr;

  expr = mark_rvalue_use (expr);

  /* [basic.lval]

     Non-class rvalues always have cv-unqualified types.  */
  type = TREE_TYPE (expr);
  if (!CLASS_TYPE_P (type) && cv_qualified_p (type))
    type = cv_unqualified (type);

  /* We need to do this for rvalue refs as well to get the right answer
     from decltype; see c++/36628.  */
  if (!processing_template_decl && glvalue_p (expr))
    expr = build1 (NON_LVALUE_EXPR, type, expr);
  else if (type != TREE_TYPE (expr))
    expr = build_nop (type, expr);

  return expr;
}


struct cplus_array_info
{
  tree type;
  tree domain;
};

struct cplus_array_hasher : ggc_ptr_hash<tree_node>
{
  typedef cplus_array_info *compare_type;

  static hashval_t hash (tree t);
  static bool equal (tree, cplus_array_info *);
};

/* Hash an ARRAY_TYPE.  K is really of type `tree'.  */

hashval_t
cplus_array_hasher::hash (tree t)
{
  hashval_t hash;

  hash = TYPE_UID (TREE_TYPE (t));
  if (TYPE_DOMAIN (t))
    hash ^= TYPE_UID (TYPE_DOMAIN (t));
  return hash;
}

/* Compare two ARRAY_TYPEs.  K1 is really of type `tree', K2 is really
   of type `cplus_array_info*'. */

bool
cplus_array_hasher::equal (tree t1, cplus_array_info *t2)
{
  return (TREE_TYPE (t1) == t2->type && TYPE_DOMAIN (t1) == t2->domain);
}

/* Hash table containing dependent array types, which are unsuitable for
   the language-independent type hash table.  */
static GTY (()) hash_table<cplus_array_hasher> *cplus_array_htab;

/* Build an ARRAY_TYPE without laying it out.  */

static tree
build_min_array_type (tree elt_type, tree index_type)
{
  tree t = cxx_make_type (ARRAY_TYPE);
  TREE_TYPE (t) = elt_type;
  TYPE_DOMAIN (t) = index_type;
  return t;
}

/* Set TYPE_CANONICAL like build_array_type_1, but using
   build_cplus_array_type.  */

static void
set_array_type_canon (tree t, tree elt_type, tree index_type)
{
  /* Set the canonical type for this new node.  */
  if (TYPE_STRUCTURAL_EQUALITY_P (elt_type)
      || (index_type && TYPE_STRUCTURAL_EQUALITY_P (index_type)))
    SET_TYPE_STRUCTURAL_EQUALITY (t);
  else if (TYPE_CANONICAL (elt_type) != elt_type
	   || (index_type && TYPE_CANONICAL (index_type) != index_type))
    TYPE_CANONICAL (t)
      = build_cplus_array_type (TYPE_CANONICAL (elt_type),
				index_type
				? TYPE_CANONICAL (index_type) : index_type);
  else
    TYPE_CANONICAL (t) = t;
}

/* Like build_array_type, but handle special C++ semantics: an array of a
   variant element type is a variant of the array of the main variant of
   the element type.  */

tree
build_cplus_array_type (tree elt_type, tree index_type)
{
  tree t;

  if (elt_type == error_mark_node || index_type == error_mark_node)
    return error_mark_node;

  bool dependent = (uses_template_parms (elt_type)
		    || (index_type && uses_template_parms (index_type)));

  if (elt_type != TYPE_MAIN_VARIANT (elt_type))
    /* Start with an array of the TYPE_MAIN_VARIANT.  */
    t = build_cplus_array_type (TYPE_MAIN_VARIANT (elt_type),
				index_type);
  else if (dependent)
    {
      /* Since type_hash_canon calls layout_type, we need to use our own
	 hash table.  */
      cplus_array_info cai;
      hashval_t hash;

      if (cplus_array_htab == NULL)
	cplus_array_htab = hash_table<cplus_array_hasher>::create_ggc (61);
      
      hash = TYPE_UID (elt_type);
      if (index_type)
	hash ^= TYPE_UID (index_type);
      cai.type = elt_type;
      cai.domain = index_type;

      tree *e = cplus_array_htab->find_slot_with_hash (&cai, hash, INSERT); 
      if (*e)
	/* We have found the type: we're done.  */
	return (tree) *e;
      else
	{
	  /* Build a new array type.  */
	  t = build_min_array_type (elt_type, index_type);

	  /* Store it in the hash table. */
	  *e = t;

	  /* Set the canonical type for this new node.  */
	  set_array_type_canon (t, elt_type, index_type);
	}
    }
  else
    {
      bool typeless_storage
	= (elt_type == unsigned_char_type_node
	   || elt_type == signed_char_type_node
	   || elt_type == char_type_node
	   || (TREE_CODE (elt_type) == ENUMERAL_TYPE
	       && TYPE_CONTEXT (elt_type) == std_node
	       && !strcmp ("byte", TYPE_NAME_STRING (elt_type))));
      t = build_array_type (elt_type, index_type, typeless_storage);
    }

  /* Now check whether we already have this array variant.  */
  if (elt_type != TYPE_MAIN_VARIANT (elt_type))
    {
      tree m = t;
      for (t = m; t; t = TYPE_NEXT_VARIANT (t))
	if (TREE_TYPE (t) == elt_type
	    && TYPE_NAME (t) == NULL_TREE
	    && TYPE_ATTRIBUTES (t) == NULL_TREE)
	  break;
      if (!t)
	{
	  t = build_min_array_type (elt_type, index_type);
	  set_array_type_canon (t, elt_type, index_type);
	  if (!dependent)
	    {
	      layout_type (t);
	      /* Make sure sizes are shared with the main variant.
		 layout_type can't be called after setting TYPE_NEXT_VARIANT,
		 as it will overwrite alignment etc. of all variants.  */
	      TYPE_SIZE (t) = TYPE_SIZE (m);
	      TYPE_SIZE_UNIT (t) = TYPE_SIZE_UNIT (m);
	      TYPE_TYPELESS_STORAGE (t) = TYPE_TYPELESS_STORAGE (m);
	    }

	  TYPE_MAIN_VARIANT (t) = m;
	  TYPE_NEXT_VARIANT (t) = TYPE_NEXT_VARIANT (m);
	  TYPE_NEXT_VARIANT (m) = t;
	}
    }

  /* Avoid spurious warnings with VLAs (c++/54583).  */
  if (TYPE_SIZE (t) && EXPR_P (TYPE_SIZE (t)))
    TREE_NO_WARNING (TYPE_SIZE (t)) = 1;

  /* Push these needs up to the ARRAY_TYPE so that initialization takes
     place more easily.  */
  bool needs_ctor = (TYPE_NEEDS_CONSTRUCTING (t)
		     = TYPE_NEEDS_CONSTRUCTING (elt_type));
  bool needs_dtor = (TYPE_HAS_NONTRIVIAL_DESTRUCTOR (t)
		     = TYPE_HAS_NONTRIVIAL_DESTRUCTOR (elt_type));

  if (!dependent && t == TYPE_MAIN_VARIANT (t)
      && !COMPLETE_TYPE_P (t) && COMPLETE_TYPE_P (elt_type))
    {
      /* The element type has been completed since the last time we saw
	 this array type; update the layout and 'tor flags for any variants
	 that need it.  */
      layout_type (t);
      for (tree v = TYPE_NEXT_VARIANT (t); v; v = TYPE_NEXT_VARIANT (v))
	{
	  TYPE_NEEDS_CONSTRUCTING (v) = needs_ctor;
	  TYPE_HAS_NONTRIVIAL_DESTRUCTOR (v) = needs_dtor;
	}
    }

  return t;
}

/* Return an ARRAY_TYPE with element type ELT and length N.  */

tree
build_array_of_n_type (tree elt, int n)
{
  return build_cplus_array_type (elt, build_index_type (size_int (n - 1)));
}

/* True iff T is an N3639 array of runtime bound (VLA).  These were
   approved for C++14 but then removed.  */

bool
array_of_runtime_bound_p (tree t)
{
  if (!t || TREE_CODE (t) != ARRAY_TYPE)
    return false;
  tree dom = TYPE_DOMAIN (t);
  if (!dom)
    return false;
  tree max = TYPE_MAX_VALUE (dom);
  return (!potential_rvalue_constant_expression (max)
	  || (!value_dependent_expression_p (max) && !TREE_CONSTANT (max)));
}

/* Return a reference type node referring to TO_TYPE.  If RVAL is
   true, return an rvalue reference type, otherwise return an lvalue
   reference type.  If a type node exists, reuse it, otherwise create
   a new one.  */
tree
cp_build_reference_type (tree to_type, bool rval)
{
  tree lvalue_ref, t;

  if (TREE_CODE (to_type) == REFERENCE_TYPE)
    {
      rval = rval && TYPE_REF_IS_RVALUE (to_type);
      to_type = TREE_TYPE (to_type);
    }

  lvalue_ref = build_reference_type (to_type);
  if (!rval)
    return lvalue_ref;

  /* This code to create rvalue reference types is based on and tied
     to the code creating lvalue reference types in the middle-end
     functions build_reference_type_for_mode and build_reference_type.

     It works by putting the rvalue reference type nodes after the
     lvalue reference nodes in the TYPE_NEXT_REF_TO linked list, so
     they will effectively be ignored by the middle end.  */

  for (t = lvalue_ref; (t = TYPE_NEXT_REF_TO (t)); )
    if (TYPE_REF_IS_RVALUE (t))
      return t;

  t = build_distinct_type_copy (lvalue_ref);

  TYPE_REF_IS_RVALUE (t) = true;
  TYPE_NEXT_REF_TO (t) = TYPE_NEXT_REF_TO (lvalue_ref);
  TYPE_NEXT_REF_TO (lvalue_ref) = t;

  if (TYPE_STRUCTURAL_EQUALITY_P (to_type))
    SET_TYPE_STRUCTURAL_EQUALITY (t);
  else if (TYPE_CANONICAL (to_type) != to_type)
    TYPE_CANONICAL (t) 
      = cp_build_reference_type (TYPE_CANONICAL (to_type), rval);
  else
    TYPE_CANONICAL (t) = t;

  layout_type (t);

  return t;

}

/* Returns EXPR cast to rvalue reference type, like std::move.  */

tree
move (tree expr)
{
  tree type = TREE_TYPE (expr);
  gcc_assert (TREE_CODE (type) != REFERENCE_TYPE);
  type = cp_build_reference_type (type, /*rval*/true);
  return build_static_cast (type, expr, tf_warning_or_error);
}

/* Used by the C++ front end to build qualified array types.  However,
   the C version of this function does not properly maintain canonical
   types (which are not used in C).  */
tree
c_build_qualified_type (tree type, int type_quals, tree /* orig_qual_type */,
			size_t /* orig_qual_indirect */)
{
  return cp_build_qualified_type (type, type_quals);
}


/* Make a variant of TYPE, qualified with the TYPE_QUALS.  Handles
   arrays correctly.  In particular, if TYPE is an array of T's, and
   TYPE_QUALS is non-empty, returns an array of qualified T's.

   FLAGS determines how to deal with ill-formed qualifications. If
   tf_ignore_bad_quals is set, then bad qualifications are dropped
   (this is permitted if TYPE was introduced via a typedef or template
   type parameter). If bad qualifications are dropped and tf_warning
   is set, then a warning is issued for non-const qualifications.  If
   tf_ignore_bad_quals is not set and tf_error is not set, we
   return error_mark_node. Otherwise, we issue an error, and ignore
   the qualifications.

   Qualification of a reference type is valid when the reference came
   via a typedef or template type argument. [dcl.ref] No such
   dispensation is provided for qualifying a function type.  [dcl.fct]
   DR 295 queries this and the proposed resolution brings it into line
   with qualifying a reference.  We implement the DR.  We also behave
   in a similar manner for restricting non-pointer types.  */

tree
cp_build_qualified_type_real (tree type,
			      int type_quals,
			      tsubst_flags_t complain)
{
  tree result;
  int bad_quals = TYPE_UNQUALIFIED;

  if (type == error_mark_node)
    return type;

  if (type_quals == cp_type_quals (type))
    return type;

  if (TREE_CODE (type) == ARRAY_TYPE)
    {
      /* In C++, the qualification really applies to the array element
	 type.  Obtain the appropriately qualified element type.  */
      tree t;
      tree element_type
	= cp_build_qualified_type_real (TREE_TYPE (type),
					type_quals,
					complain);

      if (element_type == error_mark_node)
	return error_mark_node;

      /* See if we already have an identically qualified type.  Tests
	 should be equivalent to those in check_qualified_type.  */
      for (t = TYPE_MAIN_VARIANT (type); t; t = TYPE_NEXT_VARIANT (t))
	if (TREE_TYPE (t) == element_type
	    && TYPE_NAME (t) == TYPE_NAME (type)
	    && TYPE_CONTEXT (t) == TYPE_CONTEXT (type)
	    && attribute_list_equal (TYPE_ATTRIBUTES (t),
				     TYPE_ATTRIBUTES (type)))
	  break;

      if (!t)
	{
	  t = build_cplus_array_type (element_type, TYPE_DOMAIN (type));

	  /* Keep the typedef name.  */
	  if (TYPE_NAME (t) != TYPE_NAME (type))
	    {
	      t = build_variant_type_copy (t);
	      TYPE_NAME (t) = TYPE_NAME (type);
	      SET_TYPE_ALIGN (t, TYPE_ALIGN (type));
	      TYPE_USER_ALIGN (t) = TYPE_USER_ALIGN (type);
	    }
	}

      /* Even if we already had this variant, we update
	 TYPE_NEEDS_CONSTRUCTING and TYPE_HAS_NONTRIVIAL_DESTRUCTOR in case
	 they changed since the variant was originally created.

	 This seems hokey; if there is some way to use a previous
	 variant *without* coming through here,
	 TYPE_NEEDS_CONSTRUCTING will never be updated.  */
      TYPE_NEEDS_CONSTRUCTING (t)
	= TYPE_NEEDS_CONSTRUCTING (TYPE_MAIN_VARIANT (element_type));
      TYPE_HAS_NONTRIVIAL_DESTRUCTOR (t)
	= TYPE_HAS_NONTRIVIAL_DESTRUCTOR (TYPE_MAIN_VARIANT (element_type));
      return t;
    }
  else if (TREE_CODE (type) == TYPE_PACK_EXPANSION)
    {
      tree t = PACK_EXPANSION_PATTERN (type);

      t = cp_build_qualified_type_real (t, type_quals, complain);
      return make_pack_expansion (t);
    }

  /* A reference or method type shall not be cv-qualified.
     [dcl.ref], [dcl.fct].  This used to be an error, but as of DR 295
     (in CD1) we always ignore extra cv-quals on functions.  */
  if (type_quals & (TYPE_QUAL_CONST | TYPE_QUAL_VOLATILE)
      && (TREE_CODE (type) == REFERENCE_TYPE
	  || TREE_CODE (type) == FUNCTION_TYPE
	  || TREE_CODE (type) == METHOD_TYPE))
    {
      if (TREE_CODE (type) == REFERENCE_TYPE)
	bad_quals |= type_quals & (TYPE_QUAL_CONST | TYPE_QUAL_VOLATILE);
      type_quals &= ~(TYPE_QUAL_CONST | TYPE_QUAL_VOLATILE);
    }

  /* But preserve any function-cv-quals on a FUNCTION_TYPE.  */
  if (TREE_CODE (type) == FUNCTION_TYPE)
    type_quals |= type_memfn_quals (type);

  /* A restrict-qualified type must be a pointer (or reference)
     to object or incomplete type. */
  if ((type_quals & TYPE_QUAL_RESTRICT)
      && TREE_CODE (type) != TEMPLATE_TYPE_PARM
      && TREE_CODE (type) != TYPENAME_TYPE
      && !POINTER_TYPE_P (type))
    {
      bad_quals |= TYPE_QUAL_RESTRICT;
      type_quals &= ~TYPE_QUAL_RESTRICT;
    }

  if (bad_quals == TYPE_UNQUALIFIED
      || (complain & tf_ignore_bad_quals))
    /*OK*/;
  else if (!(complain & tf_error))
    return error_mark_node;
  else
    {
      tree bad_type = build_qualified_type (ptr_type_node, bad_quals);
      error ("%qV qualifiers cannot be applied to %qT",
	     bad_type, type);
    }

  /* Retrieve (or create) the appropriately qualified variant.  */
  result = build_qualified_type (type, type_quals);

  /* Preserve exception specs and ref-qualifier since build_qualified_type
     doesn't know about them.  */
  if (TREE_CODE (result) == FUNCTION_TYPE
      || TREE_CODE (result) == METHOD_TYPE)
    {
      result = build_exception_variant (result, TYPE_RAISES_EXCEPTIONS (type));
      result = build_ref_qualified_type (result, type_memfn_rqual (type));
    }

  return result;
}

/* Return TYPE with const and volatile removed.  */

tree
cv_unqualified (tree type)
{
  int quals;

  if (type == error_mark_node)
    return type;

  quals = cp_type_quals (type);
  quals &= ~(TYPE_QUAL_CONST|TYPE_QUAL_VOLATILE);
  return cp_build_qualified_type (type, quals);
}

/* Subroutine of strip_typedefs.  We want to apply to RESULT the attributes
   from ATTRIBS that affect type identity, and no others.  If any are not
   applied, set *remove_attributes to true.  */

static tree
apply_identity_attributes (tree result, tree attribs, bool *remove_attributes)
{
  tree first_ident = NULL_TREE;
  tree new_attribs = NULL_TREE;
  tree *p = &new_attribs;

  if (OVERLOAD_TYPE_P (result))
    {
      /* On classes and enums all attributes are ingrained.  */
      gcc_assert (attribs == TYPE_ATTRIBUTES (result));
      return result;
    }

  for (tree a = attribs; a; a = TREE_CHAIN (a))
    {
      const attribute_spec *as
	= lookup_attribute_spec (get_attribute_name (a));
      if (as && as->affects_type_identity)
	{
	  if (!first_ident)
	    first_ident = a;
	  else if (first_ident == error_mark_node)
	    {
	      *p = tree_cons (TREE_PURPOSE (a), TREE_VALUE (a), NULL_TREE);
	      p = &TREE_CHAIN (*p);
	    }
	}
      else if (first_ident)
	{
	  for (tree a2 = first_ident; a2; a2 = TREE_CHAIN (a2))
	    {
	      *p = tree_cons (TREE_PURPOSE (a2), TREE_VALUE (a2), NULL_TREE);
	      p = &TREE_CHAIN (*p);
	    }
	  first_ident = error_mark_node;
	}
    }
  if (first_ident != error_mark_node)
    new_attribs = first_ident;

  if (first_ident == attribs)
    /* All attributes affected type identity.  */;
  else
    *remove_attributes = true;

  return cp_build_type_attribute_variant (result, new_attribs);
}

/* Builds a qualified variant of T that is not a typedef variant.
   E.g. consider the following declarations:
     typedef const int ConstInt;
     typedef ConstInt* PtrConstInt;
   If T is PtrConstInt, this function returns a type representing
     const int*.
   In other words, if T is a typedef, the function returns the underlying type.
   The cv-qualification and attributes of the type returned match the
   input type.
   They will always be compatible types.
   The returned type is built so that all of its subtypes
   recursively have their typedefs stripped as well.

   This is different from just returning TYPE_CANONICAL (T)
   Because of several reasons:
    * If T is a type that needs structural equality
      its TYPE_CANONICAL (T) will be NULL.
    * TYPE_CANONICAL (T) desn't carry type attributes
      and loses template parameter names.

   If REMOVE_ATTRIBUTES is non-null, also strip attributes that don't
   affect type identity, and set the referent to true if any were
   stripped.  */

tree
strip_typedefs (tree t, bool *remove_attributes)
{
  tree result = NULL, type = NULL, t0 = NULL;

  if (!t || t == error_mark_node)
    return t;

  if (TREE_CODE (t) == TREE_LIST)
    {
      bool changed = false;
      vec<tree,va_gc> *vec = make_tree_vector ();
      tree r = t;
      for (; t; t = TREE_CHAIN (t))
	{
	  gcc_assert (!TREE_PURPOSE (t));
	  tree elt = strip_typedefs (TREE_VALUE (t), remove_attributes);
	  if (elt != TREE_VALUE (t))
	    changed = true;
	  vec_safe_push (vec, elt);
	}
      if (changed)
	r = build_tree_list_vec (vec);
      release_tree_vector (vec);
      return r;
    }

  gcc_assert (TYPE_P (t));

  if (t == TYPE_CANONICAL (t))
    return t;

  if (dependent_alias_template_spec_p (t))
    /* DR 1558: However, if the template-id is dependent, subsequent
       template argument substitution still applies to the template-id.  */
    return t;

  switch (TREE_CODE (t))
    {
    case POINTER_TYPE:
      type = strip_typedefs (TREE_TYPE (t), remove_attributes);
      result = build_pointer_type (type);
      break;
    case REFERENCE_TYPE:
      type = strip_typedefs (TREE_TYPE (t), remove_attributes);
      result = cp_build_reference_type (type, TYPE_REF_IS_RVALUE (t));
      break;
    case OFFSET_TYPE:
      t0 = strip_typedefs (TYPE_OFFSET_BASETYPE (t), remove_attributes);
      type = strip_typedefs (TREE_TYPE (t), remove_attributes);
      result = build_offset_type (t0, type);
      break;
    case RECORD_TYPE:
      if (TYPE_PTRMEMFUNC_P (t))
	{
	  t0 = strip_typedefs (TYPE_PTRMEMFUNC_FN_TYPE (t), remove_attributes);
	  result = build_ptrmemfunc_type (t0);
	}
      break;
    case ARRAY_TYPE:
      type = strip_typedefs (TREE_TYPE (t), remove_attributes);
      t0  = strip_typedefs (TYPE_DOMAIN (t), remove_attributes);
      result = build_cplus_array_type (type, t0);
      break;
    case FUNCTION_TYPE:
    case METHOD_TYPE:
      {
	tree arg_types = NULL, arg_node, arg_node2, arg_type;
	bool changed;

	/* Because we stomp on TREE_PURPOSE of TYPE_ARG_TYPES in many places
	   around the compiler (e.g. cp_parser_late_parsing_default_args), we
	   can't expect that re-hashing a function type will find a previous
	   equivalent type, so try to reuse the input type if nothing has
	   changed.  If the type is itself a variant, that will change.  */
	bool is_variant = typedef_variant_p (t);
	if (remove_attributes
	    && (TYPE_ATTRIBUTES (t) || TYPE_USER_ALIGN (t)))
	  is_variant = true;

	type = strip_typedefs (TREE_TYPE (t), remove_attributes);
	changed = type != TREE_TYPE (t) || is_variant;

	for (arg_node = TYPE_ARG_TYPES (t);
	     arg_node;
	     arg_node = TREE_CHAIN (arg_node))
	  {
	    if (arg_node == void_list_node)
	      break;
	    arg_type = strip_typedefs (TREE_VALUE (arg_node),
				       remove_attributes);
	    gcc_assert (arg_type);
	    if (arg_type == TREE_VALUE (arg_node) && !changed)
	      continue;

	    if (!changed)
	      {
		changed = true;
		for (arg_node2 = TYPE_ARG_TYPES (t);
		     arg_node2 != arg_node;
		     arg_node2 = TREE_CHAIN (arg_node2))
		  arg_types
		    = tree_cons (TREE_PURPOSE (arg_node2),
				 TREE_VALUE (arg_node2), arg_types);
	      }

	    arg_types
	      = tree_cons (TREE_PURPOSE (arg_node), arg_type, arg_types);
	  }

	if (!changed)
	  return t;

	if (arg_types)
	  arg_types = nreverse (arg_types);

	/* A list of parameters not ending with an ellipsis
	   must end with void_list_node.  */
	if (arg_node)
	  arg_types = chainon (arg_types, void_list_node);

	if (TREE_CODE (t) == METHOD_TYPE)
	  {
	    tree class_type = TREE_TYPE (TREE_VALUE (arg_types));
	    gcc_assert (class_type);
	    result =
	      build_method_type_directly (class_type, type,
					  TREE_CHAIN (arg_types));
	    result
	      = build_ref_qualified_type (result, type_memfn_rqual (t));
	  }
	else
	  {
	    result = build_function_type (type,
					  arg_types);
	    result = apply_memfn_quals (result,
					type_memfn_quals (t),
					type_memfn_rqual (t));
	  }

	if (TYPE_RAISES_EXCEPTIONS (t))
	  result = build_exception_variant (result,
					    TYPE_RAISES_EXCEPTIONS (t));
	if (TYPE_HAS_LATE_RETURN_TYPE (t))
	  TYPE_HAS_LATE_RETURN_TYPE (result) = 1;
      }
      break;
    case TYPENAME_TYPE:
      {
	tree fullname = TYPENAME_TYPE_FULLNAME (t);
	if (TREE_CODE (fullname) == TEMPLATE_ID_EXPR
	    && TREE_OPERAND (fullname, 1))
	  {
	    tree args = TREE_OPERAND (fullname, 1);
	    tree new_args = copy_node (args);
	    bool changed = false;
	    for (int i = 0; i < TREE_VEC_LENGTH (args); ++i)
	      {
		tree arg = TREE_VEC_ELT (args, i);
		tree strip_arg;
		if (TYPE_P (arg))
		  strip_arg = strip_typedefs (arg, remove_attributes);
		else
		  strip_arg = strip_typedefs_expr (arg, remove_attributes);
		TREE_VEC_ELT (new_args, i) = strip_arg;
		if (strip_arg != arg)
		  changed = true;
	      }
	    if (changed)
	      {
		NON_DEFAULT_TEMPLATE_ARGS_COUNT (new_args)
		  = NON_DEFAULT_TEMPLATE_ARGS_COUNT (args);
		fullname
		  = lookup_template_function (TREE_OPERAND (fullname, 0),
					      new_args);
	      }
	    else
	      ggc_free (new_args);
	  }
	result = make_typename_type (strip_typedefs (TYPE_CONTEXT (t),
						     remove_attributes),
				     fullname, typename_type, tf_none);
	/* Handle 'typedef typename A::N N;'  */
	if (typedef_variant_p (result))
	  result = TYPE_MAIN_VARIANT (DECL_ORIGINAL_TYPE (TYPE_NAME (result)));
      }
      break;
    case DECLTYPE_TYPE:
      result = strip_typedefs_expr (DECLTYPE_TYPE_EXPR (t),
				    remove_attributes);
      if (result == DECLTYPE_TYPE_EXPR (t))
	result = NULL_TREE;
      else
	result = (finish_decltype_type
		  (result,
		   DECLTYPE_TYPE_ID_EXPR_OR_MEMBER_ACCESS_P (t),
		   tf_none));
      break;
    case UNDERLYING_TYPE:
      type = strip_typedefs (UNDERLYING_TYPE_TYPE (t), remove_attributes);
      result = finish_underlying_type (type);
      break;
    default:
      break;
    }

  if (!result)
    {
      if (typedef_variant_p (t))
	{
	  /* Explicitly get the underlying type, as TYPE_MAIN_VARIANT doesn't
	     strip typedefs with attributes.  */
	  result = TYPE_MAIN_VARIANT (DECL_ORIGINAL_TYPE (TYPE_NAME (t)));
	  result = strip_typedefs (result);
	}
      else
	result = TYPE_MAIN_VARIANT (t);
    }
  gcc_assert (!typedef_variant_p (result));

  if (COMPLETE_TYPE_P (result) && !COMPLETE_TYPE_P (t))
  /* If RESULT is complete and T isn't, it's likely the case that T
     is a variant of RESULT which hasn't been updated yet.  Skip the
     attribute handling.  */;
  else
    {
      if (TYPE_USER_ALIGN (t) != TYPE_USER_ALIGN (result)
	  || TYPE_ALIGN (t) != TYPE_ALIGN (result))
	{
	  gcc_assert (TYPE_USER_ALIGN (t));
	  if (remove_attributes)
	    *remove_attributes = true;
	  else
	    {
	      if (TYPE_ALIGN (t) == TYPE_ALIGN (result))
		result = build_variant_type_copy (result);
	      else
		result = build_aligned_type (result, TYPE_ALIGN (t));
	      TYPE_USER_ALIGN (result) = true;
	    }
	}

      if (TYPE_ATTRIBUTES (t))
	{
	  if (remove_attributes)
	    result = apply_identity_attributes (result, TYPE_ATTRIBUTES (t),
						remove_attributes);
	  else
	    result = cp_build_type_attribute_variant (result,
						      TYPE_ATTRIBUTES (t));
	}
    }

  return cp_build_qualified_type (result, cp_type_quals (t));
}

/* Like strip_typedefs above, but works on expressions, so that in

   template<class T> struct A
   {
     typedef T TT;
     B<sizeof(TT)> b;
   };

   sizeof(TT) is replaced by sizeof(T).  */

tree
strip_typedefs_expr (tree t, bool *remove_attributes)
{
  unsigned i,n;
  tree r, type, *ops;
  enum tree_code code;

  if (t == NULL_TREE || t == error_mark_node)
    return t;

  if (DECL_P (t) || CONSTANT_CLASS_P (t))
    return t;

  /* Some expressions have type operands, so let's handle types here rather
     than check TYPE_P in multiple places below.  */
  if (TYPE_P (t))
    return strip_typedefs (t, remove_attributes);

  code = TREE_CODE (t);
  switch (code)
    {
    case IDENTIFIER_NODE:
    case TEMPLATE_PARM_INDEX:
    case OVERLOAD:
    case BASELINK:
    case ARGUMENT_PACK_SELECT:
      return t;

    case TRAIT_EXPR:
      {
	tree type1 = strip_typedefs (TRAIT_EXPR_TYPE1 (t), remove_attributes);
	tree type2 = strip_typedefs (TRAIT_EXPR_TYPE2 (t), remove_attributes);
	if (type1 == TRAIT_EXPR_TYPE1 (t)
	    && type2 == TRAIT_EXPR_TYPE2 (t))
	  return t;
	r = copy_node (t);
	TRAIT_EXPR_TYPE1 (r) = type1;
	TRAIT_EXPR_TYPE2 (r) = type2;
	return r;
      }

    case TREE_LIST:
      {
	vec<tree, va_gc> *vec = make_tree_vector ();
	bool changed = false;
	tree it;
	for (it = t; it; it = TREE_CHAIN (it))
	  {
	    tree val = strip_typedefs_expr (TREE_VALUE (t), remove_attributes);
	    vec_safe_push (vec, val);
	    if (val != TREE_VALUE (t))
	      changed = true;
	    gcc_assert (TREE_PURPOSE (it) == NULL_TREE);
	  }
	if (changed)
	  {
	    r = NULL_TREE;
	    FOR_EACH_VEC_ELT_REVERSE (*vec, i, it)
	      r = tree_cons (NULL_TREE, it, r);
	  }
	else
	  r = t;
	release_tree_vector (vec);
	return r;
      }

    case TREE_VEC:
      {
	bool changed = false;
	vec<tree, va_gc> *vec = make_tree_vector ();
	n = TREE_VEC_LENGTH (t);
	vec_safe_reserve (vec, n);
	for (i = 0; i < n; ++i)
	  {
	    tree op = strip_typedefs_expr (TREE_VEC_ELT (t, i),
					   remove_attributes);
	    vec->quick_push (op);
	    if (op != TREE_VEC_ELT (t, i))
	      changed = true;
	  }
	if (changed)
	  {
	    r = copy_node (t);
	    for (i = 0; i < n; ++i)
	      TREE_VEC_ELT (r, i) = (*vec)[i];
	    NON_DEFAULT_TEMPLATE_ARGS_COUNT (r)
	      = NON_DEFAULT_TEMPLATE_ARGS_COUNT (t);
	  }
	else
	  r = t;
	release_tree_vector (vec);
	return r;
      }

    case CONSTRUCTOR:
      {
	bool changed = false;
	vec<constructor_elt, va_gc> *vec
	  = vec_safe_copy (CONSTRUCTOR_ELTS (t));
	n = CONSTRUCTOR_NELTS (t);
	type = strip_typedefs (TREE_TYPE (t), remove_attributes);
	for (i = 0; i < n; ++i)
	  {
	    constructor_elt *e = &(*vec)[i];
	    tree op = strip_typedefs_expr (e->value, remove_attributes);
	    if (op != e->value)
	      {
		changed = true;
		e->value = op;
	      }
	    gcc_checking_assert
	      (e->index == strip_typedefs_expr (e->index, remove_attributes));
	  }

	if (!changed && type == TREE_TYPE (t))
	  {
	    vec_free (vec);
	    return t;
	  }
	else
	  {
	    r = copy_node (t);
	    TREE_TYPE (r) = type;
	    CONSTRUCTOR_ELTS (r) = vec;
	    return r;
	  }
      }

    case LAMBDA_EXPR:
      error ("lambda-expression in a constant expression");
      return error_mark_node;

    default:
      break;
    }

  gcc_assert (EXPR_P (t));

  n = TREE_OPERAND_LENGTH (t);
  ops = XALLOCAVEC (tree, n);
  type = TREE_TYPE (t);

  switch (code)
    {
    CASE_CONVERT:
    case IMPLICIT_CONV_EXPR:
    case DYNAMIC_CAST_EXPR:
    case STATIC_CAST_EXPR:
    case CONST_CAST_EXPR:
    case REINTERPRET_CAST_EXPR:
    case CAST_EXPR:
    case NEW_EXPR:
      type = strip_typedefs (type, remove_attributes);
      /* fallthrough */

    default:
      for (i = 0; i < n; ++i)
	ops[i] = strip_typedefs_expr (TREE_OPERAND (t, i), remove_attributes);
      break;
    }

  /* If nothing changed, return t.  */
  for (i = 0; i < n; ++i)
    if (ops[i] != TREE_OPERAND (t, i))
      break;
  if (i == n && type == TREE_TYPE (t))
    return t;

  r = copy_node (t);
  TREE_TYPE (r) = type;
  for (i = 0; i < n; ++i)
    TREE_OPERAND (r, i) = ops[i];
  return r;
}

/* Makes a copy of BINFO and TYPE, which is to be inherited into a
   graph dominated by T.  If BINFO is NULL, TYPE is a dependent base,
   and we do a shallow copy.  If BINFO is non-NULL, we do a deep copy.
   VIRT indicates whether TYPE is inherited virtually or not.
   IGO_PREV points at the previous binfo of the inheritance graph
   order chain.  The newly copied binfo's TREE_CHAIN forms this
   ordering.

   The CLASSTYPE_VBASECLASSES vector of T is constructed in the
   correct order. That is in the order the bases themselves should be
   constructed in.

   The BINFO_INHERITANCE of a virtual base class points to the binfo
   of the most derived type. ??? We could probably change this so that
   BINFO_INHERITANCE becomes synonymous with BINFO_PRIMARY, and hence
   remove a field.  They currently can only differ for primary virtual
   virtual bases.  */

tree
copy_binfo (tree binfo, tree type, tree t, tree *igo_prev, int virt)
{
  tree new_binfo;

  if (virt)
    {
      /* See if we've already made this virtual base.  */
      new_binfo = binfo_for_vbase (type, t);
      if (new_binfo)
	return new_binfo;
    }

  new_binfo = make_tree_binfo (binfo ? BINFO_N_BASE_BINFOS (binfo) : 0);
  BINFO_TYPE (new_binfo) = type;

  /* Chain it into the inheritance graph.  */
  TREE_CHAIN (*igo_prev) = new_binfo;
  *igo_prev = new_binfo;

  if (binfo && !BINFO_DEPENDENT_BASE_P (binfo))
    {
      int ix;
      tree base_binfo;

      gcc_assert (SAME_BINFO_TYPE_P (BINFO_TYPE (binfo), type));

      BINFO_OFFSET (new_binfo) = BINFO_OFFSET (binfo);
      BINFO_VIRTUALS (new_binfo) = BINFO_VIRTUALS (binfo);

      /* We do not need to copy the accesses, as they are read only.  */
      BINFO_BASE_ACCESSES (new_binfo) = BINFO_BASE_ACCESSES (binfo);

      /* Recursively copy base binfos of BINFO.  */
      for (ix = 0; BINFO_BASE_ITERATE (binfo, ix, base_binfo); ix++)
	{
	  tree new_base_binfo;
	  new_base_binfo = copy_binfo (base_binfo, BINFO_TYPE (base_binfo),
				       t, igo_prev,
				       BINFO_VIRTUAL_P (base_binfo));

	  if (!BINFO_INHERITANCE_CHAIN (new_base_binfo))
	    BINFO_INHERITANCE_CHAIN (new_base_binfo) = new_binfo;
	  BINFO_BASE_APPEND (new_binfo, new_base_binfo);
	}
    }
  else
    BINFO_DEPENDENT_BASE_P (new_binfo) = 1;

  if (virt)
    {
      /* Push it onto the list after any virtual bases it contains
	 will have been pushed.  */
      CLASSTYPE_VBASECLASSES (t)->quick_push (new_binfo);
      BINFO_VIRTUAL_P (new_binfo) = 1;
      BINFO_INHERITANCE_CHAIN (new_binfo) = TYPE_BINFO (t);
    }

  return new_binfo;
}

/* Hashing of lists so that we don't make duplicates.
   The entry point is `list_hash_canon'.  */

struct list_proxy
{
  tree purpose;
  tree value;
  tree chain;
};

struct list_hasher : ggc_ptr_hash<tree_node>
{
  typedef list_proxy *compare_type;

  static hashval_t hash (tree);
  static bool equal (tree, list_proxy *);
};

/* Now here is the hash table.  When recording a list, it is added
   to the slot whose index is the hash code mod the table size.
   Note that the hash table is used for several kinds of lists.
   While all these live in the same table, they are completely independent,
   and the hash code is computed differently for each of these.  */

static GTY (()) hash_table<list_hasher> *list_hash_table;

/* Compare ENTRY (an entry in the hash table) with DATA (a list_proxy
   for a node we are thinking about adding).  */

bool
list_hasher::equal (tree t, list_proxy *proxy)
{
  return (TREE_VALUE (t) == proxy->value
	  && TREE_PURPOSE (t) == proxy->purpose
	  && TREE_CHAIN (t) == proxy->chain);
}

/* Compute a hash code for a list (chain of TREE_LIST nodes
   with goodies in the TREE_PURPOSE, TREE_VALUE, and bits of the
   TREE_COMMON slots), by adding the hash codes of the individual entries.  */

static hashval_t
list_hash_pieces (tree purpose, tree value, tree chain)
{
  hashval_t hashcode = 0;

  if (chain)
    hashcode += TREE_HASH (chain);

  if (value)
    hashcode += TREE_HASH (value);
  else
    hashcode += 1007;
  if (purpose)
    hashcode += TREE_HASH (purpose);
  else
    hashcode += 1009;
  return hashcode;
}

/* Hash an already existing TREE_LIST.  */

hashval_t
list_hasher::hash (tree t)
{
  return list_hash_pieces (TREE_PURPOSE (t),
			   TREE_VALUE (t),
			   TREE_CHAIN (t));
}

/* Given list components PURPOSE, VALUE, AND CHAIN, return the canonical
   object for an identical list if one already exists.  Otherwise, build a
   new one, and record it as the canonical object.  */

tree
hash_tree_cons (tree purpose, tree value, tree chain)
{
  int hashcode = 0;
  tree *slot;
  struct list_proxy proxy;

  /* Hash the list node.  */
  hashcode = list_hash_pieces (purpose, value, chain);
  /* Create a proxy for the TREE_LIST we would like to create.  We
     don't actually create it so as to avoid creating garbage.  */
  proxy.purpose = purpose;
  proxy.value = value;
  proxy.chain = chain;
  /* See if it is already in the table.  */
  slot = list_hash_table->find_slot_with_hash (&proxy, hashcode, INSERT);
  /* If not, create a new node.  */
  if (!*slot)
    *slot = tree_cons (purpose, value, chain);
  return (tree) *slot;
}

/* Constructor for hashed lists.  */

tree
hash_tree_chain (tree value, tree chain)
{
  return hash_tree_cons (NULL_TREE, value, chain);
}

void
debug_binfo (tree elem)
{
  HOST_WIDE_INT n;
  tree virtuals;

  fprintf (stderr, "type \"%s\", offset = " HOST_WIDE_INT_PRINT_DEC
	   "\nvtable type:\n",
	   TYPE_NAME_STRING (BINFO_TYPE (elem)),
	   TREE_INT_CST_LOW (BINFO_OFFSET (elem)));
  debug_tree (BINFO_TYPE (elem));
  if (BINFO_VTABLE (elem))
    fprintf (stderr, "vtable decl \"%s\"\n",
	     IDENTIFIER_POINTER (DECL_NAME (get_vtbl_decl_for_binfo (elem))));
  else
    fprintf (stderr, "no vtable decl yet\n");
  fprintf (stderr, "virtuals:\n");
  virtuals = BINFO_VIRTUALS (elem);
  n = 0;

  while (virtuals)
    {
      tree fndecl = TREE_VALUE (virtuals);
      fprintf (stderr, "%s [%ld =? %ld]\n",
	       IDENTIFIER_POINTER (DECL_ASSEMBLER_NAME (fndecl)),
	       (long) n, (long) TREE_INT_CST_LOW (DECL_VINDEX (fndecl)));
      ++n;
      virtuals = TREE_CHAIN (virtuals);
    }
}

/* Build a representation for the qualified name SCOPE::NAME.  TYPE is
   the type of the result expression, if known, or NULL_TREE if the
   resulting expression is type-dependent.  If TEMPLATE_P is true,
   NAME is known to be a template because the user explicitly used the
   "template" keyword after the "::".

   All SCOPE_REFs should be built by use of this function.  */

tree
build_qualified_name (tree type, tree scope, tree name, bool template_p)
{
  tree t;
  if (type == error_mark_node
      || scope == error_mark_node
      || name == error_mark_node)
    return error_mark_node;
  t = build2 (SCOPE_REF, type, scope, name);
  QUALIFIED_NAME_IS_TEMPLATE (t) = template_p;
  PTRMEM_OK_P (t) = true;
  if (type)
    t = convert_from_reference (t);
  return t;
}

/* Like check_qualified_type, but also check ref-qualifier and exception
   specification.  */

static bool
cp_check_qualified_type (const_tree cand, const_tree base, int type_quals,
			 cp_ref_qualifier rqual, tree raises)
{
  return (TYPE_QUALS (cand) == type_quals
	  && check_base_type (cand, base)
	  && comp_except_specs (raises, TYPE_RAISES_EXCEPTIONS (cand),
				ce_exact)
	  && type_memfn_rqual (cand) == rqual);
}

/* Build the FUNCTION_TYPE or METHOD_TYPE with the ref-qualifier RQUAL.  */

tree
build_ref_qualified_type (tree type, cp_ref_qualifier rqual)
{
  tree t;

  if (rqual == type_memfn_rqual (type))
    return type;

  int type_quals = TYPE_QUALS (type);
  tree raises = TYPE_RAISES_EXCEPTIONS (type);
  for (t = TYPE_MAIN_VARIANT (type); t; t = TYPE_NEXT_VARIANT (t))
    if (cp_check_qualified_type (t, type, type_quals, rqual, raises))
      return t;

  t = build_variant_type_copy (type);
  switch (rqual)
    {
    case REF_QUAL_RVALUE:
      FUNCTION_RVALUE_QUALIFIED (t) = 1;
      FUNCTION_REF_QUALIFIED (t) = 1;
      break;
    case REF_QUAL_LVALUE:
      FUNCTION_RVALUE_QUALIFIED (t) = 0;
      FUNCTION_REF_QUALIFIED (t) = 1;
      break;
    default:
      FUNCTION_REF_QUALIFIED (t) = 0;
      break;
    }

  if (TYPE_STRUCTURAL_EQUALITY_P (type))
    /* Propagate structural equality. */
    SET_TYPE_STRUCTURAL_EQUALITY (t);
  else if (TYPE_CANONICAL (type) != type)
    /* Build the underlying canonical type, since it is different
       from TYPE. */
    TYPE_CANONICAL (t) = build_ref_qualified_type (TYPE_CANONICAL (type),
						   rqual);
  else
    /* T is its own canonical type. */
    TYPE_CANONICAL (t) = t;

  return t;
}

tree
make_module_vec (unsigned clusters MEM_STAT_DECL)
{
  size_t length = (clusters * sizeof (module_cluster)
		   + sizeof (tree_module_vec) - sizeof (module_cluster));
  tree vec = ggc_alloc_cleared_tree_node_stat (length PASS_MEM_STAT);
  TREE_SET_CODE (vec, MODULE_VECTOR);
  MODULE_VECTOR_NUM_CLUSTERS (vec) = clusters;

  return vec;
}

/* Cache of free ovl nodes.  Uses OVL_FUNCTION for chaining.  */
static GTY((deletable)) tree ovl_cache;

/* Make a raw overload node containing FN.  */

tree
ovl_make (tree fn, tree next)
{
  tree result = ovl_cache;

  if (result)
    {
      ovl_cache = OVL_FUNCTION (result);
      /* Zap the flags.  */
      memset (result, 0, sizeof (tree_base));
      TREE_SET_CODE (result, OVERLOAD);
    }
  else
    result = make_node (OVERLOAD);

  if (TREE_CODE (fn) == OVERLOAD)
    OVL_NESTED_P (result) = true;

  TREE_TYPE (result) = (next || TREE_CODE (fn) == TEMPLATE_DECL
			? unknown_type_node : TREE_TYPE (fn));
  OVL_FUNCTION (result) = fn;
  OVL_CHAIN (result) = next;
  return result;
}

static tree
ovl_copy (tree ovl)
{
  tree result = ovl_cache;

  if (result)
    {
      ovl_cache = OVL_FUNCTION (result);
      /* Zap the flags.  */
      memset (result, 0, sizeof (tree_base));
      TREE_SET_CODE (result, OVERLOAD);
    }
  else
    result = make_node (OVERLOAD);

  gcc_assert (!OVL_NESTED_P (ovl) && !OVL_LOOKUP_P (ovl));
  TREE_TYPE (result) = TREE_TYPE (ovl);
  OVL_FUNCTION (result) = OVL_FUNCTION (ovl);
  OVL_CHAIN (result) = OVL_CHAIN (ovl);
  OVL_HIDDEN_P (result) = OVL_HIDDEN_P (ovl);
  OVL_USING_P (result) = OVL_USING_P (ovl);
  OVL_EXPORT_P (result) = OVL_EXPORT_P (ovl);

  return result;
}

/* Add FN to the (potentially NULL) overload set OVL.  USING_P is
   true, if FN is via a using declaration.  We also pay attention to
   DECL_HIDDEN.  Overloads are ordered as hidden, using, regular,
   exported.  */

tree
ovl_insert (tree fn, tree maybe_ovl, bool using_p)
{
  bool copying = false; /* Checking use only.  */
  bool hidden_p = DECL_HIDDEN_P (fn);
  int weight = ((hidden_p - DECL_MODULE_EXPORT_P (fn)) << 1) |  (using_p << 0);

  tree result = NULL_TREE;
  tree insert_after = NULL_TREE;

  /* Find insertion point.  */
  while (maybe_ovl && TREE_CODE (maybe_ovl) == OVERLOAD
	 && (weight < (((OVL_HIDDEN_P (maybe_ovl)
			 - OVL_EXPORT_P (maybe_ovl)) << 1)
		       | (OVL_USING_P (maybe_ovl) << 0))))
    {
      gcc_checking_assert (!OVL_LOOKUP_P (maybe_ovl)
			   && (!OVL_USED_P (maybe_ovl) || !copying));
      if (OVL_USED_P (maybe_ovl))
	{
	  copying = true;
	  maybe_ovl = ovl_copy (maybe_ovl);
	  if (insert_after)
	    OVL_CHAIN (insert_after) = maybe_ovl;
	}
      if (!result)
	result = maybe_ovl;
      insert_after = maybe_ovl;
      maybe_ovl = OVL_CHAIN (maybe_ovl);
    }

  tree trail = fn;
  if (maybe_ovl && TREE_CODE (maybe_ovl) != OVERLOAD
      && !DECL_MODULE_EXPORT_P (maybe_ovl) && DECL_MODULE_EXPORT_P (fn))
    {
      /* We must place FN after MAYBE_OVL, which isa raw _DECL  */
      gcc_assert (!using_p && !hidden_p);
      if (TREE_CODE (fn) == TEMPLATE_DECL)
	{
	  trail = ovl_make (fn, NULL_TREE);
	  if (DECL_MODULE_EXPORT_P (fn))
	    OVL_EXPORT_P (trail) = true;
	}
      /* Now swap things round, so it looks like we're prepending as
	 normal.  */
      fn = maybe_ovl;
      maybe_ovl = trail;
    }

  if (maybe_ovl || using_p || hidden_p || TREE_CODE (fn) == TEMPLATE_DECL)
    {
      trail = ovl_make (fn, maybe_ovl);
      if (hidden_p)
	OVL_HIDDEN_P (trail) = true;
      if (using_p)
	OVL_USING_P (trail) = true;
      if (DECL_MODULE_EXPORT_P (fn))
	OVL_EXPORT_P (trail) = true;
    }

  if (insert_after)
    {
      OVL_CHAIN (insert_after) = trail;
      TREE_TYPE (insert_after) = unknown_type_node;
    }
  else
    result = trail;

  return result;
}

/* Skip any hidden names at the beginning of OVL.   */

tree
ovl_skip_hidden (tree ovl)
{
  for (;
       ovl && TREE_CODE (ovl) == OVERLOAD && OVL_HIDDEN_P (ovl);
       ovl = OVL_CHAIN (ovl))
    gcc_checking_assert (DECL_HIDDEN_P (OVL_FUNCTION (ovl)));

  if (ovl && TREE_CODE (ovl) != OVERLOAD && DECL_HIDDEN_P (ovl))
    {
      /* Any hidden functions should have been wrapped in an
	 overload, but injected friend classes will not.  */
      gcc_checking_assert (!DECL_DECLARES_FUNCTION_P (ovl));
      ovl = NULL_TREE;
    }

  return ovl;
}

/* NODE is an OVL_HIDDEN_P node which is now revealed.  */

tree
ovl_iterator::reveal_node (tree overload, tree node)
{
  /* We cannot have returned NODE as part of a lookup overload, so it
     cannot be USED.  */
  gcc_checking_assert (!OVL_USED_P (node));

  OVL_HIDDEN_P (node) = false;
  if (tree chain = OVL_CHAIN (node))
    if (TREE_CODE (chain) == OVERLOAD
	&& (OVL_USING_P (chain) || OVL_HIDDEN_P (chain)))
      {
	/* The node needs moving, and the simplest way is to remove it
	   and reinsert.  */
	overload = remove_node (overload, node);
	overload = ovl_insert (OVL_FUNCTION (node), overload);
      }
  return overload;
}

/* NODE is on the overloads of OVL.  Remove it.  If a predecessor is
   OVL_USED_P we must copy OVL nodes, because those are immutable.
   The removed node is unaltered and may continue to be iterated
   from (i.e. it is safe to remove a node from an overload one is
   currently iterating over).  */

tree
ovl_iterator::remove_node (tree overload, tree node)
{
  bool copying = false; /* Checking use only.  */

  gcc_assert (TREE_CODE (node) == OVERLOAD);

  tree *slot = &overload;
  while (*slot != node)
    {
      tree probe = *slot;
      gcc_checking_assert (!OVL_LOOKUP_P (probe)
			   && (!OVL_USED_P (probe) || !copying));
      if (OVL_USED_P (probe))
	{
	  copying = true;
	  probe = ovl_copy (probe);
	  *slot = probe;
	}

      slot = &OVL_CHAIN (probe);
    }

  /* Stitch out NODE.  We don't have to worry about now making a
     singleton overload (and consequently maybe setting its type),
     because all uses of this function will be followed by inserting a
     new node that must follow the place we've cut this out from.  */
  if (TREE_CODE (node) != OVERLOAD)
    /* Cloned inherited ctors don't mark themselves as via_using.  */
    *slot = NULL_TREE;
  else
    *slot = OVL_CHAIN (node);

  return overload;
}

/* Mark or unmark a lookup set. */

void
lookup_mark (tree ovl, bool val)
{
  /* For every node that is a lookup, mark the thing it points to.  */
  for (; ovl && TREE_CODE (ovl) == OVERLOAD && OVL_LOOKUP_P (ovl);
       ovl = OVL_CHAIN (ovl))
    {
      tree targ = OVL_FUNCTION (ovl);
      gcc_checking_assert (LOOKUP_SEEN_P (targ) != val);
      LOOKUP_SEEN_P (targ) = val;
    }

  if (ovl && (TREE_CODE (ovl) == OVERLOAD ||
	      TREE_CODE (ovl) == FUNCTION_DECL))
    {
      /* Mark the overload itsef.  */
      gcc_checking_assert (LOOKUP_SEEN_P (ovl) != val);
      LOOKUP_SEEN_P (ovl) = val;
    }
}

/* Add a set of new FNS into a lookup.  */

tree
lookup_add (tree fns, tree lookup)
{
  if (lookup || TREE_CODE (fns) == TEMPLATE_DECL)
    {
      lookup = ovl_make (fns, lookup);
      OVL_LOOKUP_P (lookup) = true;
    }
  else
    lookup = fns;

  return lookup;
}

/* Add a potential overload into a lookup set.  */

tree
lookup_maybe_add (tree fns, tree lookup)
{
  if (LOOKUP_SEEN_P (fns))
    return lookup;

  if (lookup && TREE_CODE (fns) == OVERLOAD)
    {
      /* Determine if we already have some part of this overload in
	 the overload set.  If so fix things up so we only have the
	 overload set once.  */
      tree marked = NULL_TREE;

      for (tree probe = fns; probe; probe = OVL_CHAIN (probe))
	if (LOOKUP_SEEN_P (probe))
	  {
	    marked = probe;
	    break;
	  }
	else if (TREE_CODE (probe) != OVERLOAD)
	  break;

      if (marked)
	{
	  /* The tail of this overload is already in the lookup
	     set.  Stitch out the tail case, which might involve
	     copying.  */
	  bool rewrite = false;

	  LOOKUP_SEEN_P (marked) = false;
	  for (tree *prev = &lookup, probe = *prev;
	       ; prev = &OVL_CHAIN (probe), probe = *prev)
	    {
	      if (probe == marked)
		{
		  *prev = NULL_TREE;
		  break;
		}
	      gcc_checking_assert (OVL_LOOKUP_P (probe));
	      if (marked == OVL_FUNCTION (probe))
		{
		  *prev = OVL_CHAIN (probe);
		  break;
		}

	      /* If we're in a used part of the lookup set, copy the
		 node, so as to not disturb stored uses.  */
	      gcc_checking_assert (!rewrite || OVL_USED_P (probe));
	      if (OVL_USED_P (probe))
		{
		  rewrite = true;
		  probe = ovl_copy (probe);
		  OVL_LOOKUP_P (probe) = true;
		  *prev = probe;
		}
	    }
	}
    }

  /* Finally mark the new overload and prepend it to the current
     lookup.  */
  LOOKUP_SEEN_P (fns) = true;

  return lookup_add (fns, lookup);
}

/* Preserve the contents of a lookup so that it is available for a
   later instantiation.  */

void
lookup_keep (tree lookup, bool keep)
{
  for (;
       lookup && TREE_CODE (lookup) == OVERLOAD
	 && OVL_LOOKUP_P (lookup) && !OVL_USED_P (lookup);
       lookup = OVL_CHAIN (lookup))
    if (keep)
      OVL_USED_P (lookup) = true;
    else
      {
	OVL_FUNCTION (lookup) = ovl_cache;
	ovl_cache = lookup;
      }
}

/* Returns nonzero if X is an expression for a (possibly overloaded)
   function.  If "f" is a function or function template, "f", "c->f",
   "c.f", "C::f", and "f<int>" will all be considered possibly
   overloaded functions.  Returns 2 if the function is actually
   overloaded, i.e., if it is impossible to know the type of the
   function without performing overload resolution.  */
 
int
is_overloaded_fn (tree x)
{
  /* A baselink is also considered an overloaded function.  */
  if (TREE_CODE (x) == OFFSET_REF
      || TREE_CODE (x) == COMPONENT_REF)
    x = TREE_OPERAND (x, 1);
  x = MAYBE_BASELINK_FUNCTIONS (x);
  if (TREE_CODE (x) == TEMPLATE_ID_EXPR)
    x = TREE_OPERAND (x, 0);

  if (DECL_FUNCTION_TEMPLATE_P (OVL_FIRST (x))
      || (TREE_CODE (x) == OVERLOAD && !OVL_SINGLE_P (x)))
    return 2;

  return (TREE_CODE (x) == FUNCTION_DECL
	  || TREE_CODE (x) == OVERLOAD);
}

/* X is the CALL_EXPR_FN of a CALL_EXPR.  If X represents a dependent name
   (14.6.2), return the IDENTIFIER_NODE for that name.  Otherwise, return
   NULL_TREE.  */

tree
dependent_name (tree x)
{
  if (identifier_p (x))
    return x;
  if (TREE_CODE (x) == TEMPLATE_ID_EXPR)
    x = TREE_OPERAND (x, 0);
  if (TREE_CODE (x) == OVERLOAD || TREE_CODE (x) == FUNCTION_DECL)
    return OVL_NAME (x);
  return NULL_TREE;
}

/* Returns true iff X is an expression for an overloaded function
   whose type cannot be known without performing overload
   resolution.  */

bool
really_overloaded_fn (tree x)
{
  return is_overloaded_fn (x) == 2;
}

/* Get the overload set FROM refers to.  */

tree
get_fns (tree from)
{
  /* A baselink is also considered an overloaded function.  */
  if (TREE_CODE (from) == OFFSET_REF
      || TREE_CODE (from) == COMPONENT_REF)
    from = TREE_OPERAND (from, 1);
  if (BASELINK_P (from))
    from = BASELINK_FUNCTIONS (from);
  if (TREE_CODE (from) == TEMPLATE_ID_EXPR)
    from = TREE_OPERAND (from, 0);
  gcc_assert (TREE_CODE (from) == OVERLOAD
	      || TREE_CODE (from) == FUNCTION_DECL);
  return from;
}

/* Return the first function of the overload set FROM refers to.  */

tree
get_first_fn (tree from)
{
  return OVL_FIRST (get_fns (from));
}

/* Return the scope where the overloaded functions OVL were found.  */

tree
ovl_scope (tree ovl)
{
  if (TREE_CODE (ovl) == OFFSET_REF
      || TREE_CODE (ovl) == COMPONENT_REF)
    ovl = TREE_OPERAND (ovl, 1);
  if (TREE_CODE (ovl) == BASELINK)
    return BINFO_TYPE (BASELINK_BINFO (ovl));
  if (TREE_CODE (ovl) == TEMPLATE_ID_EXPR)
    ovl = TREE_OPERAND (ovl, 0);
  /* FIXME: What if it's all using declarations?  Prepend some kind
     of context? */
  /* Skip using-declarations.  */
  lkp_iterator iter (ovl);
  do
    ovl = *iter;
  while (iter.using_p () && ++iter);

  return CP_DECL_CONTEXT (ovl);
}

#define PRINT_RING_SIZE 4

static const char *
cxx_printable_name_internal (tree decl, int v, bool translate)
{
  static unsigned int uid_ring[PRINT_RING_SIZE];
  static char *print_ring[PRINT_RING_SIZE];
  static bool trans_ring[PRINT_RING_SIZE];
  static int ring_counter;
  int i;

  /* Only cache functions.  */
  if (v < 2
      || TREE_CODE (decl) != FUNCTION_DECL
      || DECL_LANG_SPECIFIC (decl) == 0)
    return lang_decl_name (decl, v, translate);

  /* See if this print name is lying around.  */
  for (i = 0; i < PRINT_RING_SIZE; i++)
    if (uid_ring[i] == DECL_UID (decl) && translate == trans_ring[i])
      /* yes, so return it.  */
      return print_ring[i];

  if (++ring_counter == PRINT_RING_SIZE)
    ring_counter = 0;

  if (current_function_decl != NULL_TREE)
    {
      /* There may be both translated and untranslated versions of the
	 name cached.  */
      for (i = 0; i < 2; i++)
	{
	  if (uid_ring[ring_counter] == DECL_UID (current_function_decl))
	    ring_counter += 1;
	  if (ring_counter == PRINT_RING_SIZE)
	    ring_counter = 0;
	}
      gcc_assert (uid_ring[ring_counter] != DECL_UID (current_function_decl));
    }

  free (print_ring[ring_counter]);

  print_ring[ring_counter] = xstrdup (lang_decl_name (decl, v, translate));
  uid_ring[ring_counter] = DECL_UID (decl);
  trans_ring[ring_counter] = translate;
  return print_ring[ring_counter];
}

const char *
cxx_printable_name (tree decl, int v)
{
  return cxx_printable_name_internal (decl, v, false);
}

const char *
cxx_printable_name_translate (tree decl, int v)
{
  return cxx_printable_name_internal (decl, v, true);
}

/* Return the canonical version of exception-specification RAISES for a C++17
   function type, for use in type comparison and building TYPE_CANONICAL.  */

tree
canonical_eh_spec (tree raises)
{
  if (raises == NULL_TREE)
    return raises;
  else if (DEFERRED_NOEXCEPT_SPEC_P (raises)
	   || uses_template_parms (raises)
	   || uses_template_parms (TREE_PURPOSE (raises)))
    /* Keep a dependent or deferred exception specification.  */
    return raises;
  else if (nothrow_spec_p (raises))
    /* throw() -> noexcept.  */
    return noexcept_true_spec;
  else
    /* For C++17 type matching, anything else -> nothing.  */
    return NULL_TREE;
}

/* Build the FUNCTION_TYPE or METHOD_TYPE which may throw exceptions
   listed in RAISES.  */

tree
build_exception_variant (tree type, tree raises)
{
  tree v;
  int type_quals;

  if (comp_except_specs (raises, TYPE_RAISES_EXCEPTIONS (type), ce_exact))
    return type;

  type_quals = TYPE_QUALS (type);
  cp_ref_qualifier rqual = type_memfn_rqual (type);
  for (v = TYPE_MAIN_VARIANT (type); v; v = TYPE_NEXT_VARIANT (v))
    if (cp_check_qualified_type (v, type, type_quals, rqual, raises))
      return v;

  /* Need to build a new variant.  */
  v = build_variant_type_copy (type);
  TYPE_RAISES_EXCEPTIONS (v) = raises;

  if (!flag_noexcept_type)
    /* The exception-specification is not part of the canonical type.  */
    return v;

  /* Canonicalize the exception specification.  */
  tree cr = canonical_eh_spec (raises);

  if (TYPE_STRUCTURAL_EQUALITY_P (type))
    /* Propagate structural equality. */
    SET_TYPE_STRUCTURAL_EQUALITY (v);
  else if (TYPE_CANONICAL (type) != type || cr != raises)
    /* Build the underlying canonical type, since it is different
       from TYPE. */
    TYPE_CANONICAL (v) = build_exception_variant (TYPE_CANONICAL (type), cr);
  else
    /* T is its own canonical type. */
    TYPE_CANONICAL (v) = v;

  return v;
}

/* Given a TEMPLATE_TEMPLATE_PARM node T, create a new
   BOUND_TEMPLATE_TEMPLATE_PARM bound with NEWARGS as its template
   arguments.  */

tree
bind_template_template_parm (tree t, tree newargs)
{
  tree decl = TYPE_NAME (t);
  tree t2;

  t2 = cxx_make_type (BOUND_TEMPLATE_TEMPLATE_PARM);
  decl = build_decl (input_location,
		     TYPE_DECL, DECL_NAME (decl), NULL_TREE);

  /* These nodes have to be created to reflect new TYPE_DECL and template
     arguments.  */
  TEMPLATE_TYPE_PARM_INDEX (t2) = copy_node (TEMPLATE_TYPE_PARM_INDEX (t));
  TEMPLATE_PARM_DECL (TEMPLATE_TYPE_PARM_INDEX (t2)) = decl;
  TEMPLATE_TEMPLATE_PARM_TEMPLATE_INFO (t2)
    = build_template_info (TEMPLATE_TEMPLATE_PARM_TEMPLATE_DECL (t), newargs);

  TREE_TYPE (decl) = t2;
  TYPE_NAME (t2) = decl;
  TYPE_STUB_DECL (t2) = decl;
  TYPE_SIZE (t2) = 0;
  SET_TYPE_STRUCTURAL_EQUALITY (t2);

  return t2;
}

/* Called from count_trees via walk_tree.  */

static tree
count_trees_r (tree *tp, int *walk_subtrees, void *data)
{
  ++*((int *) data);

  if (TYPE_P (*tp))
    *walk_subtrees = 0;

  return NULL_TREE;
}

/* Debugging function for measuring the rough complexity of a tree
   representation.  */

int
count_trees (tree t)
{
  int n_trees = 0;
  cp_walk_tree_without_duplicates (&t, count_trees_r, &n_trees);
  return n_trees;
}

/* Called from verify_stmt_tree via walk_tree.  */

static tree
verify_stmt_tree_r (tree* tp, int * /*walk_subtrees*/, void* data)
{
  tree t = *tp;
  hash_table<nofree_ptr_hash <tree_node> > *statements
      = static_cast <hash_table<nofree_ptr_hash <tree_node> > *> (data);
  tree_node **slot;

  if (!STATEMENT_CODE_P (TREE_CODE (t)))
    return NULL_TREE;

  /* If this statement is already present in the hash table, then
     there is a circularity in the statement tree.  */
  gcc_assert (!statements->find (t));

  slot = statements->find_slot (t, INSERT);
  *slot = t;

  return NULL_TREE;
}

/* Debugging function to check that the statement T has not been
   corrupted.  For now, this function simply checks that T contains no
   circularities.  */

void
verify_stmt_tree (tree t)
{
  hash_table<nofree_ptr_hash <tree_node> > statements (37);
  cp_walk_tree (&t, verify_stmt_tree_r, &statements, NULL);
}

/* Check if the type T depends on a type with no linkage and if so, return
   it.  If RELAXED_P then do not consider a class type declared within
   a vague-linkage function to have no linkage.  */

tree
no_linkage_check (tree t, bool relaxed_p)
{
  tree r;

  /* There's no point in checking linkage on template functions; we
     can't know their complete types.  */
  if (processing_template_decl)
    return NULL_TREE;

  switch (TREE_CODE (t))
    {
    case RECORD_TYPE:
      if (TYPE_PTRMEMFUNC_P (t))
	goto ptrmem;
      /* Lambda types that don't have mangling scope have no linkage.  We
	 check CLASSTYPE_LAMBDA_EXPR for error_mark_node because
	 when we get here from pushtag none of the lambda information is
	 set up yet, so we want to assume that the lambda has linkage and
	 fix it up later if not.  */
      if (CLASSTYPE_LAMBDA_EXPR (t)
	  && CLASSTYPE_LAMBDA_EXPR (t) != error_mark_node
	  && LAMBDA_TYPE_EXTRA_SCOPE (t) == NULL_TREE)
	return t;
      /* Fall through.  */
    case UNION_TYPE:
      if (!CLASS_TYPE_P (t))
	return NULL_TREE;
      /* Fall through.  */
    case ENUMERAL_TYPE:
      /* Only treat unnamed types as having no linkage if they're at
	 namespace scope.  This is core issue 966.  */
      if (TYPE_UNNAMED_P (t) && TYPE_NAMESPACE_SCOPE_P (t))
	return t;

      for (r = CP_TYPE_CONTEXT (t); ; )
	{
	  /* If we're a nested type of a !TREE_PUBLIC class, we might not
	     have linkage, or we might just be in an anonymous namespace.
	     If we're in a TREE_PUBLIC class, we have linkage.  */
	  if (TYPE_P (r) && !TREE_PUBLIC (TYPE_NAME (r)))
	    return no_linkage_check (TYPE_CONTEXT (t), relaxed_p);
	  else if (TREE_CODE (r) == FUNCTION_DECL)
	    {
	      if (!relaxed_p || !vague_linkage_p (r))
		return t;
	      else
		r = CP_DECL_CONTEXT (r);
	    }
	  else
	    break;
	}

      return NULL_TREE;

    case ARRAY_TYPE:
    case POINTER_TYPE:
    case REFERENCE_TYPE:
    case VECTOR_TYPE:
      return no_linkage_check (TREE_TYPE (t), relaxed_p);

    case OFFSET_TYPE:
    ptrmem:
      r = no_linkage_check (TYPE_PTRMEM_POINTED_TO_TYPE (t),
			    relaxed_p);
      if (r)
	return r;
      return no_linkage_check (TYPE_PTRMEM_CLASS_TYPE (t), relaxed_p);

    case METHOD_TYPE:
    case FUNCTION_TYPE:
      {
	tree parm = TYPE_ARG_TYPES (t);
	if (TREE_CODE (t) == METHOD_TYPE)
	  /* The 'this' pointer isn't interesting; a method has the same
	     linkage (or lack thereof) as its enclosing class.  */
	  parm = TREE_CHAIN (parm);
	for (;
	     parm && parm != void_list_node;
	     parm = TREE_CHAIN (parm))
	  {
	    r = no_linkage_check (TREE_VALUE (parm), relaxed_p);
	    if (r)
	      return r;
	  }
	return no_linkage_check (TREE_TYPE (t), relaxed_p);
      }

    default:
      return NULL_TREE;
    }
}

extern int depth_reached;

void
cxx_print_statistics (void)
{
  print_search_statistics ();
  print_class_statistics ();
  print_template_statistics ();
  if (GATHER_STATISTICS)
    fprintf (stderr, "maximum template instantiation depth reached: %d\n",
	     depth_reached);
}

/* Return, as an INTEGER_CST node, the number of elements for TYPE
   (which is an ARRAY_TYPE).  This counts only elements of the top
   array.  */

tree
array_type_nelts_top (tree type)
{
  return fold_build2_loc (input_location,
		      PLUS_EXPR, sizetype,
		      array_type_nelts (type),
		      size_one_node);
}

/* Return, as an INTEGER_CST node, the number of elements for TYPE
   (which is an ARRAY_TYPE).  This one is a recursive count of all
   ARRAY_TYPEs that are clumped together.  */

tree
array_type_nelts_total (tree type)
{
  tree sz = array_type_nelts_top (type);
  type = TREE_TYPE (type);
  while (TREE_CODE (type) == ARRAY_TYPE)
    {
      tree n = array_type_nelts_top (type);
      sz = fold_build2_loc (input_location,
			MULT_EXPR, sizetype, sz, n);
      type = TREE_TYPE (type);
    }
  return sz;
}

/* Called from break_out_target_exprs via mapcar.  */

static tree
bot_manip (tree* tp, int* walk_subtrees, void* data)
{
  splay_tree target_remap = ((splay_tree) data);
  tree t = *tp;

  if (!TYPE_P (t) && TREE_CONSTANT (t) && !TREE_SIDE_EFFECTS (t))
    {
      /* There can't be any TARGET_EXPRs or their slot variables below this
	 point.  But we must make a copy, in case subsequent processing
	 alters any part of it.  For example, during gimplification a cast
	 of the form (T) &X::f (where "f" is a member function) will lead
	 to replacing the PTRMEM_CST for &X::f with a VAR_DECL.  */
      *walk_subtrees = 0;
      *tp = unshare_expr (t);
      return NULL_TREE;
    }
  if (TREE_CODE (t) == TARGET_EXPR)
    {
      tree u;

      if (TREE_CODE (TREE_OPERAND (t, 1)) == AGGR_INIT_EXPR)
	{
	  u = build_cplus_new (TREE_TYPE (t), TREE_OPERAND (t, 1),
			       tf_warning_or_error);
	  if (AGGR_INIT_ZERO_FIRST (TREE_OPERAND (t, 1)))
	    AGGR_INIT_ZERO_FIRST (TREE_OPERAND (u, 1)) = true;
	}
      else
	u = build_target_expr_with_type (TREE_OPERAND (t, 1), TREE_TYPE (t),
					 tf_warning_or_error);

      TARGET_EXPR_IMPLICIT_P (u) = TARGET_EXPR_IMPLICIT_P (t);
      TARGET_EXPR_LIST_INIT_P (u) = TARGET_EXPR_LIST_INIT_P (t);
      TARGET_EXPR_DIRECT_INIT_P (u) = TARGET_EXPR_DIRECT_INIT_P (t);

      /* Map the old variable to the new one.  */
      splay_tree_insert (target_remap,
			 (splay_tree_key) TREE_OPERAND (t, 0),
			 (splay_tree_value) TREE_OPERAND (u, 0));

      TREE_OPERAND (u, 1) = break_out_target_exprs (TREE_OPERAND (u, 1));

      /* Replace the old expression with the new version.  */
      *tp = u;
      /* We don't have to go below this point; the recursive call to
	 break_out_target_exprs will have handled anything below this
	 point.  */
      *walk_subtrees = 0;
      return NULL_TREE;
    }
  if (TREE_CODE (*tp) == SAVE_EXPR)
    {
      t = *tp;
      splay_tree_node n = splay_tree_lookup (target_remap,
					     (splay_tree_key) t);
      if (n)
	{
	  *tp = (tree)n->value;
	  *walk_subtrees = 0;
	}
      else
	{
	  copy_tree_r (tp, walk_subtrees, NULL);
	  splay_tree_insert (target_remap,
			     (splay_tree_key)t,
			     (splay_tree_value)*tp);
	  /* Make sure we don't remap an already-remapped SAVE_EXPR.  */
	  splay_tree_insert (target_remap,
			     (splay_tree_key)*tp,
			     (splay_tree_value)*tp);
	}
      return NULL_TREE;
    }

  /* Make a copy of this node.  */
  t = copy_tree_r (tp, walk_subtrees, NULL);
  if (TREE_CODE (*tp) == CALL_EXPR)
    {
      set_flags_from_callee (*tp);

      /* builtin_LINE and builtin_FILE get the location where the default
	 argument is expanded, not where the call was written.  */
      tree callee = get_callee_fndecl (*tp);
      if (callee && DECL_BUILT_IN_CLASS (callee) == BUILT_IN_NORMAL)
	switch (DECL_FUNCTION_CODE (callee))
	  {
	  case BUILT_IN_FILE:
	  case BUILT_IN_LINE:
	    SET_EXPR_LOCATION (*tp, input_location);
	  default:
	    break;
	  }
    }
  return t;
}

/* Replace all remapped VAR_DECLs in T with their new equivalents.
   DATA is really a splay-tree mapping old variables to new
   variables.  */

static tree
bot_replace (tree* t, int* /*walk_subtrees*/, void* data)
{
  splay_tree target_remap = ((splay_tree) data);

  if (VAR_P (*t))
    {
      splay_tree_node n = splay_tree_lookup (target_remap,
					     (splay_tree_key) *t);
      if (n)
	*t = (tree) n->value;
    }
  else if (TREE_CODE (*t) == PARM_DECL
	   && DECL_NAME (*t) == this_identifier
	   && !DECL_CONTEXT (*t))
    {
      /* In an NSDMI we need to replace the 'this' parameter we used for
	 parsing with the real one for this function.  */
      *t = current_class_ptr;
    }
  else if (TREE_CODE (*t) == CONVERT_EXPR
	   && CONVERT_EXPR_VBASE_PATH (*t))
    {
      /* In an NSDMI build_base_path defers building conversions to virtual
	 bases, and we handle it here.  */
      tree basetype = TYPE_MAIN_VARIANT (TREE_TYPE (TREE_TYPE (*t)));
      vec<tree, va_gc> *vbases = CLASSTYPE_VBASECLASSES (current_class_type);
      int i; tree binfo;
      FOR_EACH_VEC_SAFE_ELT (vbases, i, binfo)
	if (BINFO_TYPE (binfo) == basetype)
	  break;
      *t = build_base_path (PLUS_EXPR, TREE_OPERAND (*t, 0), binfo, true,
			    tf_warning_or_error);
    }

  return NULL_TREE;
}

/* When we parse a default argument expression, we may create
   temporary variables via TARGET_EXPRs.  When we actually use the
   default-argument expression, we make a copy of the expression
   and replace the temporaries with appropriate local versions.  */

tree
break_out_target_exprs (tree t)
{
  static int target_remap_count;
  static splay_tree target_remap;

  if (!target_remap_count++)
    target_remap = splay_tree_new (splay_tree_compare_pointers,
				   /*splay_tree_delete_key_fn=*/NULL,
				   /*splay_tree_delete_value_fn=*/NULL);
  cp_walk_tree (&t, bot_manip, target_remap, NULL);
  cp_walk_tree (&t, bot_replace, target_remap, NULL);

  if (!--target_remap_count)
    {
      splay_tree_delete (target_remap);
      target_remap = NULL;
    }

  return t;
}

/* Build an expression for the subobject of OBJ at CONSTRUCTOR index INDEX,
   which we expect to have type TYPE.  */

tree
build_ctor_subob_ref (tree index, tree type, tree obj)
{
  if (index == NULL_TREE)
    /* Can't refer to a particular member of a vector.  */
    obj = NULL_TREE;
  else if (TREE_CODE (index) == INTEGER_CST)
    obj = cp_build_array_ref (input_location, obj, index, tf_none);
  else
    obj = build_class_member_access_expr (obj, index, NULL_TREE,
					  /*reference*/false, tf_none);
  if (obj)
    {
      tree objtype = TREE_TYPE (obj);
      if (TREE_CODE (objtype) == ARRAY_TYPE && !TYPE_DOMAIN (objtype))
	{
	  /* When the destination object refers to a flexible array member
	     verify that it matches the type of the source object except
	     for its domain and qualifiers.  */
	  gcc_assert (comptypes (TYPE_MAIN_VARIANT (type),
	  			 TYPE_MAIN_VARIANT (objtype),
	  			 COMPARE_REDECLARATION));
	}
      else
	gcc_assert (same_type_ignoring_top_level_qualifiers_p (type, objtype));
    }

  return obj;
}

struct replace_placeholders_t
{
  tree obj;	    /* The object to be substituted for a PLACEHOLDER_EXPR.  */
  bool seen;	    /* Whether we've encountered a PLACEHOLDER_EXPR.  */
};

/* Like substitute_placeholder_in_expr, but handle C++ tree codes and
   build up subexpressions as we go deeper.  */

static tree
replace_placeholders_r (tree* t, int* walk_subtrees, void* data_)
{
  replace_placeholders_t *d = static_cast<replace_placeholders_t*>(data_);
  tree obj = d->obj;

  if (TREE_CONSTANT (*t))
    {
      *walk_subtrees = false;
      return NULL_TREE;
    }

  switch (TREE_CODE (*t))
    {
    case PLACEHOLDER_EXPR:
      {
	tree x = obj;
	for (; !(same_type_ignoring_top_level_qualifiers_p
		 (TREE_TYPE (*t), TREE_TYPE (x)));
	     x = TREE_OPERAND (x, 0))
	  gcc_assert (TREE_CODE (x) == COMPONENT_REF);
	*t = x;
	*walk_subtrees = false;
	d->seen = true;
      }
      break;

    case CONSTRUCTOR:
      {
	constructor_elt *ce;
	vec<constructor_elt,va_gc> *v = CONSTRUCTOR_ELTS (*t);
	for (unsigned i = 0; vec_safe_iterate (v, i, &ce); ++i)
	  {
	    tree *valp = &ce->value;
	    tree type = TREE_TYPE (*valp);
	    tree subob = obj;

	    if (TREE_CODE (*valp) == CONSTRUCTOR
		&& AGGREGATE_TYPE_P (type))
	      {
		/* If we're looking at the initializer for OBJ, then build
		   a sub-object reference.  If we're looking at an
		   initializer for another object, just pass OBJ down.  */
		if (same_type_ignoring_top_level_qualifiers_p
		    (TREE_TYPE (*t), TREE_TYPE (obj)))
		  subob = build_ctor_subob_ref (ce->index, type, obj);
		if (TREE_CODE (*valp) == TARGET_EXPR)
		  valp = &TARGET_EXPR_INITIAL (*valp);
	      }
	    d->obj = subob;
	    cp_walk_tree (valp, replace_placeholders_r,
			  data_, NULL);
	    d->obj = obj;
	  }
	*walk_subtrees = false;
	break;
      }

    default:
      break;
    }

  return NULL_TREE;
}

/* Replace PLACEHOLDER_EXPRs in EXP with object OBJ.  SEEN_P is set if
   a PLACEHOLDER_EXPR has been encountered.  */

tree
replace_placeholders (tree exp, tree obj, bool *seen_p)
{
  /* This is only relevant for C++14.  */
  if (cxx_dialect < cxx14)
    return exp;

  /* If the object isn't a (member of a) class, do nothing.  */
  tree op0 = obj;
  while (TREE_CODE (op0) == COMPONENT_REF)
    op0 = TREE_OPERAND (op0, 0);
  if (!CLASS_TYPE_P (strip_array_types (TREE_TYPE (op0))))
    return exp;

  tree *tp = &exp;
  replace_placeholders_t data = { obj, false };
  if (TREE_CODE (exp) == TARGET_EXPR)
    tp = &TARGET_EXPR_INITIAL (exp);
  cp_walk_tree (tp, replace_placeholders_r, &data, NULL);
  if (seen_p)
    *seen_p = data.seen;
  return exp;
}

/* Similar to `build_nt', but for template definitions of dependent
   expressions  */

tree
build_min_nt_loc (location_t loc, enum tree_code code, ...)
{
  tree t;
  int length;
  int i;
  va_list p;

  gcc_assert (TREE_CODE_CLASS (code) != tcc_vl_exp);

  va_start (p, code);

  t = make_node (code);
  SET_EXPR_LOCATION (t, loc);
  length = TREE_CODE_LENGTH (code);

  for (i = 0; i < length; i++)
    {
      tree x = va_arg (p, tree);
      TREE_OPERAND (t, i) = x;
    }

  va_end (p);
  return t;
}


/* Similar to `build', but for template definitions.  */

tree
build_min (enum tree_code code, tree tt, ...)
{
  tree t;
  int length;
  int i;
  va_list p;

  gcc_assert (TREE_CODE_CLASS (code) != tcc_vl_exp);

  va_start (p, tt);

  t = make_node (code);
  length = TREE_CODE_LENGTH (code);
  TREE_TYPE (t) = tt;

  for (i = 0; i < length; i++)
    {
      tree x = va_arg (p, tree);
      TREE_OPERAND (t, i) = x;
      if (x && !TYPE_P (x) && TREE_SIDE_EFFECTS (x))
	TREE_SIDE_EFFECTS (t) = 1;
    }

  va_end (p);
  return t;
}

/* Similar to `build', but for template definitions of non-dependent
   expressions. NON_DEP is the non-dependent expression that has been
   built.  */

tree
build_min_non_dep (enum tree_code code, tree non_dep, ...)
{
  tree t;
  int length;
  int i;
  va_list p;

  gcc_assert (TREE_CODE_CLASS (code) != tcc_vl_exp);

  va_start (p, non_dep);

  if (REFERENCE_REF_P (non_dep))
    non_dep = TREE_OPERAND (non_dep, 0);

  t = make_node (code);
  length = TREE_CODE_LENGTH (code);
  TREE_TYPE (t) = unlowered_expr_type (non_dep);
  TREE_SIDE_EFFECTS (t) = TREE_SIDE_EFFECTS (non_dep);

  for (i = 0; i < length; i++)
    {
      tree x = va_arg (p, tree);
      TREE_OPERAND (t, i) = x;
    }

  if (code == COMPOUND_EXPR && TREE_CODE (non_dep) != COMPOUND_EXPR)
    /* This should not be considered a COMPOUND_EXPR, because it
       resolves to an overload.  */
    COMPOUND_EXPR_OVERLOADED (t) = 1;

  va_end (p);
  return convert_from_reference (t);
}

/* Similar to `build_nt_call_vec', but for template definitions of
   non-dependent expressions. NON_DEP is the non-dependent expression
   that has been built.  */

tree
build_min_non_dep_call_vec (tree non_dep, tree fn, vec<tree, va_gc> *argvec)
{
  tree t = build_nt_call_vec (fn, argvec);
  if (REFERENCE_REF_P (non_dep))
    non_dep = TREE_OPERAND (non_dep, 0);
  TREE_TYPE (t) = TREE_TYPE (non_dep);
  TREE_SIDE_EFFECTS (t) = TREE_SIDE_EFFECTS (non_dep);
  return convert_from_reference (t);
}

/* Similar to build_min_non_dep, but for expressions that have been resolved to
   a call to an operator overload.  OP is the operator that has been
   overloaded.  NON_DEP is the non-dependent expression that's been built,
   which should be a CALL_EXPR or an INDIRECT_REF to a CALL_EXPR.  OVERLOAD is
   the overload that NON_DEP is calling.  */

tree
build_min_non_dep_op_overload (enum tree_code op,
			       tree non_dep,
			       tree overload, ...)
{
  va_list p;
  int nargs, expected_nargs;
  tree fn, call;
  vec<tree, va_gc> *args;

  non_dep = extract_call_expr (non_dep);

  nargs = call_expr_nargs (non_dep);

  expected_nargs = cp_tree_code_length (op);
  if ((op == POSTINCREMENT_EXPR
       || op == POSTDECREMENT_EXPR)
      /* With -fpermissive non_dep could be operator++().  */
      && (!flag_permissive || nargs != expected_nargs))
    expected_nargs += 1;
  gcc_assert (nargs == expected_nargs);

  args = make_tree_vector ();
  va_start (p, overload);

  if (TREE_CODE (TREE_TYPE (overload)) == FUNCTION_TYPE)
    {
      fn = overload;
      for (int i = 0; i < nargs; i++)
	{
	  tree arg = va_arg (p, tree);
	  vec_safe_push (args, arg);
	}
    }
  else if (TREE_CODE (TREE_TYPE (overload)) == METHOD_TYPE)
    {
      tree object = va_arg (p, tree);
      tree binfo = TYPE_BINFO (TREE_TYPE (object));
      tree method = build_baselink (binfo, binfo, overload, NULL_TREE);
      fn = build_min (COMPONENT_REF, TREE_TYPE (overload),
		      object, method, NULL_TREE);
      for (int i = 1; i < nargs; i++)
	{
	  tree arg = va_arg (p, tree);
	  vec_safe_push (args, arg);
	}
    }
  else
   gcc_unreachable ();

  va_end (p);
  call = build_min_non_dep_call_vec (non_dep, fn, args);
  release_tree_vector (args);

  tree call_expr = extract_call_expr (call);
  KOENIG_LOOKUP_P (call_expr) = KOENIG_LOOKUP_P (non_dep);
  CALL_EXPR_OPERATOR_SYNTAX (call_expr) = true;
  CALL_EXPR_ORDERED_ARGS (call_expr) = CALL_EXPR_ORDERED_ARGS (non_dep);
  CALL_EXPR_REVERSE_ARGS (call_expr) = CALL_EXPR_REVERSE_ARGS (non_dep);

  return call;
}

/* Return a new tree vec copied from VEC, with ELT inserted at index IDX.  */

vec<tree, va_gc> *
vec_copy_and_insert (vec<tree, va_gc> *old_vec, tree elt, unsigned idx)
{
  unsigned len = vec_safe_length (old_vec);
  gcc_assert (idx <= len);

  vec<tree, va_gc> *new_vec = NULL;
  vec_alloc (new_vec, len + 1);

  unsigned i;
  for (i = 0; i < len; ++i)
    {
      if (i == idx)
	new_vec->quick_push (elt);
      new_vec->quick_push ((*old_vec)[i]);
    }
  if (i == idx)
    new_vec->quick_push (elt);

  return new_vec;
}

tree
get_type_decl (tree t)
{
  if (TREE_CODE (t) == TYPE_DECL)
    return t;
  if (TYPE_P (t))
    return TYPE_STUB_DECL (t);
  gcc_assert (t == error_mark_node);
  return t;
}

/* Returns the namespace that contains DECL, whether directly or
   indirectly.  */

tree
decl_namespace_context (tree decl)
{
  while (1)
    {
      if (TREE_CODE (decl) == NAMESPACE_DECL)
	return decl;
      else if (TYPE_P (decl))
	decl = CP_DECL_CONTEXT (TYPE_MAIN_DECL (decl));
      else
	decl = CP_DECL_CONTEXT (decl);
    }
}

/* Returns true if decl is within an anonymous namespace, however deeply
   nested, or false otherwise.  */

bool
decl_anon_ns_mem_p (const_tree decl)
{
  while (TREE_CODE (decl) != NAMESPACE_DECL)
    {
      /* Classes inside anonymous namespaces have TREE_PUBLIC == 0.  */
      if (TYPE_P (decl))
	return !TREE_PUBLIC (TYPE_MAIN_DECL (decl));

      decl = CP_DECL_CONTEXT (decl);
    }
  return !TREE_PUBLIC (decl);
}

/* Subroutine of cp_tree_equal: t1 and t2 are the CALL_EXPR_FNs of two
   CALL_EXPRS.  Return whether they are equivalent.  */

static bool
called_fns_equal (tree t1, tree t2)
{
  /* Core 1321: dependent names are equivalent even if the overload sets
     are different.  But do compare explicit template arguments.  */
  tree name1 = dependent_name (t1);
  tree name2 = dependent_name (t2);
  if (name1 || name2)
    {
      tree targs1 = NULL_TREE, targs2 = NULL_TREE;

      if (name1 != name2)
	return false;

      if (TREE_CODE (t1) == TEMPLATE_ID_EXPR)
	targs1 = TREE_OPERAND (t1, 1);
      if (TREE_CODE (t2) == TEMPLATE_ID_EXPR)
	targs2 = TREE_OPERAND (t2, 1);
      return cp_tree_equal (targs1, targs2);
    }
  else
    return cp_tree_equal (t1, t2);
}

/* Return truthvalue of whether T1 is the same tree structure as T2.
   Return 1 if they are the same. Return 0 if they are different.  */

bool
cp_tree_equal (tree t1, tree t2)
{
  enum tree_code code1, code2;

  if (t1 == t2)
    return true;
  if (!t1 || !t2)
    return false;

  code1 = TREE_CODE (t1);
  code2 = TREE_CODE (t2);

  if (code1 != code2)
    return false;

  switch (code1)
    {
    case VOID_CST:
      /* There's only a single VOID_CST node, so we should never reach
	 here.  */
      gcc_unreachable ();

    case INTEGER_CST:
      return tree_int_cst_equal (t1, t2);

    case REAL_CST:
      return real_equal (&TREE_REAL_CST (t1), &TREE_REAL_CST (t2));

    case STRING_CST:
      return TREE_STRING_LENGTH (t1) == TREE_STRING_LENGTH (t2)
	&& !memcmp (TREE_STRING_POINTER (t1), TREE_STRING_POINTER (t2),
		    TREE_STRING_LENGTH (t1));

    case FIXED_CST:
      return FIXED_VALUES_IDENTICAL (TREE_FIXED_CST (t1),
				     TREE_FIXED_CST (t2));

    case COMPLEX_CST:
      return cp_tree_equal (TREE_REALPART (t1), TREE_REALPART (t2))
	&& cp_tree_equal (TREE_IMAGPART (t1), TREE_IMAGPART (t2));

    case VECTOR_CST:
      return operand_equal_p (t1, t2, OEP_ONLY_CONST);

    case CONSTRUCTOR:
      /* We need to do this when determining whether or not two
	 non-type pointer to member function template arguments
	 are the same.  */
      if (!same_type_p (TREE_TYPE (t1), TREE_TYPE (t2))
	  || CONSTRUCTOR_NELTS (t1) != CONSTRUCTOR_NELTS (t2))
	return false;
      {
	tree field, value;
	unsigned int i;
	FOR_EACH_CONSTRUCTOR_ELT (CONSTRUCTOR_ELTS (t1), i, field, value)
	  {
	    constructor_elt *elt2 = CONSTRUCTOR_ELT (t2, i);
	    if (!cp_tree_equal (field, elt2->index)
		|| !cp_tree_equal (value, elt2->value))
	      return false;
	  }
      }
      return true;

    case TREE_LIST:
      if (!cp_tree_equal (TREE_PURPOSE (t1), TREE_PURPOSE (t2)))
	return false;
      if (!cp_tree_equal (TREE_VALUE (t1), TREE_VALUE (t2)))
	return false;
      return cp_tree_equal (TREE_CHAIN (t1), TREE_CHAIN (t2));

    case SAVE_EXPR:
      return cp_tree_equal (TREE_OPERAND (t1, 0), TREE_OPERAND (t2, 0));

    case CALL_EXPR:
      {
	tree arg1, arg2;
	call_expr_arg_iterator iter1, iter2;
	if (!called_fns_equal (CALL_EXPR_FN (t1), CALL_EXPR_FN (t2)))
	  return false;
	for (arg1 = first_call_expr_arg (t1, &iter1),
	       arg2 = first_call_expr_arg (t2, &iter2);
	     arg1 && arg2;
	     arg1 = next_call_expr_arg (&iter1),
	       arg2 = next_call_expr_arg (&iter2))
	  if (!cp_tree_equal (arg1, arg2))
	    return false;
	if (arg1 || arg2)
	  return false;
	return true;
      }

    case TARGET_EXPR:
      {
	tree o1 = TREE_OPERAND (t1, 0);
	tree o2 = TREE_OPERAND (t2, 0);

	/* Special case: if either target is an unallocated VAR_DECL,
	   it means that it's going to be unified with whatever the
	   TARGET_EXPR is really supposed to initialize, so treat it
	   as being equivalent to anything.  */
	if (VAR_P (o1) && DECL_NAME (o1) == NULL_TREE
	    && !DECL_RTL_SET_P (o1))
	  /*Nop*/;
	else if (VAR_P (o2) && DECL_NAME (o2) == NULL_TREE
		 && !DECL_RTL_SET_P (o2))
	  /*Nop*/;
	else if (!cp_tree_equal (o1, o2))
	  return false;

	return cp_tree_equal (TREE_OPERAND (t1, 1), TREE_OPERAND (t2, 1));
      }

    case WITH_CLEANUP_EXPR:
      if (!cp_tree_equal (TREE_OPERAND (t1, 0), TREE_OPERAND (t2, 0)))
	return false;
      return cp_tree_equal (TREE_OPERAND (t1, 1), TREE_OPERAND (t1, 1));

    case COMPONENT_REF:
      if (TREE_OPERAND (t1, 1) != TREE_OPERAND (t2, 1))
	return false;
      return cp_tree_equal (TREE_OPERAND (t1, 0), TREE_OPERAND (t2, 0));

    case PARM_DECL:
      /* For comparing uses of parameters in late-specified return types
	 with an out-of-class definition of the function, but can also come
	 up for expressions that involve 'this' in a member function
	 template.  */

      if (comparing_specializations && !CONSTRAINT_VAR_P (t1))
	/* When comparing hash table entries, only an exact match is
	   good enough; we don't want to replace 'this' with the
	   version from another function.  But be more flexible
	   with local parameters in a requires-expression.  */
	return false;

      if (same_type_p (TREE_TYPE (t1), TREE_TYPE (t2)))
	{
	  if (DECL_ARTIFICIAL (t1) ^ DECL_ARTIFICIAL (t2))
	    return false;
	  if (CONSTRAINT_VAR_P (t1) ^ CONSTRAINT_VAR_P (t2))
	    return false;
	  if (DECL_ARTIFICIAL (t1)
	      || (DECL_PARM_LEVEL (t1) == DECL_PARM_LEVEL (t2)
		  && DECL_PARM_INDEX (t1) == DECL_PARM_INDEX (t2)))
	    return true;
	}
      return false;

    case VAR_DECL:
    case CONST_DECL:
    case FIELD_DECL:
    case FUNCTION_DECL:
    case TEMPLATE_DECL:
    case IDENTIFIER_NODE:
    case SSA_NAME:
      return false;

    case BASELINK:
      return (BASELINK_BINFO (t1) == BASELINK_BINFO (t2)
	      && BASELINK_ACCESS_BINFO (t1) == BASELINK_ACCESS_BINFO (t2)
	      && BASELINK_QUALIFIED_P (t1) == BASELINK_QUALIFIED_P (t2)
	      && cp_tree_equal (BASELINK_FUNCTIONS (t1),
				BASELINK_FUNCTIONS (t2)));

    case TEMPLATE_PARM_INDEX:
      return (TEMPLATE_PARM_IDX (t1) == TEMPLATE_PARM_IDX (t2)
	      && TEMPLATE_PARM_LEVEL (t1) == TEMPLATE_PARM_LEVEL (t2)
	      && (TEMPLATE_PARM_PARAMETER_PACK (t1)
		  == TEMPLATE_PARM_PARAMETER_PACK (t2))
	      && same_type_p (TREE_TYPE (TEMPLATE_PARM_DECL (t1)),
			      TREE_TYPE (TEMPLATE_PARM_DECL (t2))));

    case TEMPLATE_ID_EXPR:
      return (cp_tree_equal (TREE_OPERAND (t1, 0), TREE_OPERAND (t2, 0))
	      && cp_tree_equal (TREE_OPERAND (t1, 1), TREE_OPERAND (t2, 1)));

    case CONSTRAINT_INFO:
      return cp_tree_equal (CI_ASSOCIATED_CONSTRAINTS (t1),
                            CI_ASSOCIATED_CONSTRAINTS (t2));

    case CHECK_CONSTR:
      return (CHECK_CONSTR_CONCEPT (t1) == CHECK_CONSTR_CONCEPT (t2)
              && comp_template_args (CHECK_CONSTR_ARGS (t1),
				     CHECK_CONSTR_ARGS (t2)));

    case TREE_VEC:
      {
	unsigned ix;
	if (TREE_VEC_LENGTH (t1) != TREE_VEC_LENGTH (t2))
	  return false;
	for (ix = TREE_VEC_LENGTH (t1); ix--;)
	  if (!cp_tree_equal (TREE_VEC_ELT (t1, ix),
			      TREE_VEC_ELT (t2, ix)))
	    return false;
	return true;
      }

    case SIZEOF_EXPR:
    case ALIGNOF_EXPR:
      {
	tree o1 = TREE_OPERAND (t1, 0);
	tree o2 = TREE_OPERAND (t2, 0);

	if (code1 == SIZEOF_EXPR)
	  {
	    if (SIZEOF_EXPR_TYPE_P (t1))
	      o1 = TREE_TYPE (o1);
	    if (SIZEOF_EXPR_TYPE_P (t2))
	      o2 = TREE_TYPE (o2);
	  }
	if (TREE_CODE (o1) != TREE_CODE (o2))
	  return false;
	if (TYPE_P (o1))
	  return same_type_p (o1, o2);
	else
	  return cp_tree_equal (o1, o2);
      }

    case MODOP_EXPR:
      {
	tree t1_op1, t2_op1;

	if (!cp_tree_equal (TREE_OPERAND (t1, 0), TREE_OPERAND (t2, 0)))
	  return false;

	t1_op1 = TREE_OPERAND (t1, 1);
	t2_op1 = TREE_OPERAND (t2, 1);
	if (TREE_CODE (t1_op1) != TREE_CODE (t2_op1))
	  return false;

	return cp_tree_equal (TREE_OPERAND (t1, 2), TREE_OPERAND (t2, 2));
      }

    case PTRMEM_CST:
      /* Two pointer-to-members are the same if they point to the same
	 field or function in the same class.  */
      if (PTRMEM_CST_MEMBER (t1) != PTRMEM_CST_MEMBER (t2))
	return false;

      return same_type_p (PTRMEM_CST_CLASS (t1), PTRMEM_CST_CLASS (t2));

    case OVERLOAD:
      {
	/* Two overloads. Must be exactly the same set of decls.  */
	lkp_iterator first (t1);
	lkp_iterator second (t2);

	for (; first && second; ++first, ++second)
	  if (*first != *second)
	    return false;
	return !(first || second);
      }

    case TRAIT_EXPR:
      if (TRAIT_EXPR_KIND (t1) != TRAIT_EXPR_KIND (t2))
	return false;
      return same_type_p (TRAIT_EXPR_TYPE1 (t1), TRAIT_EXPR_TYPE1 (t2))
	&& cp_tree_equal (TRAIT_EXPR_TYPE2 (t1), TRAIT_EXPR_TYPE2 (t2));

    case CAST_EXPR:
    case STATIC_CAST_EXPR:
    case REINTERPRET_CAST_EXPR:
    case CONST_CAST_EXPR:
    case DYNAMIC_CAST_EXPR:
    case IMPLICIT_CONV_EXPR:
    case NEW_EXPR:
    CASE_CONVERT:
    case NON_LVALUE_EXPR:
    case VIEW_CONVERT_EXPR:
      if (!same_type_p (TREE_TYPE (t1), TREE_TYPE (t2)))
	return false;
      /* Now compare operands as usual.  */
      break;

    case DEFERRED_NOEXCEPT:
      return (cp_tree_equal (DEFERRED_NOEXCEPT_PATTERN (t1),
			     DEFERRED_NOEXCEPT_PATTERN (t2))
	      && comp_template_args (DEFERRED_NOEXCEPT_ARGS (t1),
				     DEFERRED_NOEXCEPT_ARGS (t2)));
      break;

    default:
      break;
    }

  switch (TREE_CODE_CLASS (code1))
    {
    case tcc_unary:
    case tcc_binary:
    case tcc_comparison:
    case tcc_expression:
    case tcc_vl_exp:
    case tcc_reference:
    case tcc_statement:
      {
	int i, n;

	n = cp_tree_operand_length (t1);
	if (TREE_CODE_CLASS (code1) == tcc_vl_exp
	    && n != TREE_OPERAND_LENGTH (t2))
	  return false;

	for (i = 0; i < n; ++i)
	  if (!cp_tree_equal (TREE_OPERAND (t1, i), TREE_OPERAND (t2, i)))
	    return false;

	return true;
      }

    case tcc_type:
      return same_type_p (t1, t2);
    default:
      gcc_unreachable ();
    }
  /* We can get here with --disable-checking.  */
  return false;
}

/* The type of ARG when used as an lvalue.  */

tree
lvalue_type (tree arg)
{
  tree type = TREE_TYPE (arg);
  return type;
}

/* The type of ARG for printing error messages; denote lvalues with
   reference types.  */

tree
error_type (tree arg)
{
  tree type = TREE_TYPE (arg);

  if (TREE_CODE (type) == ARRAY_TYPE)
    ;
  else if (TREE_CODE (type) == ERROR_MARK)
    ;
  else if (lvalue_p (arg))
    type = build_reference_type (lvalue_type (arg));
  else if (MAYBE_CLASS_TYPE_P (type))
    type = lvalue_type (arg);

  return type;
}

/* Does FUNCTION use a variable-length argument list?  */

int
varargs_function_p (const_tree function)
{
  return stdarg_p (TREE_TYPE (function));
}

/* Returns 1 if decl is a member of a class.  */

int
member_p (const_tree decl)
{
  const_tree const ctx = DECL_CONTEXT (decl);
  return (ctx && TYPE_P (ctx));
}

/* Create a placeholder for member access where we don't actually have an
   object that the access is against.  */

tree
build_dummy_object (tree type)
{
  tree decl = build1 (CONVERT_EXPR, build_pointer_type (type), void_node);
  return cp_build_indirect_ref (decl, RO_NULL, tf_warning_or_error);
}

/* We've gotten a reference to a member of TYPE.  Return *this if appropriate,
   or a dummy object otherwise.  If BINFOP is non-0, it is filled with the
   binfo path from current_class_type to TYPE, or 0.  */

tree
maybe_dummy_object (tree type, tree* binfop)
{
  tree decl, context;
  tree binfo;
  tree current = current_nonlambda_class_type ();

  if (current
      && (binfo = lookup_base (current, type, ba_any, NULL,
			       tf_warning_or_error)))
    context = current;
  else
    {
      /* Reference from a nested class member function.  */
      context = type;
      binfo = TYPE_BINFO (type);
    }

  if (binfop)
    *binfop = binfo;

  if (current_class_ref
      /* current_class_ref might not correspond to current_class_type if
	 we're in tsubst_default_argument or a lambda-declarator; in either
	 case, we want to use current_class_ref if it matches CONTEXT.  */
      && (same_type_ignoring_top_level_qualifiers_p
	  (TREE_TYPE (current_class_ref), context)))
    decl = current_class_ref;
  else
    decl = build_dummy_object (context);

  return decl;
}

/* Returns 1 if OB is a placeholder object, or a pointer to one.  */

int
is_dummy_object (const_tree ob)
{
  if (INDIRECT_REF_P (ob))
    ob = TREE_OPERAND (ob, 0);
  return (TREE_CODE (ob) == CONVERT_EXPR
	  && TREE_OPERAND (ob, 0) == void_node);
}

/* Returns 1 iff type T is something we want to treat as a scalar type for
   the purpose of deciding whether it is trivial/POD/standard-layout.  */

bool
scalarish_type_p (const_tree t)
{
  if (t == error_mark_node)
    return 1;

  return (SCALAR_TYPE_P (t) || VECTOR_TYPE_P (t));
}

/* Returns true iff T requires non-trivial default initialization.  */

bool
type_has_nontrivial_default_init (const_tree t)
{
  t = strip_array_types (CONST_CAST_TREE (t));

  if (CLASS_TYPE_P (t))
    return TYPE_HAS_COMPLEX_DFLT (t);
  else
    return 0;
}

/* Track classes with only deleted copy/move constructors so that we can warn
   if they are used in call/return by value.  */

static GTY(()) hash_set<tree>* deleted_copy_types;
static void
remember_deleted_copy (const_tree t)
{
  if (!deleted_copy_types)
    deleted_copy_types = hash_set<tree>::create_ggc(37);
  deleted_copy_types->add (CONST_CAST_TREE (t));
}
void
maybe_warn_parm_abi (tree t, location_t loc)
{
  if (!deleted_copy_types
      || !deleted_copy_types->contains (t))
    return;

  warning_at (loc, OPT_Wabi, "the calling convention for %qT changes in "
	      "-fabi-version=12 (GCC 8)", t);
  static bool explained = false;
  if (!explained)
    {
      inform (loc, " because all of its copy and move constructors "
	      "are deleted");
      explained = true;
    }
}

/* Returns true iff copying an object of type T (including via move
   constructor) is non-trivial.  That is, T has no non-trivial copy
   constructors and no non-trivial move constructors, and not all copy/move
   constructors are deleted.  This function implements the ABI notion of
   non-trivial copy, which has diverged from the one in the standard.  */

bool
type_has_nontrivial_copy_init (const_tree type)
{
  tree t = strip_array_types (CONST_CAST_TREE (type));

  if (CLASS_TYPE_P (t))
    {
      gcc_assert (COMPLETE_TYPE_P (t));

      if (TYPE_HAS_COMPLEX_COPY_CTOR (t)
	  || TYPE_HAS_COMPLEX_MOVE_CTOR (t))
	/* Nontrivial.  */
	return true;

      if (cxx_dialect < cxx11)
	/* No deleted functions before C++11.  */
	return false;

      /* Before ABI v12 we did a bitwise copy of types with only deleted
	 copy/move constructors.  */
      if (!abi_version_at_least (12)
	  && !(warn_abi && abi_version_crosses (12)))
	return false;

      bool saw_copy = false;
      bool saw_non_deleted = false;

      if (CLASSTYPE_LAZY_MOVE_CTOR (t))
	saw_copy = saw_non_deleted = true;
      else if (CLASSTYPE_LAZY_COPY_CTOR (t))
	{
	  saw_copy = true;
	  if (type_has_user_declared_move_constructor (t)
	      || type_has_user_declared_move_assign (t))
	    /* [class.copy]/8 If the class definition declares a move
	       constructor or move assignment operator, the implicitly declared
	       copy constructor is defined as deleted.... */;
	  else
	    /* Any other reason the implicitly-declared function would be
	       deleted would also cause TYPE_HAS_COMPLEX_COPY_CTOR to be
	       set.  */
	    saw_non_deleted = true;
	}

      if (!saw_non_deleted && CLASSTYPE_METHOD_VEC (t))
	for (ovl_iterator iter (CLASSTYPE_CONSTRUCTORS (t)); iter; ++iter)
	  {
	    tree fn = *iter;
	    if (copy_fn_p (fn))
	      {
		saw_copy = true;
		if (!DECL_DELETED_FN (fn))
		  {
		    /* Not deleted, therefore trivial.  */
		    saw_non_deleted = true;
		    break;
		  }
	      }
	  }

      gcc_assert (saw_copy);

      if (saw_copy && !saw_non_deleted)
	{
	  if (warn_abi && abi_version_crosses (12))
	    remember_deleted_copy (t);
	  if (abi_version_at_least (12))
	    return true;
	}

      return false;
    }
  else
    return 0;
}

/* Returns 1 iff type T is a trivially copyable type, as defined in
   [basic.types] and [class].  */

bool
trivially_copyable_p (const_tree t)
{
  t = strip_array_types (CONST_CAST_TREE (t));

  if (CLASS_TYPE_P (t))
    return ((!TYPE_HAS_COPY_CTOR (t)
	     || !TYPE_HAS_COMPLEX_COPY_CTOR (t))
	    && !TYPE_HAS_COMPLEX_MOVE_CTOR (t)
	    && (!TYPE_HAS_COPY_ASSIGN (t)
		|| !TYPE_HAS_COMPLEX_COPY_ASSIGN (t))
	    && !TYPE_HAS_COMPLEX_MOVE_ASSIGN (t)
	    && TYPE_HAS_TRIVIAL_DESTRUCTOR (t));
  else
    return !CP_TYPE_VOLATILE_P (t) && scalarish_type_p (t);
}

/* Returns 1 iff type T is a trivial type, as defined in [basic.types] and
   [class].  */

bool
trivial_type_p (const_tree t)
{
  t = strip_array_types (CONST_CAST_TREE (t));

  if (CLASS_TYPE_P (t))
    return (TYPE_HAS_TRIVIAL_DFLT (t)
	    && trivially_copyable_p (t));
  else
    return scalarish_type_p (t);
}

/* Returns 1 iff type T is a POD type, as defined in [basic.types].  */

bool
pod_type_p (const_tree t)
{
  /* This CONST_CAST is okay because strip_array_types returns its
     argument unmodified and we assign it to a const_tree.  */
  t = strip_array_types (CONST_CAST_TREE(t));

  if (!CLASS_TYPE_P (t))
    return scalarish_type_p (t);
  else if (cxx_dialect > cxx98)
    /* [class]/10: A POD struct is a class that is both a trivial class and a
       standard-layout class, and has no non-static data members of type
       non-POD struct, non-POD union (or array of such types).

       We don't need to check individual members because if a member is
       non-std-layout or non-trivial, the class will be too.  */
    return (std_layout_type_p (t) && trivial_type_p (t));
  else
    /* The C++98 definition of POD is different.  */
    return !CLASSTYPE_NON_LAYOUT_POD_P (t);
}

/* Returns true iff T is POD for the purpose of layout, as defined in the
   C++ ABI.  */

bool
layout_pod_type_p (const_tree t)
{
  t = strip_array_types (CONST_CAST_TREE (t));

  if (CLASS_TYPE_P (t))
    return !CLASSTYPE_NON_LAYOUT_POD_P (t);
  else
    return scalarish_type_p (t);
}

/* Returns true iff T is a standard-layout type, as defined in
   [basic.types].  */

bool
std_layout_type_p (const_tree t)
{
  t = strip_array_types (CONST_CAST_TREE (t));

  if (CLASS_TYPE_P (t))
    return !CLASSTYPE_NON_STD_LAYOUT (t);
  else
    return scalarish_type_p (t);
}

static bool record_has_unique_obj_representations (const_tree, const_tree);

/* Returns true iff T satisfies std::has_unique_object_representations<T>,
   as defined in [meta.unary.prop].  */

bool
type_has_unique_obj_representations (const_tree t)
{
  bool ret;

  t = strip_array_types (CONST_CAST_TREE (t));

  if (!trivially_copyable_p (t))
    return false;

  if (CLASS_TYPE_P (t) && CLASSTYPE_UNIQUE_OBJ_REPRESENTATIONS_SET (t))
    return CLASSTYPE_UNIQUE_OBJ_REPRESENTATIONS (t);

  switch (TREE_CODE (t))
    {
    case INTEGER_TYPE:
    case POINTER_TYPE:
    case REFERENCE_TYPE:
      /* If some backend has any paddings in these types, we should add
	 a target hook for this and handle it there.  */
      return true;

    case BOOLEAN_TYPE:
      /* For bool values other than 0 and 1 should only appear with
	 undefined behavior.  */
      return true;

    case ENUMERAL_TYPE:
      return type_has_unique_obj_representations (ENUM_UNDERLYING_TYPE (t));

    case REAL_TYPE:
      /* XFmode certainly contains padding on x86, which the CPU doesn't store
	 when storing long double values, so for that we have to return false.
	 Other kinds of floating point values are questionable due to +.0/-.0
	 and NaNs, let's play safe for now.  */
      return false;

    case FIXED_POINT_TYPE:
      return false;

    case OFFSET_TYPE:
      return true;

    case COMPLEX_TYPE:
    case VECTOR_TYPE:
      return type_has_unique_obj_representations (TREE_TYPE (t));

    case RECORD_TYPE:
      ret = record_has_unique_obj_representations (t, TYPE_SIZE (t));
      if (CLASS_TYPE_P (t))
	{
	  CLASSTYPE_UNIQUE_OBJ_REPRESENTATIONS_SET (t) = 1;
	  CLASSTYPE_UNIQUE_OBJ_REPRESENTATIONS (t) = ret;
	}
      return ret;

    case UNION_TYPE:
      ret = true;
      bool any_fields;
      any_fields = false;
      for (tree field = TYPE_FIELDS (t); field; field = DECL_CHAIN (field))
	if (TREE_CODE (field) == FIELD_DECL)
	  {
	    any_fields = true;
	    if (!type_has_unique_obj_representations (TREE_TYPE (field))
		|| simple_cst_equal (DECL_SIZE (field), TYPE_SIZE (t)) != 1)
	      {
		ret = false;
		break;
	      }
	  }
      if (!any_fields && !integer_zerop (TYPE_SIZE (t)))
	ret = false;
      if (CLASS_TYPE_P (t))
	{
	  CLASSTYPE_UNIQUE_OBJ_REPRESENTATIONS_SET (t) = 1;
	  CLASSTYPE_UNIQUE_OBJ_REPRESENTATIONS (t) = ret;
	}
      return ret;

    case NULLPTR_TYPE:
      return false;

    case ERROR_MARK:
      return false;

    default:
      gcc_unreachable ();
    }
}

/* Helper function for type_has_unique_obj_representations.  */

static bool
record_has_unique_obj_representations (const_tree t, const_tree sz)
{
  for (tree field = TYPE_FIELDS (t); field; field = DECL_CHAIN (field))
    if (TREE_CODE (field) != FIELD_DECL)
      ;
    /* For bases, can't use type_has_unique_obj_representations here, as in
	struct S { int i : 24; S (); };
	struct T : public S { int j : 8; T (); };
	S doesn't have unique obj representations, but T does.  */
    else if (DECL_FIELD_IS_BASE (field))
      {
	if (!record_has_unique_obj_representations (TREE_TYPE (field),
						    DECL_SIZE (field)))
	  return false;
      }
    else if (DECL_C_BIT_FIELD (field))
      {
	tree btype = DECL_BIT_FIELD_TYPE (field);
	if (!type_has_unique_obj_representations (btype))
	  return false;
      }
    else if (!type_has_unique_obj_representations (TREE_TYPE (field)))
      return false;

  offset_int cur = 0;
  for (tree field = TYPE_FIELDS (t); field; field = DECL_CHAIN (field))
    if (TREE_CODE (field) == FIELD_DECL)
      {
	offset_int fld = wi::to_offset (DECL_FIELD_OFFSET (field));
	offset_int bitpos = wi::to_offset (DECL_FIELD_BIT_OFFSET (field));
	fld = fld * BITS_PER_UNIT + bitpos;
	if (cur != fld)
	  return false;
	if (DECL_SIZE (field))
	  {
	    offset_int size = wi::to_offset (DECL_SIZE (field));
	    cur += size;
	  }
      }
  if (cur != wi::to_offset (sz))
    return false;

  return true;
}

/* Nonzero iff type T is a class template implicit specialization.  */

bool
class_tmpl_impl_spec_p (const_tree t)
{
  return CLASS_TYPE_P (t) && CLASSTYPE_TEMPLATE_INSTANTIATION (t);
}

/* Returns 1 iff zero initialization of type T means actually storing
   zeros in it.  */

int
zero_init_p (const_tree t)
{
  /* This CONST_CAST is okay because strip_array_types returns its
     argument unmodified and we assign it to a const_tree.  */
  t = strip_array_types (CONST_CAST_TREE(t));

  if (t == error_mark_node)
    return 1;

  /* NULL pointers to data members are initialized with -1.  */
  if (TYPE_PTRDATAMEM_P (t))
    return 0;

  /* Classes that contain types that can't be zero-initialized, cannot
     be zero-initialized themselves.  */
  if (CLASS_TYPE_P (t) && CLASSTYPE_NON_ZERO_INIT_P (t))
    return 0;

  return 1;
}

/* Handle the C++17 [[nodiscard]] attribute, which is similar to the GNU
   warn_unused_result attribute.  */

static tree
handle_nodiscard_attribute (tree *node, tree name, tree /*args*/,
			    int /*flags*/, bool *no_add_attrs)
{
  if (TREE_CODE (*node) == FUNCTION_DECL)
    {
      if (VOID_TYPE_P (TREE_TYPE (TREE_TYPE (*node))))
	warning (OPT_Wattributes, "%qE attribute applied to %qD with void "
		 "return type", name, *node);
    }
  else if (OVERLOAD_TYPE_P (*node))
    /* OK */;
  else
    {
      warning (OPT_Wattributes, "%qE attribute can only be applied to "
	       "functions or to class or enumeration types", name);
      *no_add_attrs = true;
    }
  return NULL_TREE;
}

/* Table of valid C++ attributes.  */
const struct attribute_spec cxx_attribute_table[] =
{
  /* { name, min_len, max_len, decl_req, type_req, fn_type_req, handler,
       affects_type_identity } */
  { "init_priority",  1, 1, true,  false, false,
    handle_init_priority_attribute, false },
  { "abi_tag", 1, -1, false, false, false,
    handle_abi_tag_attribute, true },
  { NULL,	      0, 0, false, false, false, NULL, false }
};

/* Table of C++ standard attributes.  */
const struct attribute_spec std_attribute_table[] =
{
  /* { name, min_len, max_len, decl_req, type_req, fn_type_req, handler,
       affects_type_identity } */
  { "maybe_unused", 0, 0, false, false, false,
    handle_unused_attribute, false },
  { "nodiscard", 0, 0, false, false, false,
    handle_nodiscard_attribute, false },
  { NULL,	      0, 0, false, false, false, NULL, false }
};

/* Handle an "init_priority" attribute; arguments as in
   struct attribute_spec.handler.  */
static tree
handle_init_priority_attribute (tree* node,
				tree name,
				tree args,
				int /*flags*/,
				bool* no_add_attrs)
{
  tree initp_expr = TREE_VALUE (args);
  tree decl = *node;
  tree type = TREE_TYPE (decl);
  int pri;

  STRIP_NOPS (initp_expr);
  initp_expr = default_conversion (initp_expr);
  if (initp_expr)
    initp_expr = maybe_constant_value (initp_expr);

  if (!initp_expr || TREE_CODE (initp_expr) != INTEGER_CST)
    {
      error ("requested init_priority is not an integer constant");
      cxx_constant_value (initp_expr);
      *no_add_attrs = true;
      return NULL_TREE;
    }

  pri = TREE_INT_CST_LOW (initp_expr);

  type = strip_array_types (type);

  if (decl == NULL_TREE
      || !VAR_P (decl)
      || !TREE_STATIC (decl)
      || DECL_EXTERNAL (decl)
      || (TREE_CODE (type) != RECORD_TYPE
	  && TREE_CODE (type) != UNION_TYPE)
      /* Static objects in functions are initialized the
	 first time control passes through that
	 function. This is not precise enough to pin down an
	 init_priority value, so don't allow it.  */
      || current_function_decl)
    {
      error ("can only use %qE attribute on file-scope definitions "
	     "of objects of class type", name);
      *no_add_attrs = true;
      return NULL_TREE;
    }

  if (pri > MAX_INIT_PRIORITY || pri <= 0)
    {
      error ("requested init_priority is out of range");
      *no_add_attrs = true;
      return NULL_TREE;
    }

  /* Check for init_priorities that are reserved for
     language and runtime support implementations.*/
  if (pri <= MAX_RESERVED_INIT_PRIORITY)
    {
      warning
	(0, "requested init_priority is reserved for internal use");
    }

  if (SUPPORTS_INIT_PRIORITY)
    {
      SET_DECL_INIT_PRIORITY (decl, pri);
      DECL_HAS_INIT_PRIORITY_P (decl) = 1;
      return NULL_TREE;
    }
  else
    {
      error ("%qE attribute is not supported on this platform", name);
      *no_add_attrs = true;
      return NULL_TREE;
    }
}

/* DECL is being redeclared; the old declaration had the abi tags in OLD,
   and the new one has the tags in NEW_.  Give an error if there are tags
   in NEW_ that weren't in OLD.  */

bool
check_abi_tag_redeclaration (const_tree decl, const_tree old, const_tree new_)
{
  if (old && TREE_CODE (TREE_VALUE (old)) == TREE_LIST)
    old = TREE_VALUE (old);
  if (new_ && TREE_CODE (TREE_VALUE (new_)) == TREE_LIST)
    new_ = TREE_VALUE (new_);
  bool err = false;
  for (const_tree t = new_; t; t = TREE_CHAIN (t))
    {
      tree str = TREE_VALUE (t);
      for (const_tree in = old; in; in = TREE_CHAIN (in))
	{
	  tree ostr = TREE_VALUE (in);
	  if (cp_tree_equal (str, ostr))
	    goto found;
	}
      error ("redeclaration of %qD adds abi tag %qE", decl, str);
      err = true;
    found:;
    }
  if (err)
    {
      inform (DECL_SOURCE_LOCATION (decl), "previous declaration here");
      return false;
    }
  return true;
}

/* The abi_tag attribute with the name NAME was given ARGS.  If they are
   ill-formed, give an error and return false; otherwise, return true.  */

bool
check_abi_tag_args (tree args, tree name)
{
  if (!args)
    {
      error ("the %qE attribute requires arguments", name);
      return false;
    }
  for (tree arg = args; arg; arg = TREE_CHAIN (arg))
    {
      tree elt = TREE_VALUE (arg);
      if (TREE_CODE (elt) != STRING_CST
	  || (!same_type_ignoring_top_level_qualifiers_p
	      (strip_array_types (TREE_TYPE (elt)),
	       char_type_node)))
	{
	  error ("arguments to the %qE attribute must be narrow string "
		 "literals", name);
	  return false;
	}
      const char *begin = TREE_STRING_POINTER (elt);
      const char *end = begin + TREE_STRING_LENGTH (elt);
      for (const char *p = begin; p != end; ++p)
	{
	  char c = *p;
	  if (p == begin)
	    {
	      if (!ISALPHA (c) && c != '_')
		{
		  error ("arguments to the %qE attribute must contain valid "
			 "identifiers", name);
		  inform (input_location, "%<%c%> is not a valid first "
			  "character for an identifier", c);
		  return false;
		}
	    }
	  else if (p == end - 1)
	    gcc_assert (c == 0);
	  else
	    {
	      if (!ISALNUM (c) && c != '_')
		{
		  error ("arguments to the %qE attribute must contain valid "
			 "identifiers", name);
		  inform (input_location, "%<%c%> is not a valid character "
			  "in an identifier", c);
		  return false;
		}
	    }
	}
    }
  return true;
}

/* Handle an "abi_tag" attribute; arguments as in
   struct attribute_spec.handler.  */

static tree
handle_abi_tag_attribute (tree* node, tree name, tree args,
			  int flags, bool* no_add_attrs)
{
  if (!check_abi_tag_args (args, name))
    goto fail;

  if (TYPE_P (*node))
    {
      if (!OVERLOAD_TYPE_P (*node))
	{
	  error ("%qE attribute applied to non-class, non-enum type %qT",
		 name, *node);
	  goto fail;
	}
      else if (!(flags & (int)ATTR_FLAG_TYPE_IN_PLACE))
	{
	  error ("%qE attribute applied to %qT after its definition",
		 name, *node);
	  goto fail;
	}
      else if (CLASS_TYPE_P (*node)
	       && CLASSTYPE_TEMPLATE_INSTANTIATION (*node))
	{
	  warning (OPT_Wattributes, "ignoring %qE attribute applied to "
		   "template instantiation %qT", name, *node);
	  goto fail;
	}
      else if (CLASS_TYPE_P (*node)
	       && CLASSTYPE_TEMPLATE_SPECIALIZATION (*node))
	{
	  warning (OPT_Wattributes, "ignoring %qE attribute applied to "
		   "template specialization %qT", name, *node);
	  goto fail;
	}

      tree attributes = TYPE_ATTRIBUTES (*node);
      tree decl = TYPE_NAME (*node);

      /* Make sure all declarations have the same abi tags.  */
      if (DECL_SOURCE_LOCATION (decl) != input_location)
	{
	  if (!check_abi_tag_redeclaration (decl,
					    lookup_attribute ("abi_tag",
							      attributes),
					    args))
	    goto fail;
	}
    }
  else
    {
      if (!VAR_OR_FUNCTION_DECL_P (*node))
	{
	  error ("%qE attribute applied to non-function, non-variable %qD",
		 name, *node);
	  goto fail;
	}
      else if (DECL_LANGUAGE (*node) == lang_c)
	{
	  error ("%qE attribute applied to extern \"C\" declaration %qD",
		 name, *node);
	  goto fail;
	}
    }

  return NULL_TREE;

 fail:
  *no_add_attrs = true;
  return NULL_TREE;
}

/* Return a new PTRMEM_CST of the indicated TYPE.  The MEMBER is the
   thing pointed to by the constant.  */

tree
make_ptrmem_cst (tree type, tree member)
{
  tree ptrmem_cst = make_node (PTRMEM_CST);
  TREE_TYPE (ptrmem_cst) = type;
  PTRMEM_CST_MEMBER (ptrmem_cst) = member;
  return ptrmem_cst;
}

/* Build a variant of TYPE that has the indicated ATTRIBUTES.  May
   return an existing type if an appropriate type already exists.  */

tree
cp_build_type_attribute_variant (tree type, tree attributes)
{
  tree new_type;

  new_type = build_type_attribute_variant (type, attributes);
  if (TREE_CODE (new_type) == FUNCTION_TYPE
      || TREE_CODE (new_type) == METHOD_TYPE)
    {
      new_type = build_exception_variant (new_type,
					  TYPE_RAISES_EXCEPTIONS (type));
      new_type = build_ref_qualified_type (new_type,
					   type_memfn_rqual (type));
    }

  /* Making a new main variant of a class type is broken.  */
  gcc_assert (!CLASS_TYPE_P (type) || new_type == type);
    
  return new_type;
}

/* Return TRUE if TYPE1 and TYPE2 are identical for type hashing purposes.
   Called only after doing all language independent checks.  */

bool
cxx_type_hash_eq (const_tree typea, const_tree typeb)
{
  gcc_assert (TREE_CODE (typea) == FUNCTION_TYPE
	      || TREE_CODE (typea) == METHOD_TYPE);

  if (type_memfn_rqual (typea) != type_memfn_rqual (typeb))
    return false;
  return comp_except_specs (TYPE_RAISES_EXCEPTIONS (typea),
			    TYPE_RAISES_EXCEPTIONS (typeb), ce_exact);
}

/* Apply FUNC to all language-specific sub-trees of TP in a pre-order
   traversal.  Called from walk_tree.  */

tree
cp_walk_subtrees (tree *tp, int *walk_subtrees_p, walk_tree_fn func,
		  void *data, hash_set<tree> *pset)
{
  enum tree_code code = TREE_CODE (*tp);
  tree result;

#define WALK_SUBTREE(NODE)				\
  do							\
    {							\
      result = cp_walk_tree (&(NODE), func, data, pset);	\
      if (result) goto out;				\
    }							\
  while (0)

  /* Not one of the easy cases.  We must explicitly go through the
     children.  */
  result = NULL_TREE;
  switch (code)
    {
    case DEFAULT_ARG:
    case TEMPLATE_TEMPLATE_PARM:
    case BOUND_TEMPLATE_TEMPLATE_PARM:
    case UNBOUND_CLASS_TEMPLATE:
    case TEMPLATE_PARM_INDEX:
    case TEMPLATE_TYPE_PARM:
    case TYPENAME_TYPE:
    case TYPEOF_TYPE:
    case UNDERLYING_TYPE:
      /* None of these have subtrees other than those already walked
	 above.  */
      *walk_subtrees_p = 0;
      break;

    case BASELINK:
      WALK_SUBTREE (BASELINK_FUNCTIONS (*tp));
      *walk_subtrees_p = 0;
      break;

    case PTRMEM_CST:
      WALK_SUBTREE (TREE_TYPE (*tp));
      *walk_subtrees_p = 0;
      break;

    case TREE_LIST:
      WALK_SUBTREE (TREE_PURPOSE (*tp));
      break;

    case OVERLOAD:
      WALK_SUBTREE (OVL_FUNCTION (*tp));
      WALK_SUBTREE (OVL_CHAIN (*tp));
      *walk_subtrees_p = 0;
      break;

    case USING_DECL:
      WALK_SUBTREE (DECL_NAME (*tp));
      WALK_SUBTREE (USING_DECL_SCOPE (*tp));
      WALK_SUBTREE (USING_DECL_DECLS (*tp));
      *walk_subtrees_p = 0;
      break;

    case RECORD_TYPE:
      if (TYPE_PTRMEMFUNC_P (*tp))
	WALK_SUBTREE (TYPE_PTRMEMFUNC_FN_TYPE_RAW (*tp));
      break;

    case TYPE_ARGUMENT_PACK:
    case NONTYPE_ARGUMENT_PACK:
      {
        tree args = ARGUMENT_PACK_ARGS (*tp);
        int i, len = TREE_VEC_LENGTH (args);
        for (i = 0; i < len; i++)
          WALK_SUBTREE (TREE_VEC_ELT (args, i));
      }
      break;

    case TYPE_PACK_EXPANSION:
      WALK_SUBTREE (TREE_TYPE (*tp));
      WALK_SUBTREE (PACK_EXPANSION_EXTRA_ARGS (*tp));
      *walk_subtrees_p = 0;
      break;
      
    case EXPR_PACK_EXPANSION:
      WALK_SUBTREE (TREE_OPERAND (*tp, 0));
      WALK_SUBTREE (PACK_EXPANSION_EXTRA_ARGS (*tp));
      *walk_subtrees_p = 0;
      break;

    case CAST_EXPR:
    case REINTERPRET_CAST_EXPR:
    case STATIC_CAST_EXPR:
    case CONST_CAST_EXPR:
    case DYNAMIC_CAST_EXPR:
    case IMPLICIT_CONV_EXPR:
      if (TREE_TYPE (*tp))
	WALK_SUBTREE (TREE_TYPE (*tp));

      {
        int i;
        for (i = 0; i < TREE_CODE_LENGTH (TREE_CODE (*tp)); ++i)
	  WALK_SUBTREE (TREE_OPERAND (*tp, i));
      }
      *walk_subtrees_p = 0;
      break;

    case TRAIT_EXPR:
      WALK_SUBTREE (TRAIT_EXPR_TYPE1 (*tp));
      WALK_SUBTREE (TRAIT_EXPR_TYPE2 (*tp));
      *walk_subtrees_p = 0;
      break;

    case DECLTYPE_TYPE:
      WALK_SUBTREE (DECLTYPE_TYPE_EXPR (*tp));
      *walk_subtrees_p = 0;
      break;
 
    case REQUIRES_EXPR:
      // Only recurse through the nested expression. Do not
      // walk the parameter list. Doing so causes false
      // positives in the pack expansion checker since the
      // requires parameters are introduced as pack expansions.
      WALK_SUBTREE (TREE_OPERAND (*tp, 1));
      *walk_subtrees_p = 0;
      break;

    case DECL_EXPR:
      /* User variables should be mentioned in BIND_EXPR_VARS
	 and their initializers and sizes walked when walking
	 the containing BIND_EXPR.  Compiler temporaries are
	 handled here.  */
      if (VAR_P (TREE_OPERAND (*tp, 0))
	  && DECL_ARTIFICIAL (TREE_OPERAND (*tp, 0))
	  && !TREE_STATIC (TREE_OPERAND (*tp, 0)))
	{
	  tree decl = TREE_OPERAND (*tp, 0);
	  WALK_SUBTREE (DECL_INITIAL (decl));
	  WALK_SUBTREE (DECL_SIZE (decl));
	  WALK_SUBTREE (DECL_SIZE_UNIT (decl));
	}
      break;

    default:
      return NULL_TREE;
    }

  /* We didn't find what we were looking for.  */
 out:
  return result;

#undef WALK_SUBTREE
}

/* Like save_expr, but for C++.  */

tree
cp_save_expr (tree expr)
{
  /* There is no reason to create a SAVE_EXPR within a template; if
     needed, we can create the SAVE_EXPR when instantiating the
     template.  Furthermore, the middle-end cannot handle C++-specific
     tree codes.  */
  if (processing_template_decl)
    return expr;
  return save_expr (expr);
}

/* Initialize tree.c.  */

void
init_tree (void)
{
  list_hash_table = hash_table<list_hasher>::create_ggc (61);
  register_scoped_attributes (std_attribute_table, NULL);
}

/* Returns the kind of special function that DECL (a FUNCTION_DECL)
   is.  Note that sfk_none is zero, so this function can be used as a
   predicate to test whether or not DECL is a special function.  */

special_function_kind
special_function_p (const_tree decl)
{
  /* Rather than doing all this stuff with magic names, we should
     probably have a field of type `special_function_kind' in
     DECL_LANG_SPECIFIC.  */
  if (DECL_INHERITED_CTOR (decl))
    return sfk_inheriting_constructor;
  if (DECL_COPY_CONSTRUCTOR_P (decl))
    return sfk_copy_constructor;
  if (DECL_MOVE_CONSTRUCTOR_P (decl))
    return sfk_move_constructor;
  if (DECL_CONSTRUCTOR_P (decl))
    return sfk_constructor;
  if (DECL_OVERLOADED_OPERATOR_P (decl) == NOP_EXPR)
    {
      if (copy_fn_p (decl))
	return sfk_copy_assignment;
      if (move_fn_p (decl))
	return sfk_move_assignment;
    }
  if (DECL_MAYBE_IN_CHARGE_DESTRUCTOR_P (decl))
    return sfk_destructor;
  if (DECL_COMPLETE_DESTRUCTOR_P (decl))
    return sfk_complete_destructor;
  if (DECL_BASE_DESTRUCTOR_P (decl))
    return sfk_base_destructor;
  if (DECL_DELETING_DESTRUCTOR_P (decl))
    return sfk_deleting_destructor;
  if (DECL_CONV_FN_P (decl))
    return sfk_conversion;
  if (deduction_guide_p (decl))
    return sfk_deduction_guide;

  return sfk_none;
}

/* Returns nonzero if TYPE is a character type, including wchar_t.  */

int
char_type_p (tree type)
{
  return (same_type_p (type, char_type_node)
	  || same_type_p (type, unsigned_char_type_node)
	  || same_type_p (type, signed_char_type_node)
	  || same_type_p (type, char16_type_node)
	  || same_type_p (type, char32_type_node)
	  || same_type_p (type, wchar_type_node));
}

/* Returns the kind of linkage associated with the indicated DECL.  Th
   value returned is as specified by the language standard; it is
   independent of implementation details regarding template
   instantiation, etc.  For example, it is possible that a declaration
   to which this function assigns external linkage would not show up
   as a global symbol when you run `nm' on the resulting object file.  */

linkage_kind
decl_linkage (tree decl)
{
  /* This function doesn't attempt to calculate the linkage from first
     principles as given in [basic.link].  Instead, it makes use of
     the fact that we have already set TREE_PUBLIC appropriately, and
     then handles a few special cases.  Ideally, we would calculate
     linkage first, and then transform that into a concrete
     implementation.  */

  /* Things that don't have names have no linkage.  */
  if (!DECL_NAME (decl))
    return lk_none;

  /* Fields have no linkage.  */
  if (TREE_CODE (decl) == FIELD_DECL)
    return lk_none;

  /* Things that are TREE_PUBLIC have external linkage.  */
  if (TREE_PUBLIC (decl))
    return lk_external;

  /* maybe_thunk_body clears TREE_PUBLIC on the maybe-in-charge 'tor variants,
     check one of the "clones" for the real linkage.  */
  if ((DECL_MAYBE_IN_CHARGE_DESTRUCTOR_P (decl)
       || DECL_MAYBE_IN_CHARGE_CONSTRUCTOR_P (decl))
      && DECL_CHAIN (decl)
      && DECL_CLONED_FUNCTION (DECL_CHAIN (decl)))
    return decl_linkage (DECL_CHAIN (decl));

  if (TREE_CODE (decl) == NAMESPACE_DECL)
    return lk_external;

  /* Linkage of a CONST_DECL depends on the linkage of the enumeration
     type.  */
  if (TREE_CODE (decl) == CONST_DECL)
    return decl_linkage (TYPE_NAME (DECL_CONTEXT (decl)));

  /* Things in local scope do not have linkage, if they don't have
     TREE_PUBLIC set.  */
  if (decl_function_context (decl))
    return lk_none;

  /* Members of the anonymous namespace also have TREE_PUBLIC unset, but
     are considered to have external linkage for language purposes, as do
     template instantiations on targets without weak symbols.  DECLs really
     meant to have internal linkage have DECL_THIS_STATIC set.  */
  if (TREE_CODE (decl) == TYPE_DECL)
    return lk_external;
  if (VAR_OR_FUNCTION_DECL_P (decl))
    {
      if (!DECL_THIS_STATIC (decl))
	return lk_external;

      /* Static data members and static member functions from classes
	 in anonymous namespace also don't have TREE_PUBLIC set.  */
      if (DECL_CLASS_CONTEXT (decl))
	return lk_external;
    }

  /* Everything else has internal linkage.  */
  return lk_internal;
}

/* Returns the storage duration of the object or reference associated with
   the indicated DECL, which should be a VAR_DECL or PARM_DECL.  */

duration_kind
decl_storage_duration (tree decl)
{
  if (TREE_CODE (decl) == PARM_DECL)
    return dk_auto;
  if (TREE_CODE (decl) == FUNCTION_DECL)
    return dk_static;
  gcc_assert (VAR_P (decl));
  if (!TREE_STATIC (decl)
      && !DECL_EXTERNAL (decl))
    return dk_auto;
  if (CP_DECL_THREAD_LOCAL_P (decl))
    return dk_thread;
  return dk_static;
}

/* EXP is an expression that we want to pre-evaluate.  Returns (in
   *INITP) an expression that will perform the pre-evaluation.  The
   value returned by this function is a side-effect free expression
   equivalent to the pre-evaluated expression.  Callers must ensure
   that *INITP is evaluated before EXP.  */

tree
stabilize_expr (tree exp, tree* initp)
{
  tree init_expr;

  if (!TREE_SIDE_EFFECTS (exp))
    init_expr = NULL_TREE;
  else if (VOID_TYPE_P (TREE_TYPE (exp)))
    {
      init_expr = exp;
      exp = void_node;
    }
  /* There are no expressions with REFERENCE_TYPE, but there can be call
     arguments with such a type; just treat it as a pointer.  */
  else if (TREE_CODE (TREE_TYPE (exp)) == REFERENCE_TYPE
	   || SCALAR_TYPE_P (TREE_TYPE (exp))
	   || !glvalue_p (exp))
    {
      init_expr = get_target_expr (exp);
      exp = TARGET_EXPR_SLOT (init_expr);
      if (CLASS_TYPE_P (TREE_TYPE (exp)))
	exp = move (exp);
      else
	exp = rvalue (exp);
    }
  else
    {
      bool xval = !lvalue_p (exp);
      exp = cp_build_addr_expr (exp, tf_warning_or_error);
      init_expr = get_target_expr (exp);
      exp = TARGET_EXPR_SLOT (init_expr);
      exp = cp_build_indirect_ref (exp, RO_NULL, tf_warning_or_error);
      if (xval)
	exp = move (exp);
    }
  *initp = init_expr;

  gcc_assert (!TREE_SIDE_EFFECTS (exp));
  return exp;
}

/* Add NEW_EXPR, an expression whose value we don't care about, after the
   similar expression ORIG.  */

tree
add_stmt_to_compound (tree orig, tree new_expr)
{
  if (!new_expr || !TREE_SIDE_EFFECTS (new_expr))
    return orig;
  if (!orig || !TREE_SIDE_EFFECTS (orig))
    return new_expr;
  return build2 (COMPOUND_EXPR, void_type_node, orig, new_expr);
}

/* Like stabilize_expr, but for a call whose arguments we want to
   pre-evaluate.  CALL is modified in place to use the pre-evaluated
   arguments, while, upon return, *INITP contains an expression to
   compute the arguments.  */

void
stabilize_call (tree call, tree *initp)
{
  tree inits = NULL_TREE;
  int i;
  int nargs = call_expr_nargs (call);

  if (call == error_mark_node || processing_template_decl)
    {
      *initp = NULL_TREE;
      return;
    }

  gcc_assert (TREE_CODE (call) == CALL_EXPR);

  for (i = 0; i < nargs; i++)
    {
      tree init;
      CALL_EXPR_ARG (call, i) =
	stabilize_expr (CALL_EXPR_ARG (call, i), &init);
      inits = add_stmt_to_compound (inits, init);
    }

  *initp = inits;
}

/* Like stabilize_expr, but for an AGGR_INIT_EXPR whose arguments we want
   to pre-evaluate.  CALL is modified in place to use the pre-evaluated
   arguments, while, upon return, *INITP contains an expression to
   compute the arguments.  */

static void
stabilize_aggr_init (tree call, tree *initp)
{
  tree inits = NULL_TREE;
  int i;
  int nargs = aggr_init_expr_nargs (call);

  if (call == error_mark_node)
    return;

  gcc_assert (TREE_CODE (call) == AGGR_INIT_EXPR);

  for (i = 0; i < nargs; i++)
    {
      tree init;
      AGGR_INIT_EXPR_ARG (call, i) =
	stabilize_expr (AGGR_INIT_EXPR_ARG (call, i), &init);
      inits = add_stmt_to_compound (inits, init);
    }

  *initp = inits;
}

/* Like stabilize_expr, but for an initialization.  

   If the initialization is for an object of class type, this function
   takes care not to introduce additional temporaries.

   Returns TRUE iff the expression was successfully pre-evaluated,
   i.e., if INIT is now side-effect free, except for, possibly, a
   single call to a constructor.  */

bool
stabilize_init (tree init, tree *initp)
{
  tree t = init;

  *initp = NULL_TREE;

  if (t == error_mark_node || processing_template_decl)
    return true;

  if (TREE_CODE (t) == INIT_EXPR)
    t = TREE_OPERAND (t, 1);
  if (TREE_CODE (t) == TARGET_EXPR)
    t = TARGET_EXPR_INITIAL (t);

  /* If the RHS can be stabilized without breaking copy elision, stabilize
     it.  We specifically don't stabilize class prvalues here because that
     would mean an extra copy, but they might be stabilized below.  */
  if (TREE_CODE (init) == INIT_EXPR
      && TREE_CODE (t) != CONSTRUCTOR
      && TREE_CODE (t) != AGGR_INIT_EXPR
      && (SCALAR_TYPE_P (TREE_TYPE (t))
	  || glvalue_p (t)))
    {
      TREE_OPERAND (init, 1) = stabilize_expr (t, initp);
      return true;
    }

  if (TREE_CODE (t) == COMPOUND_EXPR
      && TREE_CODE (init) == INIT_EXPR)
    {
      tree last = expr_last (t);
      /* Handle stabilizing the EMPTY_CLASS_EXPR pattern.  */
      if (!TREE_SIDE_EFFECTS (last))
	{
	  *initp = t;
	  TREE_OPERAND (init, 1) = last;
	  return true;
	}
    }

  if (TREE_CODE (t) == CONSTRUCTOR)
    {
      /* Aggregate initialization: stabilize each of the field
	 initializers.  */
      unsigned i;
      constructor_elt *ce;
      bool good = true;
      vec<constructor_elt, va_gc> *v = CONSTRUCTOR_ELTS (t);
      for (i = 0; vec_safe_iterate (v, i, &ce); ++i)
	{
	  tree type = TREE_TYPE (ce->value);
	  tree subinit;
	  if (TREE_CODE (type) == REFERENCE_TYPE
	      || SCALAR_TYPE_P (type))
	    ce->value = stabilize_expr (ce->value, &subinit);
	  else if (!stabilize_init (ce->value, &subinit))
	    good = false;
	  *initp = add_stmt_to_compound (*initp, subinit);
	}
      return good;
    }

  if (TREE_CODE (t) == CALL_EXPR)
    {
      stabilize_call (t, initp);
      return true;
    }

  if (TREE_CODE (t) == AGGR_INIT_EXPR)
    {
      stabilize_aggr_init (t, initp);
      return true;
    }

  /* The initialization is being performed via a bitwise copy -- and
     the item copied may have side effects.  */
  return !TREE_SIDE_EFFECTS (init);
}

/* Returns true if a cast to TYPE may appear in an integral constant
   expression.  */

bool
cast_valid_in_integral_constant_expression_p (tree type)
{
  return (INTEGRAL_OR_ENUMERATION_TYPE_P (type)
	  || cxx_dialect >= cxx11
	  || dependent_type_p (type)
	  || type == error_mark_node);
}

/* Return true if we need to fix linkage information of DECL.  */

static bool
cp_fix_function_decl_p (tree decl)
{
  /* Skip if DECL is not externally visible.  */
  if (!TREE_PUBLIC (decl))
    return false;

  /* We need to fix DECL if it a appears to be exported but with no
     function body.  Thunks do not have CFGs and we may need to
     handle them specially later.   */
  if (!gimple_has_body_p (decl)
      && !DECL_THUNK_P (decl)
      && !DECL_EXTERNAL (decl))
    {
      struct cgraph_node *node = cgraph_node::get (decl);

      /* Don't fix same_body aliases.  Although they don't have their own
	 CFG, they share it with what they alias to.  */
      if (!node || !node->alias
	  || !vec_safe_length (node->ref_list.references))
	return true;
    }

  return false;
}

/* Clean the C++ specific parts of the tree T. */

void
cp_free_lang_data (tree t)
{
  if (TREE_CODE (t) == METHOD_TYPE
      || TREE_CODE (t) == FUNCTION_TYPE)
    {
      /* Default args are not interesting anymore.  */
      tree argtypes = TYPE_ARG_TYPES (t);
      while (argtypes)
        {
	  TREE_PURPOSE (argtypes) = 0;
	  argtypes = TREE_CHAIN (argtypes);
	}
    }
  else if (TREE_CODE (t) == FUNCTION_DECL
	   && cp_fix_function_decl_p (t))
    {
      /* If T is used in this translation unit at all,  the definition
	 must exist somewhere else since we have decided to not emit it
	 in this TU.  So make it an external reference.  */
      DECL_EXTERNAL (t) = 1;
      TREE_STATIC (t) = 0;
    }
  if (TREE_CODE (t) == NAMESPACE_DECL)
<<<<<<< HEAD
    /* We do not need the leftover chaining of namespaces
       from the binding level.  */
=======
    /* We do not need the leftover chaining of namespaces from the
       binding level.  */
>>>>>>> b67b23f0
    DECL_CHAIN (t) = NULL_TREE;
}

/* Stub for c-common.  Please keep in sync with c-decl.c.
   FIXME: If address space support is target specific, then this
   should be a C target hook.  But currently this is not possible,
   because this function is called via REGISTER_TARGET_PRAGMAS.  */
void
c_register_addr_space (const char * /*word*/, addr_space_t /*as*/)
{
}

/* Return the number of operands in T that we care about for things like
   mangling.  */

int
cp_tree_operand_length (const_tree t)
{
  enum tree_code code = TREE_CODE (t);

  if (TREE_CODE_CLASS (code) == tcc_vl_exp)
    return VL_EXP_OPERAND_LENGTH (t);

  return cp_tree_code_length (code);
}

/* Like cp_tree_operand_length, but takes a tree_code CODE.  */

int
cp_tree_code_length (enum tree_code code)
{
  gcc_assert (TREE_CODE_CLASS (code) != tcc_vl_exp);

  switch (code)
    {
    case PREINCREMENT_EXPR:
    case PREDECREMENT_EXPR:
    case POSTINCREMENT_EXPR:
    case POSTDECREMENT_EXPR:
      return 1;

    case ARRAY_REF:
      return 2;

    case EXPR_PACK_EXPANSION:
      return 1;

    default:
      return TREE_CODE_LENGTH (code);
    }
}

/* Implement -Wzero_as_null_pointer_constant.  Return true if the
   conditions for the warning hold, false otherwise.  */
bool
maybe_warn_zero_as_null_pointer_constant (tree expr, location_t loc)
{
  if (c_inhibit_evaluation_warnings == 0
      && !NULLPTR_TYPE_P (TREE_TYPE (expr)))
    {
      warning_at (loc, OPT_Wzero_as_null_pointer_constant,
		  "zero as null pointer constant");
      return true;
    }
  return false;
}

#if defined ENABLE_TREE_CHECKING && (GCC_VERSION >= 2007)
/* Complain that some language-specific thing hanging off a tree
   node has been accessed improperly.  */

void
lang_check_failed (const char* file, int line, const char* function)
{
  internal_error ("lang_* check: failed in %s, at %s:%d",
		  function, trim_filename (file), line);
}
#endif /* ENABLE_TREE_CHECKING */

#include "gt-cp-tree.h"<|MERGE_RESOLUTION|>--- conflicted
+++ resolved
@@ -5258,13 +5258,8 @@
       TREE_STATIC (t) = 0;
     }
   if (TREE_CODE (t) == NAMESPACE_DECL)
-<<<<<<< HEAD
-    /* We do not need the leftover chaining of namespaces
-       from the binding level.  */
-=======
     /* We do not need the leftover chaining of namespaces from the
        binding level.  */
->>>>>>> b67b23f0
     DECL_CHAIN (t) = NULL_TREE;
 }
 
