/* Functions related to building classes and their related objects.
   Copyright (C) 1987-2019 Free Software Foundation, Inc.
   Contributed by Michael Tiemann (tiemann@cygnus.com)

This file is part of GCC.

GCC is free software; you can redistribute it and/or modify
it under the terms of the GNU General Public License as published by
the Free Software Foundation; either version 3, or (at your option)
any later version.

GCC is distributed in the hope that it will be useful,
but WITHOUT ANY WARRANTY; without even the implied warranty of
MERCHANTABILITY or FITNESS FOR A PARTICULAR PURPOSE.  See the
GNU General Public License for more details.

You should have received a copy of the GNU General Public License
along with GCC; see the file COPYING3.  If not see
<http://www.gnu.org/licenses/>.  */


/* High-level class interface.  */

#include "config.h"
#include "system.h"
#include "coretypes.h"
#include "target.h"
#include "cp-tree.h"
#include "stringpool.h"
#include "cgraph.h"
#include "stor-layout.h"
#include "attribs.h"
#include "flags.h"
#include "toplev.h"
#include "convert.h"
#include "dumpfile.h"
#include "gimplify.h"
#include "intl.h"
#include "asan.h"

/* Id for dumping the class hierarchy.  */
int class_dump_id;
 
/* The number of nested classes being processed.  If we are not in the
   scope of any class, this is zero.  */

int current_class_depth;

/* In order to deal with nested classes, we keep a stack of classes.
   The topmost entry is the innermost class, and is the entry at index
   CURRENT_CLASS_DEPTH  */

typedef struct class_stack_node {
  /* The name of the class.  */
  tree name;

  /* The _TYPE node for the class.  */
  tree type;

  /* The access specifier pending for new declarations in the scope of
     this class.  */
  tree access;

  /* If were defining TYPE, the names used in this class.  */
  splay_tree names_used;

  /* Nonzero if this class is no longer open, because of a call to
     push_to_top_level.  */
  size_t hidden;
}* class_stack_node_t;

struct vtbl_init_data
{
  /* The base for which we're building initializers.  */
  tree binfo;
  /* The type of the most-derived type.  */
  tree derived;
  /* The binfo for the dynamic type. This will be TYPE_BINFO (derived),
     unless ctor_vtbl_p is true.  */
  tree rtti_binfo;
  /* The negative-index vtable initializers built up so far.  These
     are in order from least negative index to most negative index.  */
  vec<constructor_elt, va_gc> *inits;
  /* The binfo for the virtual base for which we're building
     vcall offset initializers.  */
  tree vbase;
  /* The functions in vbase for which we have already provided vcall
     offsets.  */
  vec<tree, va_gc> *fns;
  /* The vtable index of the next vcall or vbase offset.  */
  tree index;
  /* Nonzero if we are building the initializer for the primary
     vtable.  */
  int primary_vtbl_p;
  /* Nonzero if we are building the initializer for a construction
     vtable.  */
  int ctor_vtbl_p;
  /* True when adding vcall offset entries to the vtable.  False when
     merely computing the indices.  */
  bool generate_vcall_entries;
};

/* The type of a function passed to walk_subobject_offsets.  */
typedef int (*subobject_offset_fn) (tree, tree, splay_tree);

/* The stack itself.  This is a dynamically resized array.  The
   number of elements allocated is CURRENT_CLASS_STACK_SIZE.  */
static int current_class_stack_size;
static class_stack_node_t current_class_stack;

/* The size of the largest empty class seen in this translation unit.  */
static GTY (()) tree sizeof_biggest_empty_class;

static tree get_vfield_name (tree);
static void finish_struct_anon (tree);
static tree get_vtable_name (tree);
static void get_basefndecls (tree, tree, vec<tree> *);
static int build_primary_vtable (tree, tree);
static int build_secondary_vtable (tree);
static void finish_vtbls (tree);
static void modify_vtable_entry (tree, tree, tree, tree, tree *);
static void finish_struct_bits (tree);
static int alter_access (tree, tree, tree);
static void handle_using_decl (tree, tree);
static tree dfs_modify_vtables (tree, void *);
static tree modify_all_vtables (tree, tree);
static void determine_primary_bases (tree);
static void maybe_warn_about_overly_private_class (tree);
static void add_implicitly_declared_members (tree, tree*, int, int);
static tree fixed_type_or_null (tree, int *, int *);
static tree build_simple_base_path (tree expr, tree binfo);
static void build_vtbl_initializer (tree, tree, tree, tree, int *,
				    vec<constructor_elt, va_gc> **);
static bool check_bitfield_decl (tree);
static bool check_field_decl (tree, tree, int *, int *);
static void check_field_decls (tree, tree *, int *, int *);
static tree *build_base_field (record_layout_info, tree, splay_tree, tree *);
static void build_base_fields (record_layout_info, splay_tree, tree *);
static void check_methods (tree);
static void remove_zero_width_bit_fields (tree);
static bool accessible_nvdtor_p (tree);

/* Used by find_flexarrays and related functions.  */
struct flexmems_t;
static void diagnose_flexarrays (tree, const flexmems_t *);
static void find_flexarrays (tree, flexmems_t *, bool = false,
			     tree = NULL_TREE, tree = NULL_TREE);
static void check_flexarrays (tree, flexmems_t * = NULL, bool = false);
static void check_bases (tree, int *, int *);
static void check_bases_and_members (tree);
static tree create_vtable_ptr (tree, tree *);
static void include_empty_classes (record_layout_info);
static void layout_class_type (tree, tree *);
static void propagate_binfo_offsets (tree, tree);
static void layout_virtual_bases (record_layout_info, splay_tree);
static void build_vbase_offset_vtbl_entries (tree, vtbl_init_data *);
static void add_vcall_offset_vtbl_entries_r (tree, vtbl_init_data *);
static void add_vcall_offset_vtbl_entries_1 (tree, vtbl_init_data *);
static void build_vcall_offset_vtbl_entries (tree, vtbl_init_data *);
static void add_vcall_offset (tree, tree, vtbl_init_data *);
static void layout_vtable_decl (tree, int);
static tree dfs_find_final_overrider_pre (tree, void *);
static tree dfs_find_final_overrider_post (tree, void *);
static tree find_final_overrider (tree, tree, tree);
static int make_new_vtable (tree, tree);
static tree get_primary_binfo (tree);
static int maybe_indent_hierarchy (FILE *, int, int);
static tree dump_class_hierarchy_r (FILE *, dump_flags_t, tree, tree, int);
static void dump_class_hierarchy (tree);
static void dump_class_hierarchy_1 (FILE *, dump_flags_t, tree);
static void dump_array (FILE *, tree);
static void dump_vtable (tree, tree, tree);
static void dump_vtt (tree, tree);
static void dump_thunk (FILE *, int, tree);
static tree build_vtable (tree, tree, tree);
static void initialize_vtable (tree, vec<constructor_elt, va_gc> *);
static void layout_nonempty_base_or_field (record_layout_info,
					   tree, tree, splay_tree);
static void accumulate_vtbl_inits (tree, tree, tree, tree, tree,
				   vec<constructor_elt, va_gc> **);
static void dfs_accumulate_vtbl_inits (tree, tree, tree, tree, tree,
				       vec<constructor_elt, va_gc> **);
static void build_rtti_vtbl_entries (tree, vtbl_init_data *);
static void build_vcall_and_vbase_vtbl_entries (tree, vtbl_init_data *);
static void clone_constructors_and_destructors (tree);
static tree build_clone (tree, tree);
static void update_vtable_entry_for_fn (tree, tree, tree, tree *, unsigned);
static void build_ctor_vtbl_group (tree, tree);
static void build_vtt (tree);
static tree binfo_ctor_vtable (tree);
static void build_vtt_inits (tree, tree, vec<constructor_elt, va_gc> **,
			     tree *);
static tree dfs_build_secondary_vptr_vtt_inits (tree, void *);
static tree dfs_fixup_binfo_vtbls (tree, void *);
static int record_subobject_offset (tree, tree, splay_tree);
static int check_subobject_offset (tree, tree, splay_tree);
static int walk_subobject_offsets (tree, subobject_offset_fn,
				   tree, splay_tree, tree, int);
static int layout_conflict_p (tree, tree, splay_tree, int);
static int splay_tree_compare_integer_csts (splay_tree_key k1,
					    splay_tree_key k2);
static void maybe_warn_about_inaccessible_bases (tree);
static bool type_requires_array_cookie (tree);
static bool base_derived_from (tree, tree);
static int empty_base_at_nonzero_offset_p (tree, tree, splay_tree);
static tree end_of_base (tree);
static tree get_vcall_index (tree, tree);
static bool type_maybe_constexpr_default_constructor (tree);
static bool field_poverlapping_p (tree);

/* Return a COND_EXPR that executes TRUE_STMT if this execution of the
   'structor is in charge of 'structing virtual bases, or FALSE_STMT
   otherwise.  */

tree
build_if_in_charge (tree true_stmt, tree false_stmt)
{
  gcc_assert (DECL_HAS_IN_CHARGE_PARM_P (current_function_decl));
  tree cmp = build2 (NE_EXPR, boolean_type_node,
		     current_in_charge_parm, integer_zero_node);
  tree type = unlowered_expr_type (true_stmt);
  if (VOID_TYPE_P (type))
    type = unlowered_expr_type (false_stmt);
  tree cond = build3 (COND_EXPR, type,
		      cmp, true_stmt, false_stmt);
  return cond;
}

/* Convert to or from a base subobject.  EXPR is an expression of type
   `A' or `A*', an expression of type `B' or `B*' is returned.  To
   convert A to a base B, CODE is PLUS_EXPR and BINFO is the binfo for
   the B base instance within A.  To convert base A to derived B, CODE
   is MINUS_EXPR and BINFO is the binfo for the A instance within B.
   In this latter case, A must not be a morally virtual base of B.
   NONNULL is true if EXPR is known to be non-NULL (this is only
   needed when EXPR is of pointer type).  CV qualifiers are preserved
   from EXPR.  */

tree
build_base_path (enum tree_code code,
		 tree expr,
		 tree binfo,
		 int nonnull,
		 tsubst_flags_t complain)
{
  tree v_binfo = NULL_TREE;
  tree d_binfo = NULL_TREE;
  tree probe;
  tree offset;
  tree target_type;
  tree null_test = NULL;
  tree ptr_target_type;
  int fixed_type_p;
  int want_pointer = TYPE_PTR_P (TREE_TYPE (expr));
  bool has_empty = false;
  bool virtual_access;
  bool rvalue = false;

  if (expr == error_mark_node || binfo == error_mark_node || !binfo)
    return error_mark_node;

  for (probe = binfo; probe; probe = BINFO_INHERITANCE_CHAIN (probe))
    {
      d_binfo = probe;
      if (is_empty_class (BINFO_TYPE (probe)))
	has_empty = true;
      if (!v_binfo && BINFO_VIRTUAL_P (probe))
	v_binfo = probe;
    }

  probe = TYPE_MAIN_VARIANT (TREE_TYPE (expr));
  if (want_pointer)
    probe = TYPE_MAIN_VARIANT (TREE_TYPE (probe));
  if (dependent_type_p (probe))
    if (tree open = currently_open_class (probe))
      probe = open;

  if (code == PLUS_EXPR
      && !SAME_BINFO_TYPE_P (BINFO_TYPE (d_binfo), probe))
    {
      /* This can happen when adjust_result_of_qualified_name_lookup can't
	 find a unique base binfo in a call to a member function.  We
	 couldn't give the diagnostic then since we might have been calling
	 a static member function, so we do it now.  In other cases, eg.
	 during error recovery (c++/71979), we may not have a base at all.  */
      if (complain & tf_error)
	{
	  tree base = lookup_base (probe, BINFO_TYPE (d_binfo),
				   ba_unique, NULL, complain);
	  gcc_assert (base == error_mark_node || !base);
	}
      return error_mark_node;
    }

  gcc_assert ((code == MINUS_EXPR
	       && SAME_BINFO_TYPE_P (BINFO_TYPE (binfo), probe))
	      || code == PLUS_EXPR);

  if (binfo == d_binfo)
    /* Nothing to do.  */
    return expr;

  if (code == MINUS_EXPR && v_binfo)
    {
      if (complain & tf_error)
	{
	  if (SAME_BINFO_TYPE_P (BINFO_TYPE (binfo), BINFO_TYPE (v_binfo)))
	    {
	      if (want_pointer)
		error ("cannot convert from pointer to base class %qT to "
		       "pointer to derived class %qT because the base is "
		       "virtual", BINFO_TYPE (binfo), BINFO_TYPE (d_binfo));
	      else
		error ("cannot convert from base class %qT to derived "
		       "class %qT because the base is virtual",
		       BINFO_TYPE (binfo), BINFO_TYPE (d_binfo));
	    }	      
	  else
	    {
	      if (want_pointer)
		error ("cannot convert from pointer to base class %qT to "
		       "pointer to derived class %qT via virtual base %qT",
		       BINFO_TYPE (binfo), BINFO_TYPE (d_binfo),
		       BINFO_TYPE (v_binfo));
	      else
		error ("cannot convert from base class %qT to derived "
		       "class %qT via virtual base %qT", BINFO_TYPE (binfo),
		       BINFO_TYPE (d_binfo), BINFO_TYPE (v_binfo));
	    }
	}
      return error_mark_node;
    }

  if (!want_pointer)
    {
      rvalue = !lvalue_p (expr);
      /* This must happen before the call to save_expr.  */
      expr = cp_build_addr_expr (expr, complain);
    }
  else
    expr = mark_rvalue_use (expr);

  offset = BINFO_OFFSET (binfo);
  fixed_type_p = resolves_to_fixed_type_p (expr, &nonnull);
  target_type = code == PLUS_EXPR ? BINFO_TYPE (binfo) : BINFO_TYPE (d_binfo);
  /* TARGET_TYPE has been extracted from BINFO, and, is therefore always
     cv-unqualified.  Extract the cv-qualifiers from EXPR so that the
     expression returned matches the input.  */
  target_type = cp_build_qualified_type
    (target_type, cp_type_quals (TREE_TYPE (TREE_TYPE (expr))));
  ptr_target_type = build_pointer_type (target_type);

  /* Do we need to look in the vtable for the real offset?  */
  virtual_access = (v_binfo && fixed_type_p <= 0);

  /* Don't bother with the calculations inside sizeof; they'll ICE if the
     source type is incomplete and the pointer value doesn't matter.  In a
     template (even in instantiate_non_dependent_expr), we don't have vtables
     set up properly yet, and the value doesn't matter there either; we're
     just interested in the result of overload resolution.  */
  if (cp_unevaluated_operand != 0
      || processing_template_decl
      || in_template_function ())
    {
      expr = build_nop (ptr_target_type, expr);
      goto indout;
    }

  if (!COMPLETE_TYPE_P (probe))
    {
      if (complain & tf_error)
	error ("cannot convert from %qT to base class %qT because %qT is "
	       "incomplete", BINFO_TYPE (d_binfo), BINFO_TYPE (binfo),
	       BINFO_TYPE (d_binfo));
      return error_mark_node;
    }

  /* If we're in an NSDMI, we don't have the full constructor context yet
     that we need for converting to a virtual base, so just build a stub
     CONVERT_EXPR and expand it later in bot_replace.  */
  if (virtual_access && fixed_type_p < 0
      && current_scope () != current_function_decl)
    {
      expr = build1 (CONVERT_EXPR, ptr_target_type, expr);
      CONVERT_EXPR_VBASE_PATH (expr) = true;
      goto indout;
    }

  /* Do we need to check for a null pointer?  */
  if (want_pointer && !nonnull)
    {
      /* If we know the conversion will not actually change the value
	 of EXPR, then we can avoid testing the expression for NULL.
	 We have to avoid generating a COMPONENT_REF for a base class
	 field, because other parts of the compiler know that such
	 expressions are always non-NULL.  */
      if (!virtual_access && integer_zerop (offset))
	return build_nop (ptr_target_type, expr);
      null_test = error_mark_node;
    }

  /* Protect against multiple evaluation if necessary.  */
  if (TREE_SIDE_EFFECTS (expr) && (null_test || virtual_access))
    expr = save_expr (expr);

  /* Now that we've saved expr, build the real null test.  */
  if (null_test)
    {
      tree zero = cp_convert (TREE_TYPE (expr), nullptr_node, complain);
      null_test = build2_loc (input_location, NE_EXPR, boolean_type_node,
			      expr, zero);
      /* This is a compiler generated comparison, don't emit
	 e.g. -Wnonnull-compare warning for it.  */
      TREE_NO_WARNING (null_test) = 1;
    }

  /* If this is a simple base reference, express it as a COMPONENT_REF.  */
  if (code == PLUS_EXPR && !virtual_access
      /* We don't build base fields for empty bases, and they aren't very
	 interesting to the optimizers anyway.  */
      && !has_empty)
    {
      expr = cp_build_fold_indirect_ref (expr);
      expr = build_simple_base_path (expr, binfo);
      if (rvalue && lvalue_p (expr))
	expr = move (expr);
      if (want_pointer)
	expr = build_address (expr);
      target_type = TREE_TYPE (expr);
      goto out;
    }

  if (virtual_access)
    {
      /* Going via virtual base V_BINFO.  We need the static offset
	 from V_BINFO to BINFO, and the dynamic offset from D_BINFO to
	 V_BINFO.  That offset is an entry in D_BINFO's vtable.  */
      tree v_offset;

      if (fixed_type_p < 0 && in_base_initializer)
	{
	  /* In a base member initializer, we cannot rely on the
	     vtable being set up.  We have to indirect via the
	     vtt_parm.  */
	  tree t;

	  t = TREE_TYPE (TYPE_VFIELD (current_class_type));
	  t = build_pointer_type (t);
	  v_offset = fold_convert (t, current_vtt_parm);
	  v_offset = cp_build_fold_indirect_ref (v_offset);
	}
      else
	{
	  tree t = expr;
	  if (sanitize_flags_p (SANITIZE_VPTR)
	      && fixed_type_p == 0)
	    {
	      t = cp_ubsan_maybe_instrument_cast_to_vbase (input_location,
							   probe, expr);
	      if (t == NULL_TREE)
		t = expr;
	    }
	  v_offset = build_vfield_ref (cp_build_fold_indirect_ref (t),
	  TREE_TYPE (TREE_TYPE (expr)));
	}

      if (v_offset == error_mark_node)
	return error_mark_node;

      v_offset = fold_build_pointer_plus (v_offset, BINFO_VPTR_FIELD (v_binfo));
      v_offset = build1 (NOP_EXPR,
			 build_pointer_type (ptrdiff_type_node),
			 v_offset);
      v_offset = cp_build_fold_indirect_ref (v_offset);
      TREE_CONSTANT (v_offset) = 1;

      offset = convert_to_integer (ptrdiff_type_node,
				   size_diffop_loc (input_location, offset,
						BINFO_OFFSET (v_binfo)));

      if (!integer_zerop (offset))
	v_offset = build2 (code, ptrdiff_type_node, v_offset, offset);

      if (fixed_type_p < 0)
	/* Negative fixed_type_p means this is a constructor or destructor;
	   virtual base layout is fixed in in-charge [cd]tors, but not in
	   base [cd]tors.  */
	offset = build_if_in_charge
	  (convert_to_integer (ptrdiff_type_node, BINFO_OFFSET (binfo)),
	   v_offset);
      else
	offset = v_offset;
    }

  if (want_pointer)
    target_type = ptr_target_type;

  expr = build1 (NOP_EXPR, ptr_target_type, expr);

  if (!integer_zerop (offset))
    {
      offset = fold_convert (sizetype, offset);
      if (code == MINUS_EXPR)
	offset = fold_build1_loc (input_location, NEGATE_EXPR, sizetype, offset);
      expr = fold_build_pointer_plus (expr, offset);
    }
  else
    null_test = NULL;

 indout:
  if (!want_pointer)
    {
      expr = cp_build_fold_indirect_ref (expr);
      if (rvalue)
	expr = move (expr);
    }

 out:
  if (null_test)
    expr = fold_build3_loc (input_location, COND_EXPR, target_type, null_test, expr,
			    build_zero_cst (target_type));

  return expr;
}

/* Subroutine of build_base_path; EXPR and BINFO are as in that function.
   Perform a derived-to-base conversion by recursively building up a
   sequence of COMPONENT_REFs to the appropriate base fields.  */

static tree
build_simple_base_path (tree expr, tree binfo)
{
  tree type = BINFO_TYPE (binfo);
  tree d_binfo = BINFO_INHERITANCE_CHAIN (binfo);
  tree field;

  if (d_binfo == NULL_TREE)
    {
      tree temp;

      gcc_assert (TYPE_MAIN_VARIANT (TREE_TYPE (expr)) == type);

      /* Transform `(a, b).x' into `(*(a, &b)).x', `(a ? b : c).x'
	 into `(*(a ?  &b : &c)).x', and so on.  A COND_EXPR is only
	 an lvalue in the front end; only _DECLs and _REFs are lvalues
	 in the back end.  */
      temp = unary_complex_lvalue (ADDR_EXPR, expr);
      if (temp)
	expr = cp_build_fold_indirect_ref (temp);

      return expr;
    }

  /* Recurse.  */
  expr = build_simple_base_path (expr, d_binfo);

  for (field = TYPE_FIELDS (BINFO_TYPE (d_binfo));
       field; field = DECL_CHAIN (field))
    /* Is this the base field created by build_base_field?  */
    if (TREE_CODE (field) == FIELD_DECL
	&& DECL_FIELD_IS_BASE (field)
	&& TREE_TYPE (field) == type
	/* If we're looking for a field in the most-derived class,
	   also check the field offset; we can have two base fields
	   of the same type if one is an indirect virtual base and one
	   is a direct non-virtual base.  */
	&& (BINFO_INHERITANCE_CHAIN (d_binfo)
	    || tree_int_cst_equal (byte_position (field),
				   BINFO_OFFSET (binfo))))
      {
	/* We don't use build_class_member_access_expr here, as that
	   has unnecessary checks, and more importantly results in
	   recursive calls to dfs_walk_once.  */
	int type_quals = cp_type_quals (TREE_TYPE (expr));

	expr = build3 (COMPONENT_REF,
		       cp_build_qualified_type (type, type_quals),
		       expr, field, NULL_TREE);
	/* Mark the expression const or volatile, as appropriate.
	   Even though we've dealt with the type above, we still have
	   to mark the expression itself.  */
	if (type_quals & TYPE_QUAL_CONST)
	  TREE_READONLY (expr) = 1;
	if (type_quals & TYPE_QUAL_VOLATILE)
	  TREE_THIS_VOLATILE (expr) = 1;

	return expr;
      }

  /* Didn't find the base field?!?  */
  gcc_unreachable ();
}

/* Convert OBJECT to the base TYPE.  OBJECT is an expression whose
   type is a class type or a pointer to a class type.  In the former
   case, TYPE is also a class type; in the latter it is another
   pointer type.  If CHECK_ACCESS is true, an error message is emitted
   if TYPE is inaccessible.  If OBJECT has pointer type, the value is
   assumed to be non-NULL.  */

tree
convert_to_base (tree object, tree type, bool check_access, bool nonnull,
		 tsubst_flags_t complain)
{
  tree binfo;
  tree object_type;

  if (TYPE_PTR_P (TREE_TYPE (object)))
    {
      object_type = TREE_TYPE (TREE_TYPE (object));
      type = TREE_TYPE (type);
    }
  else
    object_type = TREE_TYPE (object);

  binfo = lookup_base (object_type, type, check_access ? ba_check : ba_unique,
		       NULL, complain);
  if (!binfo || binfo == error_mark_node)
    return error_mark_node;

  return build_base_path (PLUS_EXPR, object, binfo, nonnull, complain);
}

/* EXPR is an expression with unqualified class type.  BASE is a base
   binfo of that class type.  Returns EXPR, converted to the BASE
   type.  This function assumes that EXPR is the most derived class;
   therefore virtual bases can be found at their static offsets.  */

tree
convert_to_base_statically (tree expr, tree base)
{
  tree expr_type;

  expr_type = TREE_TYPE (expr);
  if (!SAME_BINFO_TYPE_P (BINFO_TYPE (base), expr_type))
    {
      /* If this is a non-empty base, use a COMPONENT_REF.  */
      if (!is_empty_class (BINFO_TYPE (base)))
	return build_simple_base_path (expr, base);

      /* We use fold_build2 and fold_convert below to simplify the trees
	 provided to the optimizers.  It is not safe to call these functions
	 when processing a template because they do not handle C++-specific
	 trees.  */
      gcc_assert (!processing_template_decl);
      expr = cp_build_addr_expr (expr, tf_warning_or_error);
      if (!integer_zerop (BINFO_OFFSET (base)))
        expr = fold_build_pointer_plus_loc (input_location,
					    expr, BINFO_OFFSET (base));
      expr = fold_convert (build_pointer_type (BINFO_TYPE (base)), expr);
      expr = build_fold_indirect_ref_loc (input_location, expr);
    }

  return expr;
}


tree
build_vfield_ref (tree datum, tree type)
{
  tree vfield, vcontext;

  if (datum == error_mark_node
      /* Can happen in case of duplicate base types (c++/59082).  */
      || !TYPE_VFIELD (type))
    return error_mark_node;

  /* First, convert to the requested type.  */
  if (!same_type_ignoring_top_level_qualifiers_p (TREE_TYPE (datum), type))
    datum = convert_to_base (datum, type, /*check_access=*/false,
			     /*nonnull=*/true, tf_warning_or_error);

  /* Second, the requested type may not be the owner of its own vptr.
     If not, convert to the base class that owns it.  We cannot use
     convert_to_base here, because VCONTEXT may appear more than once
     in the inheritance hierarchy of TYPE, and thus direct conversion
     between the types may be ambiguous.  Following the path back up
     one step at a time via primary bases avoids the problem.  */
  vfield = TYPE_VFIELD (type);
  vcontext = DECL_CONTEXT (vfield);
  while (!same_type_ignoring_top_level_qualifiers_p (vcontext, type))
    {
      datum = build_simple_base_path (datum, CLASSTYPE_PRIMARY_BINFO (type));
      type = TREE_TYPE (datum);
    }

  return build3 (COMPONENT_REF, TREE_TYPE (vfield), datum, vfield, NULL_TREE);
}

/* Given an object INSTANCE, return an expression which yields the
   vtable element corresponding to INDEX.  There are many special
   cases for INSTANCE which we take care of here, mainly to avoid
   creating extra tree nodes when we don't have to.  */

tree
build_vtbl_ref (tree instance, tree idx)
{
  tree aref;
  tree vtbl = NULL_TREE;

  /* Try to figure out what a reference refers to, and
     access its virtual function table directly.  */

  int cdtorp = 0;
  tree fixed_type = fixed_type_or_null (instance, NULL, &cdtorp);

  tree basetype = non_reference (TREE_TYPE (instance));

  if (fixed_type && !cdtorp)
    {
      tree binfo = lookup_base (fixed_type, basetype,
				ba_unique, NULL, tf_none);
      if (binfo && binfo != error_mark_node)
	vtbl = unshare_expr (BINFO_VTABLE (binfo));
    }

  if (!vtbl)
    vtbl = build_vfield_ref (instance, basetype);

  aref = build_array_ref (input_location, vtbl, idx);
  TREE_CONSTANT (aref) |= TREE_CONSTANT (vtbl) && TREE_CONSTANT (idx);

  return aref;
}

/* Given a stable object pointer INSTANCE_PTR, return an expression which
   yields a function pointer corresponding to vtable element INDEX.  */

tree
build_vfn_ref (tree instance_ptr, tree idx)
{
  tree aref;

  aref = build_vtbl_ref (cp_build_fold_indirect_ref (instance_ptr), idx);

  /* When using function descriptors, the address of the
     vtable entry is treated as a function pointer.  */
  if (TARGET_VTABLE_USES_DESCRIPTORS)
    aref = build1 (NOP_EXPR, TREE_TYPE (aref),
		   cp_build_addr_expr (aref, tf_warning_or_error));

  /* Remember this as a method reference, for later devirtualization.  */
  aref = build3 (OBJ_TYPE_REF, TREE_TYPE (aref), aref, instance_ptr, idx);

  return aref;
}

/* Return the name of the virtual function table (as an IDENTIFIER_NODE)
   for the given TYPE.  */

static tree
get_vtable_name (tree type)
{
  return mangle_vtbl_for_type (type);
}

/* DECL is an entity associated with TYPE, like a virtual table or an
   implicitly generated constructor.  Determine whether or not DECL
   should have external or internal linkage at the object file
   level.  This routine does not deal with COMDAT linkage and other
   similar complexities; it simply sets TREE_PUBLIC if it possible for
   entities in other translation units to contain copies of DECL, in
   the abstract.  */

void
set_linkage_according_to_type (tree /*type*/, tree decl)
{
  TREE_PUBLIC (decl) = 1;
  determine_visibility (decl);
}

/* Create a VAR_DECL for a primary or secondary vtable for CLASS_TYPE.
   (For a secondary vtable for B-in-D, CLASS_TYPE should be D, not B.)
   Use NAME for the name of the vtable, and VTABLE_TYPE for its type.  */

static tree
build_vtable (tree class_type, tree name, tree vtable_type)
{
  tree decl;

  decl = build_lang_decl (VAR_DECL, name, vtable_type);
  /* vtable names are already mangled; give them their DECL_ASSEMBLER_NAME
     now to avoid confusion in mangle_decl.  */
  SET_DECL_ASSEMBLER_NAME (decl, name);
  DECL_CONTEXT (decl) = class_type;
  DECL_ARTIFICIAL (decl) = 1;
  TREE_STATIC (decl) = 1;
  TREE_READONLY (decl) = 1;
  DECL_VIRTUAL_P (decl) = 1;
  SET_DECL_ALIGN (decl, TARGET_VTABLE_ENTRY_ALIGN);
  DECL_USER_ALIGN (decl) = true;
  DECL_VTABLE_OR_VTT_P (decl) = 1;
  set_linkage_according_to_type (class_type, decl);
  /* The vtable has not been defined -- yet.  */
  DECL_EXTERNAL (decl) = 1;
  DECL_NOT_REALLY_EXTERN (decl) = 1;

  /* Mark the VAR_DECL node representing the vtable itself as a
     "gratuitous" one, thereby forcing dwarfout.c to ignore it.  It
     is rather important that such things be ignored because any
     effort to actually generate DWARF for them will run into
     trouble when/if we encounter code like:

     #pragma interface
     struct S { virtual void member (); };

     because the artificial declaration of the vtable itself (as
     manufactured by the g++ front end) will say that the vtable is
     a static member of `S' but only *after* the debug output for
     the definition of `S' has already been output.  This causes
     grief because the DWARF entry for the definition of the vtable
     will try to refer back to an earlier *declaration* of the
     vtable as a static member of `S' and there won't be one.  We
     might be able to arrange to have the "vtable static member"
     attached to the member list for `S' before the debug info for
     `S' get written (which would solve the problem) but that would
     require more intrusive changes to the g++ front end.  */
  DECL_IGNORED_P (decl) = 1;

  return decl;
}

/* Get the VAR_DECL of the vtable for TYPE. TYPE need not be polymorphic,
   or even complete.  If this does not exist, create it.  If COMPLETE is
   nonzero, then complete the definition of it -- that will render it
   impossible to actually build the vtable, but is useful to get at those
   which are known to exist in the runtime.  */

tree
get_vtable_decl (tree type, int complete)
{
  tree decl;

  if (CLASSTYPE_VTABLES (type))
    return CLASSTYPE_VTABLES (type);

  decl = build_vtable (type, get_vtable_name (type), vtbl_type_node);
  CLASSTYPE_VTABLES (type) = decl;

  if (complete)
    {
      DECL_EXTERNAL (decl) = 1;
      cp_finish_decl (decl, NULL_TREE, false, NULL_TREE, 0);
    }

  return decl;
}

/* Build the primary virtual function table for TYPE.  If BINFO is
   non-NULL, build the vtable starting with the initial approximation
   that it is the same as the one which is the head of the association
   list.  Returns a nonzero value if a new vtable is actually
   created.  */

static int
build_primary_vtable (tree binfo, tree type)
{
  tree decl;
  tree virtuals;

  decl = get_vtable_decl (type, /*complete=*/0);

  if (binfo)
    {
      if (BINFO_NEW_VTABLE_MARKED (binfo))
	/* We have already created a vtable for this base, so there's
	   no need to do it again.  */
	return 0;

      virtuals = copy_list (BINFO_VIRTUALS (binfo));
      TREE_TYPE (decl) = TREE_TYPE (get_vtbl_decl_for_binfo (binfo));
      DECL_SIZE (decl) = TYPE_SIZE (TREE_TYPE (decl));
      DECL_SIZE_UNIT (decl) = TYPE_SIZE_UNIT (TREE_TYPE (decl));
    }
  else
    {
      gcc_assert (TREE_TYPE (decl) == vtbl_type_node);
      virtuals = NULL_TREE;
    }

  /* Initialize the association list for this type, based
     on our first approximation.  */
  BINFO_VTABLE (TYPE_BINFO (type)) = decl;
  BINFO_VIRTUALS (TYPE_BINFO (type)) = virtuals;
  SET_BINFO_NEW_VTABLE_MARKED (TYPE_BINFO (type));
  return 1;
}

/* Give BINFO a new virtual function table which is initialized
   with a skeleton-copy of its original initialization.  The only
   entry that changes is the `delta' entry, so we can really
   share a lot of structure.

   FOR_TYPE is the most derived type which caused this table to
   be needed.

   Returns nonzero if we haven't met BINFO before.

   The order in which vtables are built (by calling this function) for
   an object must remain the same, otherwise a binary incompatibility
   can result.  */

static int
build_secondary_vtable (tree binfo)
{
  if (BINFO_NEW_VTABLE_MARKED (binfo))
    /* We already created a vtable for this base.  There's no need to
       do it again.  */
    return 0;

  /* Remember that we've created a vtable for this BINFO, so that we
     don't try to do so again.  */
  SET_BINFO_NEW_VTABLE_MARKED (binfo);

  /* Make fresh virtual list, so we can smash it later.  */
  BINFO_VIRTUALS (binfo) = copy_list (BINFO_VIRTUALS (binfo));

  /* Secondary vtables are laid out as part of the same structure as
     the primary vtable.  */
  BINFO_VTABLE (binfo) = NULL_TREE;
  return 1;
}

/* Create a new vtable for BINFO which is the hierarchy dominated by
   T. Return nonzero if we actually created a new vtable.  */

static int
make_new_vtable (tree t, tree binfo)
{
  if (binfo == TYPE_BINFO (t))
    /* In this case, it is *type*'s vtable we are modifying.  We start
       with the approximation that its vtable is that of the
       immediate base class.  */
    return build_primary_vtable (binfo, t);
  else
    /* This is our very own copy of `basetype' to play with.  Later,
       we will fill in all the virtual functions that override the
       virtual functions in these base classes which are not defined
       by the current type.  */
    return build_secondary_vtable (binfo);
}

/* Make *VIRTUALS, an entry on the BINFO_VIRTUALS list for BINFO
   (which is in the hierarchy dominated by T) list FNDECL as its
   BV_FN.  DELTA is the required constant adjustment from the `this'
   pointer where the vtable entry appears to the `this' required when
   the function is actually called.  */

static void
modify_vtable_entry (tree t,
		     tree binfo,
		     tree fndecl,
		     tree delta,
		     tree *virtuals)
{
  tree v;

  v = *virtuals;

  if (fndecl != BV_FN (v)
      || !tree_int_cst_equal (delta, BV_DELTA (v)))
    {
      /* We need a new vtable for BINFO.  */
      if (make_new_vtable (t, binfo))
	{
	  /* If we really did make a new vtable, we also made a copy
	     of the BINFO_VIRTUALS list.  Now, we have to find the
	     corresponding entry in that list.  */
	  *virtuals = BINFO_VIRTUALS (binfo);
	  while (BV_FN (*virtuals) != BV_FN (v))
	    *virtuals = TREE_CHAIN (*virtuals);
	  v = *virtuals;
	}

      BV_DELTA (v) = delta;
      BV_VCALL_INDEX (v) = NULL_TREE;
      BV_FN (v) = fndecl;
    }
}


/* Add method METHOD to class TYPE.  If VIA_USING indicates whether
   METHOD is being injected via a using_decl.  Returns true if the
   method could be added to the method vec.  */

bool
add_method (tree type, tree method, bool via_using)
{
  if (method == error_mark_node)
    return false;

  gcc_assert (!DECL_EXTERN_C_P (method));

  tree *slot = find_member_slot (type, DECL_NAME (method));
  tree current_fns = slot ? *slot : NULL_TREE;

  /* See below.  */
  int losem = -1;

  /* Check to see if we've already got this method.  */
  for (ovl_iterator iter (current_fns); iter; ++iter)
    {
      tree fn = *iter;
      tree fn_type;
      tree method_type;
      tree parms1;
      tree parms2;

      if (TREE_CODE (fn) != TREE_CODE (method))
	continue;

      /* Two using-declarations can coexist, we'll complain about ambiguity in
	 overload resolution.  */
      if (via_using && iter.using_p ()
	  /* Except handle inherited constructors specially.  */
	  && ! DECL_CONSTRUCTOR_P (fn))
	continue;

      /* [over.load] Member function declarations with the
	 same name and the same parameter types cannot be
	 overloaded if any of them is a static member
	 function declaration.

	 [over.load] Member function declarations with the same name and
	 the same parameter-type-list as well as member function template
	 declarations with the same name, the same parameter-type-list, and
	 the same template parameter lists cannot be overloaded if any of
	 them, but not all, have a ref-qualifier.

	 [namespace.udecl] When a using-declaration brings names
	 from a base class into a derived class scope, member
	 functions in the derived class override and/or hide member
	 functions with the same name and parameter types in a base
	 class (rather than conflicting).  */
      fn_type = TREE_TYPE (fn);
      method_type = TREE_TYPE (method);
      parms1 = TYPE_ARG_TYPES (fn_type);
      parms2 = TYPE_ARG_TYPES (method_type);

      /* Compare the quals on the 'this' parm.  Don't compare
	 the whole types, as used functions are treated as
	 coming from the using class in overload resolution.  */
      if (! DECL_STATIC_FUNCTION_P (fn)
	  && ! DECL_STATIC_FUNCTION_P (method)
	  /* Either both or neither need to be ref-qualified for
	     differing quals to allow overloading.  */
	  && (FUNCTION_REF_QUALIFIED (fn_type)
	      == FUNCTION_REF_QUALIFIED (method_type))
	  && (type_memfn_quals (fn_type) != type_memfn_quals (method_type)
	      || type_memfn_rqual (fn_type) != type_memfn_rqual (method_type)))
	  continue;

      /* For templates, the return type and template parameters
	 must be identical.  */
      if (TREE_CODE (fn) == TEMPLATE_DECL
	  && (!same_type_p (TREE_TYPE (fn_type),
			    TREE_TYPE (method_type))
	      || !comp_template_parms (DECL_TEMPLATE_PARMS (fn),
				       DECL_TEMPLATE_PARMS (method))))
	continue;

      if (! DECL_STATIC_FUNCTION_P (fn))
	parms1 = TREE_CHAIN (parms1);
      if (! DECL_STATIC_FUNCTION_P (method))
	parms2 = TREE_CHAIN (parms2);

      /* Bring back parameters omitted from an inherited ctor.  */
      if (ctor_omit_inherited_parms (fn))
	parms1 = FUNCTION_FIRST_USER_PARMTYPE (DECL_ORIGIN (fn));
      if (ctor_omit_inherited_parms (method))
	parms2 = FUNCTION_FIRST_USER_PARMTYPE (DECL_ORIGIN (method));

      if (compparms (parms1, parms2)
	  && (!DECL_CONV_FN_P (fn)
	      || same_type_p (TREE_TYPE (fn_type),
			      TREE_TYPE (method_type))))
	{
          if (!equivalently_constrained (fn, method))
	    {
	      special_function_kind sfk = special_memfn_p (method);

	      if (sfk == sfk_none)
		/* Non-special member functions coexist if they are not
		   equivalently constrained.  */
		continue;

	      /* P0848: For special member functions, deleted, unsatisfied, or
		 less constrained overloads are ineligible.  We implement this
		 by removing them from CLASSTYPE_MEMBER_VEC.  Destructors don't
		 use the notion of eligibility, and the selected destructor can
		 be deleted, but removing unsatisfied or less constrained
		 overloads has the same effect as overload resolution.  */
	      bool dtor = (sfk == sfk_destructor);
	      if (losem == -1)
		losem = ((!dtor && DECL_DELETED_FN (method))
			 || !constraints_satisfied_p (method));
	      bool losef = ((!dtor && DECL_DELETED_FN (fn))
			    || !constraints_satisfied_p (fn));
	      int win;
	      if (losem || losef)
		win = losem - losef;
	      else
		win = more_constrained (fn, method);
	      if (win > 0)
		/* Leave FN in the method vec, discard METHOD.  */
		return false;
	      else if (win < 0)
		{
		  /* Remove FN, add METHOD.  */
		  current_fns = iter.remove_node (current_fns);
		  continue;
		}
	      else
		/* Let them coexist for now.  */
		continue;
	    }

	  /* If these are versions of the same function, process and
	     move on.  */
	  if (TREE_CODE (fn) == FUNCTION_DECL
	      && maybe_version_functions (method, fn, true))
	    continue;

	  if (DECL_INHERITED_CTOR (method))
	    {
	      if (DECL_INHERITED_CTOR (fn))
		{
		  tree basem = DECL_INHERITED_CTOR_BASE (method);
		  tree basef = DECL_INHERITED_CTOR_BASE (fn);
		  if (flag_new_inheriting_ctors)
		    {
		      if (basem == basef)
			{
			  /* Inheriting the same constructor along different
			     paths, combine them.  */
			  SET_DECL_INHERITED_CTOR
			    (fn, ovl_make (DECL_INHERITED_CTOR (method),
					   DECL_INHERITED_CTOR (fn)));
			  /* And discard the new one.  */
			  return false;
			}
		      else
			/* Inherited ctors can coexist until overload
			   resolution.  */
			continue;
		    }
		  error_at (DECL_SOURCE_LOCATION (method),
			    "%q#D conflicts with version inherited from %qT",
			    method, basef);
		  inform (DECL_SOURCE_LOCATION (fn),
			  "version inherited from %qT declared here",
			  basef);
		}
	      /* Otherwise defer to the other function.  */
	      return false;
	    }

	  if (via_using)
	    /* Defer to the local function.  */
	    return false;
	  else if (flag_new_inheriting_ctors
		   && DECL_INHERITED_CTOR (fn))
	    {
	      /* Remove the inherited constructor.  */
	      current_fns = iter.remove_node (current_fns);
	      continue;
	    }
	  else
	    {
	      error_at (DECL_SOURCE_LOCATION (method),
			"%q#D cannot be overloaded with %q#D", method, fn);
	      inform (DECL_SOURCE_LOCATION (fn),
		      "previous declaration %q#D", fn);
	      return false;
	    }
	}
    }

  current_fns = ovl_insert (method, current_fns, via_using);

  if (!COMPLETE_TYPE_P (type) && !DECL_CONV_FN_P (method)
      && !push_class_level_binding (DECL_NAME (method), current_fns))
    return false;

  if (!slot)
    slot = add_member_slot (type, DECL_NAME (method));

  /* Maintain TYPE_HAS_USER_CONSTRUCTOR, etc.  */
  grok_special_member_properties (method);

  *slot = current_fns;

  return true;
}

/* Subroutines of finish_struct.  */

/* Change the access of FDECL to ACCESS in T.  Return 1 if change was
   legit, otherwise return 0.  */

static int
alter_access (tree t, tree fdecl, tree access)
{
  tree elem;

  retrofit_lang_decl (fdecl);

  gcc_assert (!DECL_DISCRIMINATOR_P (fdecl));

  elem = purpose_member (t, DECL_ACCESS (fdecl));
  if (elem)
    {
      if (TREE_VALUE (elem) != access)
	{
	  if (TREE_CODE (TREE_TYPE (fdecl)) == FUNCTION_DECL)
	    error ("conflicting access specifications for method"
		   " %q+D, ignored", TREE_TYPE (fdecl));
	  else
	    error ("conflicting access specifications for field %qE, ignored",
		   DECL_NAME (fdecl));
	}
      else
	{
	  /* They're changing the access to the same thing they changed
	     it to before.  That's OK.  */
	  ;
	}
    }
  else
    {
      perform_or_defer_access_check (TYPE_BINFO (t), fdecl, fdecl,
				     tf_warning_or_error);
      DECL_ACCESS (fdecl) = tree_cons (t, access, DECL_ACCESS (fdecl));
      return 1;
    }
  return 0;
}

/* Return the access node for DECL's access in its enclosing class.  */

tree
declared_access (tree decl)
{
  return (TREE_PRIVATE (decl) ? access_private_node
	  : TREE_PROTECTED (decl) ? access_protected_node
	  : access_public_node);
}

/* Process the USING_DECL, which is a member of T.  */

static void
handle_using_decl (tree using_decl, tree t)
{
  tree decl = USING_DECL_DECLS (using_decl);
  tree name = DECL_NAME (using_decl);
  tree access = declared_access (using_decl);
  tree flist = NULL_TREE;
  tree old_value;

  gcc_assert (!processing_template_decl && decl);

  old_value = lookup_member (t, name, /*protect=*/0, /*want_type=*/false,
			     tf_warning_or_error);
  if (old_value)
    {
      old_value = OVL_FIRST (old_value);

      if (DECL_P (old_value) && DECL_CONTEXT (old_value) == t)
	/* OK */;
      else
	old_value = NULL_TREE;
    }

  cp_emit_debug_info_for_using (decl, t);

  if (is_overloaded_fn (decl))
    flist = decl;

  if (! old_value)
    ;
  else if (is_overloaded_fn (old_value))
    {
      if (flist)
	/* It's OK to use functions from a base when there are functions with
	   the same name already present in the current class.  */;
      else
	{
	  error_at (DECL_SOURCE_LOCATION (using_decl), "%qD invalid in %q#T "
		    "because of local method %q#D with same name",
		    using_decl, t, old_value);
	  inform (DECL_SOURCE_LOCATION (old_value),
		  "local method %q#D declared here", old_value);
	  return;
	}
    }
  else if (!DECL_ARTIFICIAL (old_value))
    {
      error_at (DECL_SOURCE_LOCATION (using_decl), "%qD invalid in %q#T "
		"because of local member %q#D with same name",
		using_decl, t, old_value);
      inform (DECL_SOURCE_LOCATION (old_value),
	      "local member %q#D declared here", old_value);
      return;
    }

  /* Make type T see field decl FDECL with access ACCESS.  */
  if (flist)
    for (ovl_iterator iter (flist); iter; ++iter)
      {
	add_method (t, *iter, true);
	alter_access (t, *iter, access);
      }
  else
    alter_access (t, decl, access);
}

/* Data structure for find_abi_tags_r, below.  */

struct abi_tag_data
{
  tree t;		// The type that we're checking for missing tags.
  tree subob;		// The subobject of T that we're getting tags from.
  tree tags; // error_mark_node for diagnostics, or a list of missing tags.
};

/* Subroutine of find_abi_tags_r. Handle a single TAG found on the class TP
   in the context of P.  TAG can be either an identifier (the DECL_NAME of
   a tag NAMESPACE_DECL) or a STRING_CST (a tag attribute).  */

static void
check_tag (tree tag, tree id, tree *tp, abi_tag_data *p)
{
  if (!IDENTIFIER_MARKED (id))
    {
      if (p->tags != error_mark_node)
	{
	  /* We're collecting tags from template arguments or from
	     the type of a variable or function return type.  */
	  p->tags = tree_cons (NULL_TREE, tag, p->tags);

	  /* Don't inherit this tag multiple times.  */
	  IDENTIFIER_MARKED (id) = true;

	  if (TYPE_P (p->t))
	    {
	      /* Tags inherited from type template arguments are only used
		 to avoid warnings.  */
	      ABI_TAG_IMPLICIT (p->tags) = true;
	      return;
	    }
	  /* For functions and variables we want to warn, too.  */
	}

      /* Otherwise we're diagnosing missing tags.  */
      if (TREE_CODE (p->t) == FUNCTION_DECL)
	{
	  auto_diagnostic_group d;
	  if (warning (OPT_Wabi_tag, "%qD inherits the %E ABI tag "
		       "that %qT (used in its return type) has",
		       p->t, tag, *tp))
	    inform (location_of (*tp), "%qT declared here", *tp);
	}
      else if (VAR_P (p->t))
	{
	  auto_diagnostic_group d;
	  if (warning (OPT_Wabi_tag, "%qD inherits the %E ABI tag "
		       "that %qT (used in its type) has", p->t, tag, *tp))
	    inform (location_of (*tp), "%qT declared here", *tp);
	}
      else if (TYPE_P (p->subob))
	{
	  auto_diagnostic_group d;
	  if (warning (OPT_Wabi_tag, "%qT does not have the %E ABI tag "
		       "that base %qT has", p->t, tag, p->subob))
	    inform (location_of (p->subob), "%qT declared here",
		    p->subob);
	}
      else
	{
	  auto_diagnostic_group d;
	  if (warning (OPT_Wabi_tag, "%qT does not have the %E ABI tag "
		       "that %qT (used in the type of %qD) has",
		       p->t, tag, *tp, p->subob))
	    {
	      inform (location_of (p->subob), "%qD declared here",
		      p->subob);
	      inform (location_of (*tp), "%qT declared here", *tp);
	    }
	}
    }
}

/* Find all the ABI tags in the attribute list ATTR and either call
   check_tag (if TP is non-null) or set IDENTIFIER_MARKED to val.  */

static void
mark_or_check_attr_tags (tree attr, tree *tp, abi_tag_data *p, bool val)
{
  if (!attr)
    return;
  for (; (attr = lookup_attribute ("abi_tag", attr));
       attr = TREE_CHAIN (attr))
    for (tree list = TREE_VALUE (attr); list;
	 list = TREE_CHAIN (list))
      {
	tree tag = TREE_VALUE (list);
	tree id = get_identifier (TREE_STRING_POINTER (tag));
	if (tp)
	  check_tag (tag, id, tp, p);
	else
	  IDENTIFIER_MARKED (id) = val;
      }
}

/* Find all the ABI tags on T and its enclosing scopes and either call
   check_tag (if TP is non-null) or set IDENTIFIER_MARKED to val.  */

static void
mark_or_check_tags (tree t, tree *tp, abi_tag_data *p, bool val)
{
  while (t != global_namespace)
    {
      tree attr;
      if (TYPE_P (t))
	{
	  attr = TYPE_ATTRIBUTES (t);
	  t = CP_TYPE_CONTEXT (t);
	}
      else
	{
	  attr = DECL_ATTRIBUTES (t);
	  t = CP_DECL_CONTEXT (t);
	}
      mark_or_check_attr_tags (attr, tp, p, val);
    }
}

/* walk_tree callback for check_abi_tags: if the type at *TP involves any
   types with ABI tags, add the corresponding identifiers to the VEC in
   *DATA and set IDENTIFIER_MARKED.  */

static tree
find_abi_tags_r (tree *tp, int *walk_subtrees, void *data)
{
  if (!OVERLOAD_TYPE_P (*tp))
    return NULL_TREE;

  /* walk_tree shouldn't be walking into any subtrees of a RECORD_TYPE
     anyway, but let's make sure of it.  */
  *walk_subtrees = false;

  abi_tag_data *p = static_cast<struct abi_tag_data*>(data);

  mark_or_check_tags (*tp, tp, p, false);

  return NULL_TREE;
}

/* walk_tree callback for mark_abi_tags: if *TP is a class, set
   IDENTIFIER_MARKED on its ABI tags.  */

static tree
mark_abi_tags_r (tree *tp, int *walk_subtrees, void *data)
{
  if (!OVERLOAD_TYPE_P (*tp))
    return NULL_TREE;

  /* walk_tree shouldn't be walking into any subtrees of a RECORD_TYPE
     anyway, but let's make sure of it.  */
  *walk_subtrees = false;

  bool *valp = static_cast<bool*>(data);

  mark_or_check_tags (*tp, NULL, NULL, *valp);

  return NULL_TREE;
}

/* Set IDENTIFIER_MARKED on all the ABI tags on T and its enclosing
   scopes.  */

static void
mark_abi_tags (tree t, bool val)
{
  mark_or_check_tags (t, NULL, NULL, val);
  if (DECL_P (t))
    {
      if (DECL_LANG_SPECIFIC (t) && DECL_USE_TEMPLATE (t)
	  && PRIMARY_TEMPLATE_P (DECL_TI_TEMPLATE (t)))
	{
	  /* Template arguments are part of the signature.  */
	  tree level = INNERMOST_TEMPLATE_ARGS (DECL_TI_ARGS (t));
	  for (int j = 0; j < TREE_VEC_LENGTH (level); ++j)
	    {
	      tree arg = TREE_VEC_ELT (level, j);
	      cp_walk_tree_without_duplicates (&arg, mark_abi_tags_r, &val);
	    }
	}
      if (TREE_CODE (t) == FUNCTION_DECL)
	/* A function's parameter types are part of the signature, so
	   we don't need to inherit any tags that are also in them.  */
	for (tree arg = FUNCTION_FIRST_USER_PARMTYPE (t); arg;
	     arg = TREE_CHAIN (arg))
	  cp_walk_tree_without_duplicates (&TREE_VALUE (arg),
					   mark_abi_tags_r, &val);
    }
}

/* Check that T has all the ABI tags that subobject SUBOB has, or
   warn if not.  If T is a (variable or function) declaration, also
   return any missing tags, and add them to T if JUST_CHECKING is false.  */

static tree
check_abi_tags (tree t, tree subob, bool just_checking = false)
{
  bool inherit = DECL_P (t);

  if (!inherit && !warn_abi_tag)
    return NULL_TREE;

  tree decl = TYPE_P (t) ? TYPE_NAME (t) : t;
  if (!TREE_PUBLIC (decl))
    /* No need to worry about things local to this TU.  */
    return NULL_TREE;

  mark_abi_tags (t, true);

  tree subtype = TYPE_P (subob) ? subob : TREE_TYPE (subob);
  struct abi_tag_data data = { t, subob, error_mark_node };
  if (inherit)
    data.tags = NULL_TREE;

  cp_walk_tree_without_duplicates (&subtype, find_abi_tags_r, &data);

  if (!(inherit && data.tags))
    /* We don't need to do anything with data.tags.  */;
  else if (just_checking)
    for (tree t = data.tags; t; t = TREE_CHAIN (t))
      {
	tree id = get_identifier (TREE_STRING_POINTER (TREE_VALUE (t)));
	IDENTIFIER_MARKED (id) = false;
      }
  else
    {
      tree attr = lookup_attribute ("abi_tag", DECL_ATTRIBUTES (t));
      if (attr)
	TREE_VALUE (attr) = chainon (data.tags, TREE_VALUE (attr));
      else
	DECL_ATTRIBUTES (t)
	  = tree_cons (abi_tag_identifier, data.tags, DECL_ATTRIBUTES (t));
    }

  mark_abi_tags (t, false);

  return data.tags;
}

/* Check that DECL has all the ABI tags that are used in parts of its type
   that are not reflected in its mangled name.  */

void
check_abi_tags (tree decl)
{
  if (VAR_P (decl))
    check_abi_tags (decl, TREE_TYPE (decl));
  else if (TREE_CODE (decl) == FUNCTION_DECL
	   && !DECL_CONV_FN_P (decl)
	   && !mangle_return_type_p (decl))
    check_abi_tags (decl, TREE_TYPE (TREE_TYPE (decl)));
}

/* Return any ABI tags that are used in parts of the type of DECL
   that are not reflected in its mangled name.  This function is only
   used in backward-compatible mangling for ABI <11.  */

tree
missing_abi_tags (tree decl)
{
  if (VAR_P (decl))
    return check_abi_tags (decl, TREE_TYPE (decl), true);
  else if (TREE_CODE (decl) == FUNCTION_DECL
	   /* Don't check DECL_CONV_FN_P here like we do in check_abi_tags, so
	      that we can use this function for setting need_abi_warning
	      regardless of the current flag_abi_version.  */
	   && !mangle_return_type_p (decl))
    return check_abi_tags (decl, TREE_TYPE (TREE_TYPE (decl)), true);
  else
    return NULL_TREE;
}

void
inherit_targ_abi_tags (tree t)
{
  if (!CLASS_TYPE_P (t)
      || CLASSTYPE_TEMPLATE_INFO (t) == NULL_TREE)
    return;

  mark_abi_tags (t, true);

  tree args = CLASSTYPE_TI_ARGS (t);
  struct abi_tag_data data = { t, NULL_TREE, NULL_TREE };
  for (int i = 0; i < TMPL_ARGS_DEPTH (args); ++i)
    {
      tree level = TMPL_ARGS_LEVEL (args, i+1);
      for (int j = 0; j < TREE_VEC_LENGTH (level); ++j)
	{
	  tree arg = TREE_VEC_ELT (level, j);
	  data.subob = arg;
	  cp_walk_tree_without_duplicates (&arg, find_abi_tags_r, &data);
	}
    }

  // If we found some tags on our template arguments, add them to our
  // abi_tag attribute.
  if (data.tags)
    {
      tree attr = lookup_attribute ("abi_tag", TYPE_ATTRIBUTES (t));
      if (attr)
	TREE_VALUE (attr) = chainon (data.tags, TREE_VALUE (attr));
      else
	TYPE_ATTRIBUTES (t)
	  = tree_cons (abi_tag_identifier, data.tags, TYPE_ATTRIBUTES (t));
    }

  mark_abi_tags (t, false);
}

/* Return true, iff class T has a non-virtual destructor that is
   accessible from outside the class heirarchy (i.e. is public, or
   there's a suitable friend.  */

static bool
accessible_nvdtor_p (tree t)
{
  tree dtor = CLASSTYPE_DESTRUCTOR (t);

  /* An implicitly declared destructor is always public.  And,
     if it were virtual, we would have created it by now.  */
  if (!dtor)
    return true;

  if (DECL_VINDEX (dtor))
    return false; /* Virtual */
  
  if (!TREE_PRIVATE (dtor) && !TREE_PROTECTED (dtor))
    return true;  /* Public */

  if (CLASSTYPE_FRIEND_CLASSES (t)
      || DECL_FRIENDLIST (TYPE_MAIN_DECL (t)))
    return true;   /* Has friends */

  return false;
}

/* Run through the base classes of T, updating CANT_HAVE_CONST_CTOR_P,
   and NO_CONST_ASN_REF_P.  Also set flag bits in T based on
   properties of the bases.  */

static void
check_bases (tree t,
	     int* cant_have_const_ctor_p,
	     int* no_const_asn_ref_p)
{
  int i;
  bool seen_non_virtual_nearly_empty_base_p = 0;
  int seen_tm_mask = 0;
  tree base_binfo;
  tree binfo;
  tree field = NULL_TREE;

  if (!CLASSTYPE_NON_STD_LAYOUT (t))
    for (field = TYPE_FIELDS (t); field; field = DECL_CHAIN (field))
      if (TREE_CODE (field) == FIELD_DECL)
	break;

  for (binfo = TYPE_BINFO (t), i = 0;
       BINFO_BASE_ITERATE (binfo, i, base_binfo); i++)
    {
      tree basetype = TREE_TYPE (base_binfo);

      gcc_assert (COMPLETE_TYPE_P (basetype));

      if (CLASSTYPE_FINAL (basetype))
        error ("cannot derive from %<final%> base %qT in derived type %qT",
               basetype, t);

      /* If any base class is non-literal, so is the derived class.  */
      if (!CLASSTYPE_LITERAL_P (basetype))
        CLASSTYPE_LITERAL_P (t) = false;

      /* If the base class doesn't have copy constructors or
	 assignment operators that take const references, then the
	 derived class cannot have such a member automatically
	 generated.  */
      if (TYPE_HAS_COPY_CTOR (basetype)
	  && ! TYPE_HAS_CONST_COPY_CTOR (basetype))
	*cant_have_const_ctor_p = 1;
      if (TYPE_HAS_COPY_ASSIGN (basetype)
	  && !TYPE_HAS_CONST_COPY_ASSIGN (basetype))
	*no_const_asn_ref_p = 1;

      if (BINFO_VIRTUAL_P (base_binfo))
	/* A virtual base does not effect nearly emptiness.  */
	;
      else if (CLASSTYPE_NEARLY_EMPTY_P (basetype))
	{
	  if (seen_non_virtual_nearly_empty_base_p)
	    /* And if there is more than one nearly empty base, then the
	       derived class is not nearly empty either.  */
	    CLASSTYPE_NEARLY_EMPTY_P (t) = 0;
	  else
	    /* Remember we've seen one.  */
	    seen_non_virtual_nearly_empty_base_p = 1;
	}
      else if (!is_empty_class (basetype))
	/* If the base class is not empty or nearly empty, then this
	   class cannot be nearly empty.  */
	CLASSTYPE_NEARLY_EMPTY_P (t) = 0;

      /* A lot of properties from the bases also apply to the derived
	 class.  */
      TYPE_NEEDS_CONSTRUCTING (t) |= TYPE_NEEDS_CONSTRUCTING (basetype);
      TYPE_HAS_NONTRIVIAL_DESTRUCTOR (t)
	|= TYPE_HAS_NONTRIVIAL_DESTRUCTOR (basetype);
      TYPE_HAS_COMPLEX_COPY_ASSIGN (t)
	|= (TYPE_HAS_COMPLEX_COPY_ASSIGN (basetype)
	    || !TYPE_HAS_COPY_ASSIGN (basetype));
      TYPE_HAS_COMPLEX_COPY_CTOR (t) |= (TYPE_HAS_COMPLEX_COPY_CTOR (basetype)
					 || !TYPE_HAS_COPY_CTOR (basetype));
      TYPE_HAS_COMPLEX_MOVE_ASSIGN (t)
	|= TYPE_HAS_COMPLEX_MOVE_ASSIGN (basetype);
      TYPE_HAS_COMPLEX_MOVE_CTOR (t) |= TYPE_HAS_COMPLEX_MOVE_CTOR (basetype);
      TYPE_POLYMORPHIC_P (t) |= TYPE_POLYMORPHIC_P (basetype);
      CLASSTYPE_CONTAINS_EMPTY_CLASS_P (t)
	|= CLASSTYPE_CONTAINS_EMPTY_CLASS_P (basetype);
      TYPE_HAS_COMPLEX_DFLT (t) |= (!TYPE_HAS_DEFAULT_CONSTRUCTOR (basetype)
				    || TYPE_HAS_COMPLEX_DFLT (basetype));
      SET_CLASSTYPE_READONLY_FIELDS_NEED_INIT
	(t, CLASSTYPE_READONLY_FIELDS_NEED_INIT (t)
	 | CLASSTYPE_READONLY_FIELDS_NEED_INIT (basetype));
      SET_CLASSTYPE_REF_FIELDS_NEED_INIT
	(t, CLASSTYPE_REF_FIELDS_NEED_INIT (t)
	 | CLASSTYPE_REF_FIELDS_NEED_INIT (basetype));
      if (TYPE_HAS_MUTABLE_P (basetype))
	CLASSTYPE_HAS_MUTABLE (t) = 1;

      /*  A standard-layout class is a class that:
	  ...
	  * has no non-standard-layout base classes,  */
      CLASSTYPE_NON_STD_LAYOUT (t) |= CLASSTYPE_NON_STD_LAYOUT (basetype);
      if (!CLASSTYPE_NON_STD_LAYOUT (t))
	{
	  tree basefield;
	  /* ...has no base classes of the same type as the first non-static
	     data member...  */
	  if (field && DECL_CONTEXT (field) == t
	      && (same_type_ignoring_top_level_qualifiers_p
		  (TREE_TYPE (field), basetype)))
	    CLASSTYPE_NON_STD_LAYOUT (t) = 1;
	  /* DR 1813:
	     ...has at most one base class subobject of any given type...  */
	  else if (CLASSTYPE_REPEATED_BASE_P (t))
	    CLASSTYPE_NON_STD_LAYOUT (t) = 1;
	  else
	    /* ...either has no non-static data members in the most-derived
	       class and at most one base class with non-static data
	       members, or has no base classes with non-static data
	       members.  FIXME This was reworded in DR 1813.  */
	    for (basefield = TYPE_FIELDS (basetype); basefield;
		 basefield = DECL_CHAIN (basefield))
	      if (TREE_CODE (basefield) == FIELD_DECL
		  && !(DECL_FIELD_IS_BASE (basefield)
		       && integer_zerop (DECL_SIZE (basefield))))
		{
		  if (field)
		    CLASSTYPE_NON_STD_LAYOUT (t) = 1;
		  else
		    field = basefield;
		  break;
		}
	}

      /* Don't bother collecting tm attributes if transactional memory
	 support is not enabled.  */
      if (flag_tm)
	{
	  tree tm_attr = find_tm_attribute (TYPE_ATTRIBUTES (basetype));
	  if (tm_attr)
	    seen_tm_mask |= tm_attr_to_mask (tm_attr);
	}

      check_abi_tags (t, basetype);
    }

  /* If one of the base classes had TM attributes, and the current class
     doesn't define its own, then the current class inherits one.  */
  if (seen_tm_mask && !find_tm_attribute (TYPE_ATTRIBUTES (t)))
    {
      tree tm_attr = tm_mask_to_attr (least_bit_hwi (seen_tm_mask));
      TYPE_ATTRIBUTES (t) = tree_cons (tm_attr, NULL, TYPE_ATTRIBUTES (t));
    }
}

/* Determine all the primary bases within T.  Sets BINFO_PRIMARY_BASE_P for
   those that are primaries.  Sets BINFO_LOST_PRIMARY_P for those
   that have had a nearly-empty virtual primary base stolen by some
   other base in the hierarchy.  Determines CLASSTYPE_PRIMARY_BASE for
   T.  */

static void
determine_primary_bases (tree t)
{
  unsigned i;
  tree primary = NULL_TREE;
  tree type_binfo = TYPE_BINFO (t);
  tree base_binfo;

  /* Determine the primary bases of our bases.  */
  for (base_binfo = TREE_CHAIN (type_binfo); base_binfo;
       base_binfo = TREE_CHAIN (base_binfo))
    {
      tree primary = CLASSTYPE_PRIMARY_BINFO (BINFO_TYPE (base_binfo));

      /* See if we're the non-virtual primary of our inheritance
	 chain.  */
      if (!BINFO_VIRTUAL_P (base_binfo))
	{
	  tree parent = BINFO_INHERITANCE_CHAIN (base_binfo);
	  tree parent_primary = CLASSTYPE_PRIMARY_BINFO (BINFO_TYPE (parent));

	  if (parent_primary
	      && SAME_BINFO_TYPE_P (BINFO_TYPE (base_binfo),
				    BINFO_TYPE (parent_primary)))
	    /* We are the primary binfo.  */
	    BINFO_PRIMARY_P (base_binfo) = 1;
	}
      /* Determine if we have a virtual primary base, and mark it so.
       */
      if (primary && BINFO_VIRTUAL_P (primary))
	{
	  tree this_primary = copied_binfo (primary, base_binfo);

	  if (BINFO_PRIMARY_P (this_primary))
	    /* Someone already claimed this base.  */
	    BINFO_LOST_PRIMARY_P (base_binfo) = 1;
	  else
	    {
	      tree delta;

	      BINFO_PRIMARY_P (this_primary) = 1;
	      BINFO_INHERITANCE_CHAIN (this_primary) = base_binfo;

	      /* A virtual binfo might have been copied from within
		 another hierarchy. As we're about to use it as a
		 primary base, make sure the offsets match.  */
	      delta = size_diffop_loc (input_location,
				   fold_convert (ssizetype,
					    BINFO_OFFSET (base_binfo)),
				   fold_convert (ssizetype,
					    BINFO_OFFSET (this_primary)));

	      propagate_binfo_offsets (this_primary, delta);
	    }
	}
    }

  /* First look for a dynamic direct non-virtual base.  */
  for (i = 0; BINFO_BASE_ITERATE (type_binfo, i, base_binfo); i++)
    {
      tree basetype = BINFO_TYPE (base_binfo);

      if (TYPE_CONTAINS_VPTR_P (basetype) && !BINFO_VIRTUAL_P (base_binfo))
	{
	  primary = base_binfo;
	  goto found;
	}
    }

  /* A "nearly-empty" virtual base class can be the primary base
     class, if no non-virtual polymorphic base can be found.  Look for
     a nearly-empty virtual dynamic base that is not already a primary
     base of something in the hierarchy.  If there is no such base,
     just pick the first nearly-empty virtual base.  */

  for (base_binfo = TREE_CHAIN (type_binfo); base_binfo;
       base_binfo = TREE_CHAIN (base_binfo))
    if (BINFO_VIRTUAL_P (base_binfo)
	&& CLASSTYPE_NEARLY_EMPTY_P (BINFO_TYPE (base_binfo)))
      {
	if (!BINFO_PRIMARY_P (base_binfo))
	  {
	    /* Found one that is not primary.  */
	    primary = base_binfo;
	    goto found;
	  }
	else if (!primary)
	  /* Remember the first candidate.  */
	  primary = base_binfo;
      }

 found:
  /* If we've got a primary base, use it.  */
  if (primary)
    {
      tree basetype = BINFO_TYPE (primary);

      CLASSTYPE_PRIMARY_BINFO (t) = primary;
      if (BINFO_PRIMARY_P (primary))
	/* We are stealing a primary base.  */
	BINFO_LOST_PRIMARY_P (BINFO_INHERITANCE_CHAIN (primary)) = 1;
      BINFO_PRIMARY_P (primary) = 1;
      if (BINFO_VIRTUAL_P (primary))
	{
	  tree delta;

	  BINFO_INHERITANCE_CHAIN (primary) = type_binfo;
	  /* A virtual binfo might have been copied from within
	     another hierarchy. As we're about to use it as a primary
	     base, make sure the offsets match.  */
	  delta = size_diffop_loc (input_location, ssize_int (0),
			       fold_convert (ssizetype, BINFO_OFFSET (primary)));

	  propagate_binfo_offsets (primary, delta);
	}

      primary = TYPE_BINFO (basetype);

      TYPE_VFIELD (t) = TYPE_VFIELD (basetype);
      BINFO_VTABLE (type_binfo) = BINFO_VTABLE (primary);
      BINFO_VIRTUALS (type_binfo) = BINFO_VIRTUALS (primary);
    }
}

/* Update the variant types of T.  */

void
fixup_type_variants (tree t)
{
  tree variants;

  if (!t)
    return;

  for (variants = TYPE_NEXT_VARIANT (t);
       variants;
       variants = TYPE_NEXT_VARIANT (variants))
    {
      /* These fields are in the _TYPE part of the node, not in
	 the TYPE_LANG_SPECIFIC component, so they are not shared.  */
      TYPE_HAS_USER_CONSTRUCTOR (variants) = TYPE_HAS_USER_CONSTRUCTOR (t);
      TYPE_NEEDS_CONSTRUCTING (variants) = TYPE_NEEDS_CONSTRUCTING (t);
      TYPE_HAS_NONTRIVIAL_DESTRUCTOR (variants)
	= TYPE_HAS_NONTRIVIAL_DESTRUCTOR (t);

      TYPE_POLYMORPHIC_P (variants) = TYPE_POLYMORPHIC_P (t);
      CLASSTYPE_FINAL (variants) = CLASSTYPE_FINAL (t);

      TYPE_BINFO (variants) = TYPE_BINFO (t);

      /* Copy whatever these are holding today.  */
      TYPE_VFIELD (variants) = TYPE_VFIELD (t);
      TYPE_FIELDS (variants) = TYPE_FIELDS (t);

      TYPE_SIZE (variants) = TYPE_SIZE (t);
      TYPE_SIZE_UNIT (variants) = TYPE_SIZE_UNIT (t);
    }
}

/* KLASS is a class that we're applying may_alias to after the body is
   parsed.  Fixup any POINTER_TO and REFERENCE_TO types.  The
   canonical type(s) will be implicitly updated.  */

static void
fixup_may_alias (tree klass)
{
  tree t, v;

  for (t = TYPE_POINTER_TO (klass); t; t = TYPE_NEXT_PTR_TO (t))
    for (v = TYPE_MAIN_VARIANT (t); v; v = TYPE_NEXT_VARIANT (v))
      TYPE_REF_CAN_ALIAS_ALL (v) = true;
  for (t = TYPE_REFERENCE_TO (klass); t; t = TYPE_NEXT_REF_TO (t))
    for (v = TYPE_MAIN_VARIANT (t); v; v = TYPE_NEXT_VARIANT (v))
      TYPE_REF_CAN_ALIAS_ALL (v) = true;
}

/* Early variant fixups: we apply attributes at the beginning of the class
   definition, and we need to fix up any variants that have already been
   made via elaborated-type-specifier so that check_qualified_type works.  */

void
fixup_attribute_variants (tree t)
{
  tree variants;

  if (!t)
    return;

  tree attrs = TYPE_ATTRIBUTES (t);
  unsigned align = TYPE_ALIGN (t);
  bool user_align = TYPE_USER_ALIGN (t);
  bool may_alias = lookup_attribute ("may_alias", attrs);
  bool packed = TYPE_PACKED (t);

  if (may_alias)
    fixup_may_alias (t);

  for (variants = TYPE_NEXT_VARIANT (t);
       variants;
       variants = TYPE_NEXT_VARIANT (variants))
    {
      /* These are the two fields that check_qualified_type looks at and
	 are affected by attributes.  */
      TYPE_ATTRIBUTES (variants) = attrs;
      unsigned valign = align;
      if (TYPE_USER_ALIGN (variants))
	valign = MAX (valign, TYPE_ALIGN (variants));
      else
	TYPE_USER_ALIGN (variants) = user_align;
      SET_TYPE_ALIGN (variants, valign);
      TYPE_PACKED (variants) = packed;
      if (may_alias)
	fixup_may_alias (variants);
    }
}

/* Set memoizing fields and bits of T (and its variants) for later
   use.  */

static void
finish_struct_bits (tree t)
{
  /* Fix up variants (if any).  */
  fixup_type_variants (t);

  if (BINFO_N_BASE_BINFOS (TYPE_BINFO (t)) && TYPE_POLYMORPHIC_P (t))
    /* For a class w/o baseclasses, 'finish_struct' has set
       CLASSTYPE_PURE_VIRTUALS correctly (by definition).
       Similarly for a class whose base classes do not have vtables.
       When neither of these is true, we might have removed abstract
       virtuals (by providing a definition), added some (by declaring
       new ones), or redeclared ones from a base class.  We need to
       recalculate what's really an abstract virtual at this point (by
       looking in the vtables).  */
    get_pure_virtuals (t);

  /* If this type has a copy constructor or a destructor, force its
     mode to be BLKmode, and force its TREE_ADDRESSABLE bit to be
     nonzero.  This will cause it to be passed by invisible reference
     and prevent it from being returned in a register.  */
  if (type_has_nontrivial_copy_init (t)
      || TYPE_HAS_NONTRIVIAL_DESTRUCTOR (t))
    {
      tree variants;
      SET_DECL_MODE (TYPE_MAIN_DECL (t), BLKmode);
      for (variants = t; variants; variants = TYPE_NEXT_VARIANT (variants))
	{
	  SET_TYPE_MODE (variants, BLKmode);
	  TREE_ADDRESSABLE (variants) = 1;
	}
    }
}

/* Issue warnings about T having private constructors, but no friends,
   and so forth.

   HAS_NONPRIVATE_METHOD is nonzero if T has any non-private methods or
   static members.  HAS_NONPRIVATE_STATIC_FN is nonzero if T has any
   non-private static member functions.  */

static void
maybe_warn_about_overly_private_class (tree t)
{
  int has_member_fn = 0;
  int has_nonprivate_method = 0;
  bool nonprivate_ctor = false;

  if (!warn_ctor_dtor_privacy
      /* If the class has friends, those entities might create and
	 access instances, so we should not warn.  */
      || (CLASSTYPE_FRIEND_CLASSES (t)
	  || DECL_FRIENDLIST (TYPE_MAIN_DECL (t)))
      /* We will have warned when the template was declared; there's
	 no need to warn on every instantiation.  */
      || CLASSTYPE_TEMPLATE_INSTANTIATION (t))
    /* There's no reason to even consider warning about this
       class.  */
    return;

  /* We only issue one warning, if more than one applies, because
     otherwise, on code like:

     class A {
       // Oops - forgot `public:'
       A();
       A(const A&);
       ~A();
     };

     we warn several times about essentially the same problem.  */

  /* Check to see if all (non-constructor, non-destructor) member
     functions are private.  (Since there are no friends or
     non-private statics, we can't ever call any of the private member
     functions.)  */
  for (tree fn = TYPE_FIELDS (t); fn; fn = DECL_CHAIN (fn))
    if (TREE_CODE (fn) == USING_DECL
	&& DECL_NAME (fn) == ctor_identifier
	&& !TREE_PRIVATE (fn))
      nonprivate_ctor = true;
    else if (!DECL_DECLARES_FUNCTION_P (fn))
      /* Not a function.  */;
    else if (DECL_ARTIFICIAL (fn))
      /* We're not interested in compiler-generated methods; they don't
	 provide any way to call private members.  */;
    else if (!TREE_PRIVATE (fn))
      {
	if (DECL_STATIC_FUNCTION_P (fn))
	  /* A non-private static member function is just like a
	     friend; it can create and invoke private member
	     functions, and be accessed without a class
	     instance.  */
	  return;

	has_nonprivate_method = 1;
	/* Keep searching for a static member function.  */
      }
    else if (!DECL_CONSTRUCTOR_P (fn) && !DECL_DESTRUCTOR_P (fn))
      has_member_fn = 1;

  if (!has_nonprivate_method && has_member_fn)
    {
      /* There are no non-private methods, and there's at least one
	 private member function that isn't a constructor or
	 destructor.  (If all the private members are
	 constructors/destructors we want to use the code below that
	 issues error messages specifically referring to
	 constructors/destructors.)  */
      unsigned i;
      tree binfo = TYPE_BINFO (t);

      for (i = 0; i != BINFO_N_BASE_BINFOS (binfo); i++)
	if (BINFO_BASE_ACCESS (binfo, i) != access_private_node)
	  {
	    has_nonprivate_method = 1;
	    break;
	  }
      if (!has_nonprivate_method)
	{
	  warning (OPT_Wctor_dtor_privacy,
		   "all member functions in class %qT are private", t);
	  return;
	}
    }

  /* Even if some of the member functions are non-private, the class
     won't be useful for much if all the constructors or destructors
     are private: such an object can never be created or destroyed.  */
  if (tree dtor = CLASSTYPE_DESTRUCTOR (t))
    if (TREE_PRIVATE (dtor))
      {
	warning (OPT_Wctor_dtor_privacy,
		 "%q#T only defines a private destructor and has no friends",
		 t);
	return;
      }

  /* Warn about classes that have private constructors and no friends.  */
  if (TYPE_HAS_USER_CONSTRUCTOR (t)
      /* Implicitly generated constructors are always public.  */
      && !CLASSTYPE_LAZY_DEFAULT_CTOR (t))
    {
      tree copy_or_move = NULL_TREE;

      /* If a non-template class does not define a copy
	 constructor, one is defined for it, enabling it to avoid
	 this warning.  For a template class, this does not
	 happen, and so we would normally get a warning on:

	   template <class T> class C { private: C(); };

	 To avoid this asymmetry, we check TYPE_HAS_COPY_CTOR.  All
	 complete non-template or fully instantiated classes have this
	 flag set.  */
      if (!TYPE_HAS_COPY_CTOR (t))
	nonprivate_ctor = true;
      else
	for (ovl_iterator iter (CLASSTYPE_CONSTRUCTORS (t));
	     !nonprivate_ctor && iter; ++iter)
	  if (TREE_PRIVATE (*iter))
	    continue;
	  else if (copy_fn_p (*iter) || move_fn_p (*iter))
	    /* Ideally, we wouldn't count any constructor that takes
	       an argument of the class type as a parameter, because
	       such things cannot be used to construct an instance of
	       the class unless you already have one.  */
	    copy_or_move = *iter;
	  else
	    nonprivate_ctor = true;

      if (!nonprivate_ctor)
	{
	  bool w = warning (OPT_Wctor_dtor_privacy,
			    "%q#T only defines private constructors and has "
			    "no friends", t);
	  if (w && copy_or_move)
	    inform (DECL_SOURCE_LOCATION (copy_or_move),
		    "%q#D is public, but requires an existing %q#T object",
		    copy_or_move, t);
	  return;
	}
    }
}

/* Make BINFO's vtable have N entries, including RTTI entries,
   vbase and vcall offsets, etc.  Set its type and call the back end
   to lay it out.  */

static void
layout_vtable_decl (tree binfo, int n)
{
  tree atype;
  tree vtable;

  atype = build_array_of_n_type (vtable_entry_type, n);
  layout_type (atype);

  /* We may have to grow the vtable.  */
  vtable = get_vtbl_decl_for_binfo (binfo);
  if (!same_type_p (TREE_TYPE (vtable), atype))
    {
      TREE_TYPE (vtable) = atype;
      DECL_SIZE (vtable) = DECL_SIZE_UNIT (vtable) = NULL_TREE;
      layout_decl (vtable, 0);
    }
}

/* True iff FNDECL and BASE_FNDECL (both non-static member functions)
   have the same signature.  */

int
same_signature_p (const_tree fndecl, const_tree base_fndecl)
{
  /* One destructor overrides another if they are the same kind of
     destructor.  */
  if (DECL_DESTRUCTOR_P (base_fndecl) && DECL_DESTRUCTOR_P (fndecl)
      && special_function_p (base_fndecl) == special_function_p (fndecl))
    return 1;
  /* But a non-destructor never overrides a destructor, nor vice
     versa, nor do different kinds of destructors override
     one-another.  For example, a complete object destructor does not
     override a deleting destructor.  */
  if (DECL_DESTRUCTOR_P (base_fndecl) || DECL_DESTRUCTOR_P (fndecl))
    return 0;

  if (DECL_NAME (fndecl) == DECL_NAME (base_fndecl)
      || (DECL_CONV_FN_P (fndecl)
	  && DECL_CONV_FN_P (base_fndecl)
	  && same_type_p (DECL_CONV_FN_TYPE (fndecl),
			  DECL_CONV_FN_TYPE (base_fndecl))))
    {
      tree fntype = TREE_TYPE (fndecl);
      tree base_fntype = TREE_TYPE (base_fndecl);
      if (type_memfn_quals (fntype) == type_memfn_quals (base_fntype)
	  && type_memfn_rqual (fntype) == type_memfn_rqual (base_fntype)
	  && compparms (FUNCTION_FIRST_USER_PARMTYPE (fndecl),
			FUNCTION_FIRST_USER_PARMTYPE (base_fndecl)))
	return 1;
    }
  return 0;
}

/* Returns TRUE if DERIVED is a binfo containing the binfo BASE as a
   subobject.  */

static bool
base_derived_from (tree derived, tree base)
{
  tree probe;

  for (probe = base; probe; probe = BINFO_INHERITANCE_CHAIN (probe))
    {
      if (probe == derived)
	return true;
      else if (BINFO_VIRTUAL_P (probe))
	/* If we meet a virtual base, we can't follow the inheritance
	   any more.  See if the complete type of DERIVED contains
	   such a virtual base.  */
	return (binfo_for_vbase (BINFO_TYPE (probe), BINFO_TYPE (derived))
		!= NULL_TREE);
    }
  return false;
}

struct find_final_overrider_data {
  /* The function for which we are trying to find a final overrider.  */
  tree fn;
  /* The base class in which the function was declared.  */
  tree declaring_base;
  /* The candidate overriders.  */
  tree candidates;
  /* Path to most derived.  */
  vec<tree> path;
};

/* Add the overrider along the current path to FFOD->CANDIDATES.
   Returns true if an overrider was found; false otherwise.  */

static bool
dfs_find_final_overrider_1 (tree binfo,
			    find_final_overrider_data *ffod,
			    unsigned depth)
{
  tree method;

  /* If BINFO is not the most derived type, try a more derived class.
     A definition there will overrider a definition here.  */
  if (depth)
    {
      depth--;
      if (dfs_find_final_overrider_1
	  (ffod->path[depth], ffod, depth))
	return true;
    }

  method = look_for_overrides_here (BINFO_TYPE (binfo), ffod->fn);
  if (method)
    {
      tree *candidate = &ffod->candidates;

      /* Remove any candidates overridden by this new function.  */
      while (*candidate)
	{
	  /* If *CANDIDATE overrides METHOD, then METHOD
	     cannot override anything else on the list.  */
	  if (base_derived_from (TREE_VALUE (*candidate), binfo))
	    return true;
	  /* If METHOD overrides *CANDIDATE, remove *CANDIDATE.  */
	  if (base_derived_from (binfo, TREE_VALUE (*candidate)))
	    *candidate = TREE_CHAIN (*candidate);
	  else
	    candidate = &TREE_CHAIN (*candidate);
	}

      /* Add the new function.  */
      ffod->candidates = tree_cons (method, binfo, ffod->candidates);
      return true;
    }

  return false;
}

/* Called from find_final_overrider via dfs_walk.  */

static tree
dfs_find_final_overrider_pre (tree binfo, void *data)
{
  find_final_overrider_data *ffod = (find_final_overrider_data *) data;

  if (binfo == ffod->declaring_base)
    dfs_find_final_overrider_1 (binfo, ffod, ffod->path.length ());
  ffod->path.safe_push (binfo);

  return NULL_TREE;
}

static tree
dfs_find_final_overrider_post (tree /*binfo*/, void *data)
{
  find_final_overrider_data *ffod = (find_final_overrider_data *) data;
  ffod->path.pop ();

  return NULL_TREE;
}

/* Returns a TREE_LIST whose TREE_PURPOSE is the final overrider for
   FN and whose TREE_VALUE is the binfo for the base where the
   overriding occurs.  BINFO (in the hierarchy dominated by the binfo
   DERIVED) is the base object in which FN is declared.  */

static tree
find_final_overrider (tree derived, tree binfo, tree fn)
{
  find_final_overrider_data ffod;

  /* Getting this right is a little tricky.  This is valid:

       struct S { virtual void f (); };
       struct T { virtual void f (); };
       struct U : public S, public T { };

     even though calling `f' in `U' is ambiguous.  But,

       struct R { virtual void f(); };
       struct S : virtual public R { virtual void f (); };
       struct T : virtual public R { virtual void f (); };
       struct U : public S, public T { };

     is not -- there's no way to decide whether to put `S::f' or
     `T::f' in the vtable for `R'.

     The solution is to look at all paths to BINFO.  If we find
     different overriders along any two, then there is a problem.  */
  if (DECL_THUNK_P (fn))
    fn = THUNK_TARGET (fn);

  /* Determine the depth of the hierarchy.  */
  ffod.fn = fn;
  ffod.declaring_base = binfo;
  ffod.candidates = NULL_TREE;
  ffod.path.create (30);

  dfs_walk_all (derived, dfs_find_final_overrider_pre,
		dfs_find_final_overrider_post, &ffod);

  ffod.path.release ();

  /* If there was no winner, issue an error message.  */
  if (!ffod.candidates || TREE_CHAIN (ffod.candidates))
    return error_mark_node;

  return ffod.candidates;
}

/* Return the index of the vcall offset for FN when TYPE is used as a
   virtual base.  */

static tree
get_vcall_index (tree fn, tree type)
{
  vec<tree_pair_s, va_gc> *indices = CLASSTYPE_VCALL_INDICES (type);
  tree_pair_p p;
  unsigned ix;

  FOR_EACH_VEC_SAFE_ELT (indices, ix, p)
    if ((DECL_DESTRUCTOR_P (fn) && DECL_DESTRUCTOR_P (p->purpose))
	|| same_signature_p (fn, p->purpose))
      return p->value;

  /* There should always be an appropriate index.  */
  gcc_unreachable ();
}

/* Update an entry in the vtable for BINFO, which is in the hierarchy
   dominated by T.  FN is the old function; VIRTUALS points to the
   corresponding position in the new BINFO_VIRTUALS list.  IX is the index
   of that entry in the list.  */

static void
update_vtable_entry_for_fn (tree t, tree binfo, tree fn, tree* virtuals,
			    unsigned ix)
{
  tree b;
  tree overrider;
  tree delta;
  tree virtual_base;
  tree first_defn;
  tree overrider_fn, overrider_target;
  tree target_fn = DECL_THUNK_P (fn) ? THUNK_TARGET (fn) : fn;
  tree over_return, base_return;
  bool lost = false;

  /* Find the nearest primary base (possibly binfo itself) which defines
     this function; this is the class the caller will convert to when
     calling FN through BINFO.  */
  for (b = binfo; ; b = get_primary_binfo (b))
    {
      gcc_assert (b);
      if (look_for_overrides_here (BINFO_TYPE (b), target_fn))
	break;

      /* The nearest definition is from a lost primary.  */
      if (BINFO_LOST_PRIMARY_P (b))
	lost = true;
    }
  first_defn = b;

  /* Find the final overrider.  */
  overrider = find_final_overrider (TYPE_BINFO (t), b, target_fn);
  if (overrider == error_mark_node)
    {
      error ("no unique final overrider for %qD in %qT", target_fn, t);
      return;
    }
  overrider_target = overrider_fn = TREE_PURPOSE (overrider);

  /* Check for adjusting covariant return types.  */
  over_return = TREE_TYPE (TREE_TYPE (overrider_target));
  base_return = TREE_TYPE (TREE_TYPE (target_fn));

  if (INDIRECT_TYPE_P (over_return)
      && TREE_CODE (over_return) == TREE_CODE (base_return)
      && CLASS_TYPE_P (TREE_TYPE (over_return))
      && CLASS_TYPE_P (TREE_TYPE (base_return))
      /* If the overrider is invalid, don't even try.  */
      && !DECL_INVALID_OVERRIDER_P (overrider_target))
    {
      /* If FN is a covariant thunk, we must figure out the adjustment
	 to the final base FN was converting to. As OVERRIDER_TARGET might
	 also be converting to the return type of FN, we have to
	 combine the two conversions here.  */
      tree fixed_offset, virtual_offset;

      over_return = TREE_TYPE (over_return);
      base_return = TREE_TYPE (base_return);

      if (DECL_THUNK_P (fn))
	{
	  gcc_assert (DECL_RESULT_THUNK_P (fn));
	  fixed_offset = ssize_int (THUNK_FIXED_OFFSET (fn));
	  virtual_offset = THUNK_VIRTUAL_OFFSET (fn);
	}
      else
	fixed_offset = virtual_offset = NULL_TREE;

      if (virtual_offset)
	/* Find the equivalent binfo within the return type of the
	   overriding function. We will want the vbase offset from
	   there.  */
	virtual_offset = binfo_for_vbase (BINFO_TYPE (virtual_offset),
					  over_return);
      else if (!same_type_ignoring_top_level_qualifiers_p
	       (over_return, base_return))
	{
	  /* There was no existing virtual thunk (which takes
	     precedence).  So find the binfo of the base function's
	     return type within the overriding function's return type.
	     Fortunately we know the covariancy is valid (it
	     has already been checked), so we can just iterate along
	     the binfos, which have been chained in inheritance graph
	     order.  Of course it is lame that we have to repeat the
	     search here anyway -- we should really be caching pieces
	     of the vtable and avoiding this repeated work.  */
	  tree thunk_binfo = NULL_TREE;
	  tree base_binfo = TYPE_BINFO (base_return);

	  /* Find the base binfo within the overriding function's
	     return type.  We will always find a thunk_binfo, except
	     when the covariancy is invalid (which we will have
	     already diagnosed).  */
	  if (base_binfo)
	    for (thunk_binfo = TYPE_BINFO (over_return); thunk_binfo;
		 thunk_binfo = TREE_CHAIN (thunk_binfo))
	      if (SAME_BINFO_TYPE_P (BINFO_TYPE (thunk_binfo),
				     BINFO_TYPE (base_binfo)))
		break;
	  gcc_assert (thunk_binfo || errorcount);

	  /* See if virtual inheritance is involved.  */
	  for (virtual_offset = thunk_binfo;
	       virtual_offset;
	       virtual_offset = BINFO_INHERITANCE_CHAIN (virtual_offset))
	    if (BINFO_VIRTUAL_P (virtual_offset))
	      break;

	  if (virtual_offset
	      || (thunk_binfo && !BINFO_OFFSET_ZEROP (thunk_binfo)))
	    {
	      tree offset = fold_convert (ssizetype, BINFO_OFFSET (thunk_binfo));

	      if (virtual_offset)
		{
		  /* We convert via virtual base.  Adjust the fixed
		     offset to be from there.  */
		  offset = 
		    size_diffop (offset,
				 fold_convert (ssizetype,
					  BINFO_OFFSET (virtual_offset)));
		}
	      if (fixed_offset)
		/* There was an existing fixed offset, this must be
		   from the base just converted to, and the base the
		   FN was thunking to.  */
		fixed_offset = size_binop (PLUS_EXPR, fixed_offset, offset);
	      else
		fixed_offset = offset;
	    }
	}

      if (fixed_offset || virtual_offset)
	/* Replace the overriding function with a covariant thunk.  We
	   will emit the overriding function in its own slot as
	   well.  */
	overrider_fn = make_thunk (overrider_target, /*this_adjusting=*/0,
				   fixed_offset, virtual_offset);
    }
  else
    gcc_assert (DECL_INVALID_OVERRIDER_P (overrider_target) ||
		!DECL_THUNK_P (fn));

  /* If we need a covariant thunk, then we may need to adjust first_defn.
     The ABI specifies that the thunks emitted with a function are
     determined by which bases the function overrides, so we need to be
     sure that we're using a thunk for some overridden base; even if we
     know that the necessary this adjustment is zero, there may not be an
     appropriate zero-this-adjustment thunk for us to use since thunks for
     overriding virtual bases always use the vcall offset.

     Furthermore, just choosing any base that overrides this function isn't
     quite right, as this slot won't be used for calls through a type that
     puts a covariant thunk here.  Calling the function through such a type
     will use a different slot, and that slot is the one that determines
     the thunk emitted for that base.

     So, keep looking until we find the base that we're really overriding
     in this slot: the nearest primary base that doesn't use a covariant
     thunk in this slot.  */
  if (overrider_target != overrider_fn)
    {
      if (BINFO_TYPE (b) == DECL_CONTEXT (overrider_target))
	/* We already know that the overrider needs a covariant thunk.  */
	b = get_primary_binfo (b);
      for (; ; b = get_primary_binfo (b))
	{
	  tree main_binfo = TYPE_BINFO (BINFO_TYPE (b));
	  tree bv = chain_index (ix, BINFO_VIRTUALS (main_binfo));
	  if (!DECL_THUNK_P (TREE_VALUE (bv)))
	    break;
	  if (BINFO_LOST_PRIMARY_P (b))
	    lost = true;
	}
      first_defn = b;
    }

  /* Assume that we will produce a thunk that convert all the way to
     the final overrider, and not to an intermediate virtual base.  */
  virtual_base = NULL_TREE;

  /* See if we can convert to an intermediate virtual base first, and then
     use the vcall offset located there to finish the conversion.  */
  for (; b; b = BINFO_INHERITANCE_CHAIN (b))
    {
      /* If we find the final overrider, then we can stop
	 walking.  */
      if (SAME_BINFO_TYPE_P (BINFO_TYPE (b),
			     BINFO_TYPE (TREE_VALUE (overrider))))
	break;

      /* If we find a virtual base, and we haven't yet found the
	 overrider, then there is a virtual base between the
	 declaring base (first_defn) and the final overrider.  */
      if (BINFO_VIRTUAL_P (b))
	{
	  virtual_base = b;
	  break;
	}
    }

  /* Compute the constant adjustment to the `this' pointer.  The
     `this' pointer, when this function is called, will point at BINFO
     (or one of its primary bases, which are at the same offset).  */
  if (virtual_base)
    /* The `this' pointer needs to be adjusted from the declaration to
       the nearest virtual base.  */
    delta = size_diffop_loc (input_location,
			 fold_convert (ssizetype, BINFO_OFFSET (virtual_base)),
			 fold_convert (ssizetype, BINFO_OFFSET (first_defn)));
  else if (lost)
    /* If the nearest definition is in a lost primary, we don't need an
       entry in our vtable.  Except possibly in a constructor vtable,
       if we happen to get our primary back.  In that case, the offset
       will be zero, as it will be a primary base.  */
    delta = size_zero_node;
  else
    /* The `this' pointer needs to be adjusted from pointing to
       BINFO to pointing at the base where the final overrider
       appears.  */
    delta = size_diffop_loc (input_location,
			 fold_convert (ssizetype,
				  BINFO_OFFSET (TREE_VALUE (overrider))),
			 fold_convert (ssizetype, BINFO_OFFSET (binfo)));

  modify_vtable_entry (t, binfo, overrider_fn, delta, virtuals);

  if (virtual_base)
    BV_VCALL_INDEX (*virtuals)
      = get_vcall_index (overrider_target, BINFO_TYPE (virtual_base));
  else
    BV_VCALL_INDEX (*virtuals) = NULL_TREE;

  BV_LOST_PRIMARY (*virtuals) = lost;
}

/* Called from modify_all_vtables via dfs_walk.  */

static tree
dfs_modify_vtables (tree binfo, void* data)
{
  tree t = (tree) data;
  tree virtuals;
  tree old_virtuals;
  unsigned ix;

  if (!TYPE_CONTAINS_VPTR_P (BINFO_TYPE (binfo)))
    /* A base without a vtable needs no modification, and its bases
       are uninteresting.  */
    return dfs_skip_bases;

  if (SAME_BINFO_TYPE_P (BINFO_TYPE (binfo), t)
      && !CLASSTYPE_HAS_PRIMARY_BASE_P (t))
    /* Don't do the primary vtable, if it's new.  */
    return NULL_TREE;

  if (BINFO_PRIMARY_P (binfo) && !BINFO_VIRTUAL_P (binfo))
    /* There's no need to modify the vtable for a non-virtual primary
       base; we're not going to use that vtable anyhow.  We do still
       need to do this for virtual primary bases, as they could become
       non-primary in a construction vtable.  */
    return NULL_TREE;

  make_new_vtable (t, binfo);

  /* Now, go through each of the virtual functions in the virtual
     function table for BINFO.  Find the final overrider, and update
     the BINFO_VIRTUALS list appropriately.  */
  for (ix = 0, virtuals = BINFO_VIRTUALS (binfo),
	 old_virtuals = BINFO_VIRTUALS (TYPE_BINFO (BINFO_TYPE (binfo)));
       virtuals;
       ix++, virtuals = TREE_CHAIN (virtuals),
	 old_virtuals = TREE_CHAIN (old_virtuals))
    update_vtable_entry_for_fn (t,
				binfo,
				BV_FN (old_virtuals),
				&virtuals, ix);

  return NULL_TREE;
}

/* Update all of the primary and secondary vtables for T.  Create new
   vtables as required, and initialize their RTTI information.  Each
   of the functions in VIRTUALS is declared in T and may override a
   virtual function from a base class; find and modify the appropriate
   entries to point to the overriding functions.  Returns a list, in
   declaration order, of the virtual functions that are declared in T,
   but do not appear in the primary base class vtable, and which
   should therefore be appended to the end of the vtable for T.  */

static tree
modify_all_vtables (tree t, tree virtuals)
{
  tree binfo = TYPE_BINFO (t);
  tree *fnsp;

  /* Mangle the vtable name before entering dfs_walk (c++/51884).  */
  if (TYPE_CONTAINS_VPTR_P (t))
    get_vtable_decl (t, false);

  /* Update all of the vtables.  */
  dfs_walk_once (binfo, dfs_modify_vtables, NULL, t);

  /* Add virtual functions not already in our primary vtable. These
     will be both those introduced by this class, and those overridden
     from secondary bases.  It does not include virtuals merely
     inherited from secondary bases.  */
  for (fnsp = &virtuals; *fnsp; )
    {
      tree fn = TREE_VALUE (*fnsp);

      if (!value_member (fn, BINFO_VIRTUALS (binfo))
	  || DECL_VINDEX (fn) == error_mark_node)
	{
	  /* We don't need to adjust the `this' pointer when
	     calling this function.  */
	  BV_DELTA (*fnsp) = integer_zero_node;
	  BV_VCALL_INDEX (*fnsp) = NULL_TREE;

	  /* This is a function not already in our vtable.  Keep it.  */
	  fnsp = &TREE_CHAIN (*fnsp);
	}
      else
	/* We've already got an entry for this function.  Skip it.  */
	*fnsp = TREE_CHAIN (*fnsp);
    }

  return virtuals;
}

/* Get the base virtual function declarations in T that have the
   indicated NAME.  */

static void
get_basefndecls (tree name, tree t, vec<tree> *base_fndecls)
{
  bool found_decls = false;

  /* Find virtual functions in T with the indicated NAME.  */
  for (ovl_iterator iter (get_class_binding (t, name)); iter; ++iter)
    {
      tree method = *iter;

      if (TREE_CODE (method) == FUNCTION_DECL && DECL_VINDEX (method))
	{
	  base_fndecls->safe_push (method);
	  found_decls = true;
	}
    }

  if (found_decls)
    return;

  int n_baseclasses = BINFO_N_BASE_BINFOS (TYPE_BINFO (t));
  for (int i = 0; i < n_baseclasses; i++)
    {
      tree basetype = BINFO_TYPE (BINFO_BASE_BINFO (TYPE_BINFO (t), i));
      get_basefndecls (name, basetype, base_fndecls);
    }
}

/* If this method overrides a virtual method from a base, then mark
   this member function as being virtual as well.  Do 'final' and
   'override' checks too.  */

void
check_for_override (tree decl, tree ctype)
{
  if (TREE_CODE (decl) == TEMPLATE_DECL)
    /* In [temp.mem] we have:

	 A specialization of a member function template does not
	 override a virtual function from a base class.  */
    return;

  /* IDENTIFIER_VIRTUAL_P indicates whether the name has ever been
     used for a vfunc.  That avoids the expensive look_for_overrides
     call that when we know there's nothing to find.  As conversion
     operators for the same type can have distinct identifiers, we
     cannot optimize those in that way.  */
  if ((IDENTIFIER_VIRTUAL_P (DECL_NAME (decl))
       || DECL_CONV_FN_P (decl))
      && look_for_overrides (ctype, decl)
      /* Check staticness after we've checked if we 'override'.  */
      && !DECL_STATIC_FUNCTION_P (decl))
    {
      /* Set DECL_VINDEX to a value that is neither an INTEGER_CST nor
	 the error_mark_node so that we know it is an overriding
	 function.  */
      DECL_VINDEX (decl) = decl;

      if (warn_override
	  && !DECL_OVERRIDE_P (decl)
	  && !DECL_FINAL_P (decl)
	  && !DECL_DESTRUCTOR_P (decl))
	warning_at (DECL_SOURCE_LOCATION (decl), OPT_Wsuggest_override,
		    "%qD can be marked override", decl);
    }
  else if (DECL_OVERRIDE_P (decl))
    error ("%q+#D marked %<override%>, but does not override", decl);

  if (DECL_VIRTUAL_P (decl))
    {
      /* Remember this identifier is virtual name.  */
      IDENTIFIER_VIRTUAL_P (DECL_NAME (decl)) = true;

      if (!DECL_VINDEX (decl))
	/* It's a new vfunc.  */
	DECL_VINDEX (decl) = error_mark_node;

      if (DECL_DESTRUCTOR_P (decl))
	TYPE_HAS_NONTRIVIAL_DESTRUCTOR (ctype) = true;
    }
  else if (DECL_FINAL_P (decl))
    error ("%q+#D marked %<final%>, but is not virtual", decl);
}

/* Warn about hidden virtual functions that are not overridden in t.
   We know that constructors and destructors don't apply.  */

static void
warn_hidden (tree t)
{
  if (vec<tree, va_gc> *member_vec = CLASSTYPE_MEMBER_VEC (t))
    for (unsigned ix = member_vec->length (); ix--;)
      {
	tree fns = (*member_vec)[ix];

	if (!OVL_P (fns))
	  continue;

	tree name = OVL_NAME (fns);
	auto_vec<tree, 20> base_fndecls;
	tree base_binfo;
	tree binfo;
	unsigned j;

	/* Iterate through all of the base classes looking for possibly
	   hidden functions.  */
	for (binfo = TYPE_BINFO (t), j = 0;
	     BINFO_BASE_ITERATE (binfo, j, base_binfo); j++)
	  {
	    tree basetype = BINFO_TYPE (base_binfo);
	    get_basefndecls (name, basetype, &base_fndecls);
	  }

	/* If there are no functions to hide, continue.  */
	if (base_fndecls.is_empty ())
	  continue;

	/* Remove any overridden functions.  */
	for (ovl_iterator iter (fns); iter; ++iter)
	  {
	    tree fndecl = *iter;
	    if (TREE_CODE (fndecl) == FUNCTION_DECL
		&& DECL_VINDEX (fndecl))
	      {
		/* If the method from the base class has the same
		   signature as the method from the derived class, it
		   has been overridden.  */
		for (size_t k = 0; k < base_fndecls.length (); k++)
		  if (base_fndecls[k]
		      && same_signature_p (fndecl, base_fndecls[k]))
		    base_fndecls[k] = NULL_TREE;
	      }
	  }

	/* Now give a warning for all base functions without overriders,
	   as they are hidden.  */
	tree base_fndecl;
	FOR_EACH_VEC_ELT (base_fndecls, j, base_fndecl)
	  if (base_fndecl)
	    {
	      /* Here we know it is a hider, and no overrider exists.  */
	      warning_at (location_of (base_fndecl),
			  OPT_Woverloaded_virtual,
			  "%qD was hidden", base_fndecl);
	      warning_at (location_of (fns),
			  OPT_Woverloaded_virtual, "  by %qD", fns);
	    }
      }
}

/* Recursive helper for finish_struct_anon.  */

static void
finish_struct_anon_r (tree field, bool complain)
{
  for (tree elt = TYPE_FIELDS (TREE_TYPE (field)); elt; elt = DECL_CHAIN (elt))
    {
      /* We're generally only interested in entities the user
	 declared, but we also find nested classes by noticing
	 the TYPE_DECL that we create implicitly.  You're
	 allowed to put one anonymous union inside another,
	 though, so we explicitly tolerate that.  We use
	 TYPE_UNNAMED_P rather than ANON_AGGR_TYPE_P so that
	 we also allow unnamed types used for defining fields.  */
      if (DECL_ARTIFICIAL (elt)
	  && (!DECL_IMPLICIT_TYPEDEF_P (elt)
	      || TYPE_UNNAMED_P (TREE_TYPE (elt))))
	continue;

      if (complain
	  && (TREE_CODE (elt) != FIELD_DECL
	      || (TREE_PRIVATE (elt) || TREE_PROTECTED (elt))))
	{
	  /* We already complained about static data members in
	     finish_static_data_member_decl.  */
	  if (!VAR_P (elt))
	    {
	      auto_diagnostic_group d;
	      if (permerror (DECL_SOURCE_LOCATION (elt),
			     TREE_CODE (TREE_TYPE (field)) == UNION_TYPE
			     ? "%q#D invalid; an anonymous union may "
			     "only have public non-static data members"
			     : "%q#D invalid; an anonymous struct may "
			     "only have public non-static data members", elt))
		{
		  static bool hint;
		  if (flag_permissive && !hint)
		    {
		      hint = true;
		      inform (DECL_SOURCE_LOCATION (elt),
			      "this flexibility is deprecated and will be "
			      "removed");
		    }
		}
	    }
	}

      TREE_PRIVATE (elt) = TREE_PRIVATE (field);
      TREE_PROTECTED (elt) = TREE_PROTECTED (field);

      /* Recurse into the anonymous aggregates to correctly handle
	 access control (c++/24926):

	 class A {
	   union {
	     union {
	       int i;
	     };
	   };
	 };

	 int j=A().i;  */
      if (DECL_NAME (elt) == NULL_TREE
	  && ANON_AGGR_TYPE_P (TREE_TYPE (elt)))
	finish_struct_anon_r (elt, /*complain=*/false);
    }
}

/* Check for things that are invalid.  There are probably plenty of other
   things we should check for also.  */

static void
finish_struct_anon (tree t)
{
  for (tree field = TYPE_FIELDS (t); field; field = DECL_CHAIN (field))
    {
      if (TREE_STATIC (field))
	continue;
      if (TREE_CODE (field) != FIELD_DECL)
	continue;

      if (DECL_NAME (field) == NULL_TREE
	  && ANON_AGGR_TYPE_P (TREE_TYPE (field)))
	finish_struct_anon_r (field, /*complain=*/true);
    }
}

/* Add T to CLASSTYPE_DECL_LIST of current_class_type which
   will be used later during class template instantiation.
   When FRIEND_P is zero, T can be a static member data (VAR_DECL),
   a non-static member data (FIELD_DECL), a member function
   (FUNCTION_DECL), a nested type (RECORD_TYPE, ENUM_TYPE),
   a typedef (TYPE_DECL) or a member class template (TEMPLATE_DECL)
   When FRIEND_P is nonzero, T is either a friend class
   (RECORD_TYPE, TEMPLATE_DECL) or a friend function
   (FUNCTION_DECL, TEMPLATE_DECL).  */

void
maybe_add_class_template_decl_list (tree type, tree t, int friend_p)
{
  if (CLASSTYPE_TEMPLATE_INFO (type)
      && TREE_CODE (t) != CONST_DECL)
    {
      tree purpose = type;
      if (friend_p)
	{
	  // FIXME: Can we also handle local templates here, rather
	  // push_template_decl_real? 
	  if (TREE_CODE (t) == FUNCTION_DECL
	      && DECL_TEMPLATE_INFO (t)
	      && TREE_CODE (DECL_TI_TEMPLATE (t)) == OVERLOAD)
	    {
	      gcc_checking_assert (!DECL_CHAIN (t));
	      DECL_CHAIN (t) = type;
	    }
	  purpose = NULL_TREE;
	}

      CLASSTYPE_DECL_LIST (type)
	= tree_cons (purpose, t, CLASSTYPE_DECL_LIST (type));
    }
}

/* This function is called from declare_virt_assop_and_dtor via
   dfs_walk_all.

   DATA is a type that direcly or indirectly inherits the base
   represented by BINFO.  If BINFO contains a virtual assignment [copy
   assignment or move assigment] operator or a virtual constructor,
   declare that function in DATA if it hasn't been already declared.  */

static tree
dfs_declare_virt_assop_and_dtor (tree binfo, void *data)
{
  tree bv, fn, t = (tree)data;
  tree opname = assign_op_identifier;

  gcc_assert (t && CLASS_TYPE_P (t));
  gcc_assert (binfo && TREE_CODE (binfo) == TREE_BINFO);

  if (!TYPE_CONTAINS_VPTR_P (BINFO_TYPE (binfo)))
    /* A base without a vtable needs no modification, and its bases
       are uninteresting.  */
    return dfs_skip_bases;

  if (BINFO_PRIMARY_P (binfo))
    /* If this is a primary base, then we have already looked at the
       virtual functions of its vtable.  */
    return NULL_TREE;

  for (bv = BINFO_VIRTUALS (binfo); bv; bv = TREE_CHAIN (bv))
    {
      fn = BV_FN (bv);

      if (DECL_NAME (fn) == opname)
	{
	  if (CLASSTYPE_LAZY_COPY_ASSIGN (t))
	    lazily_declare_fn (sfk_copy_assignment, t);
	  if (CLASSTYPE_LAZY_MOVE_ASSIGN (t))
	    lazily_declare_fn (sfk_move_assignment, t);
	}
      else if (DECL_DESTRUCTOR_P (fn)
	       && CLASSTYPE_LAZY_DESTRUCTOR (t))
	lazily_declare_fn (sfk_destructor, t);
    }

  return NULL_TREE;
}

/* If the class type T has a direct or indirect base that contains a
   virtual assignment operator or a virtual destructor, declare that
   function in T if it hasn't been already declared.  */

static void
declare_virt_assop_and_dtor (tree t)
{
  if (!(TYPE_POLYMORPHIC_P (t)
	&& (CLASSTYPE_LAZY_COPY_ASSIGN (t)
	    || CLASSTYPE_LAZY_MOVE_ASSIGN (t)
	    || CLASSTYPE_LAZY_DESTRUCTOR (t))))
    return;

  dfs_walk_all (TYPE_BINFO (t),
		dfs_declare_virt_assop_and_dtor,
		NULL, t);
}

/* Declare the inheriting constructor for class T inherited from base
   constructor CTOR with the parameter array PARMS of size NPARMS.  */

static void
one_inheriting_sig (tree t, tree ctor, tree *parms, int nparms)
{
  gcc_assert (TYPE_MAIN_VARIANT (t) == t);

  /* We don't declare an inheriting ctor that would be a default,
     copy or move ctor for derived or base.  */
  if (nparms == 0)
    return;
  if (nparms == 1
      && TYPE_REF_P (parms[0]))
    {
      tree parm = TYPE_MAIN_VARIANT (TREE_TYPE (parms[0]));
      if (parm == t || parm == DECL_CONTEXT (ctor))
	return;
    }

  tree parmlist = void_list_node;
  for (int i = nparms - 1; i >= 0; i--)
    parmlist = tree_cons (NULL_TREE, parms[i], parmlist);
  tree fn = implicitly_declare_fn (sfk_inheriting_constructor,
				   t, false, ctor, parmlist);

  if (add_method (t, fn, false))
    {
      DECL_CHAIN (fn) = TYPE_FIELDS (t);
      TYPE_FIELDS (t) = fn;
    }
}

/* Declare all the inheriting constructors for class T inherited from base
   constructor CTOR.  */

static void
one_inherited_ctor (tree ctor, tree t, tree using_decl)
{
  tree parms = FUNCTION_FIRST_USER_PARMTYPE (ctor);

  if (flag_new_inheriting_ctors)
    {
      ctor = implicitly_declare_fn (sfk_inheriting_constructor,
				    t, /*const*/false, ctor, parms);
      add_method (t, ctor, using_decl != NULL_TREE);
      TYPE_HAS_USER_CONSTRUCTOR (t) = true;
      return;
    }

  tree *new_parms = XALLOCAVEC (tree, list_length (parms));
  int i = 0;
  for (; parms && parms != void_list_node; parms = TREE_CHAIN (parms))
    {
      if (TREE_PURPOSE (parms))
	one_inheriting_sig (t, ctor, new_parms, i);
      new_parms[i++] = TREE_VALUE (parms);
    }
  one_inheriting_sig (t, ctor, new_parms, i);
  if (parms == NULL_TREE)
    {
      auto_diagnostic_group d;
      if (warning (OPT_Winherited_variadic_ctor,
		   "the ellipsis in %qD is not inherited", ctor))
	inform (DECL_SOURCE_LOCATION (ctor), "%qD declared here", ctor);
    }
}

/* Create default constructors, assignment operators, and so forth for
   the type indicated by T, if they are needed.  CANT_HAVE_CONST_CTOR,
   and CANT_HAVE_CONST_ASSIGNMENT are nonzero if, for whatever reason,
   the class cannot have a default constructor, copy constructor
   taking a const reference argument, or an assignment operator taking
   a const reference, respectively.  */

static void
add_implicitly_declared_members (tree t, tree* access_decls,
				 int cant_have_const_cctor,
				 int cant_have_const_assignment)
{
  /* Destructor.  */
  if (!CLASSTYPE_DESTRUCTOR (t))
    /* In general, we create destructors lazily.  */
    CLASSTYPE_LAZY_DESTRUCTOR (t) = 1;

  bool move_ok = false;
  if (cxx_dialect >= cxx11 && CLASSTYPE_LAZY_DESTRUCTOR (t)
      && !TYPE_HAS_COPY_CTOR (t) && !TYPE_HAS_COPY_ASSIGN (t)
      && !classtype_has_move_assign_or_move_ctor_p (t, false))
    move_ok = true;

  /* [class.ctor]

     If there is no user-declared constructor for a class, a default
     constructor is implicitly declared.  */
  if (! TYPE_HAS_USER_CONSTRUCTOR (t))
    {
      TYPE_HAS_DEFAULT_CONSTRUCTOR (t) = 1;
      CLASSTYPE_LAZY_DEFAULT_CTOR (t) = 1;
      if (cxx_dialect >= cxx11)
	TYPE_HAS_CONSTEXPR_CTOR (t)
	  /* Don't force the declaration to get a hard answer; if the
	     definition would have made the class non-literal, it will still be
	     non-literal because of the base or member in question, and that
	     gives a better diagnostic.  */
	  = type_maybe_constexpr_default_constructor (t);
    }

  /* [class.ctor]

     If a class definition does not explicitly declare a copy
     constructor, one is declared implicitly.  */
  if (! TYPE_HAS_COPY_CTOR (t))
    {
      TYPE_HAS_COPY_CTOR (t) = 1;
      TYPE_HAS_CONST_COPY_CTOR (t) = !cant_have_const_cctor;
      CLASSTYPE_LAZY_COPY_CTOR (t) = 1;
      if (move_ok)
	CLASSTYPE_LAZY_MOVE_CTOR (t) = 1;
    }

  /* If there is no assignment operator, one will be created if and
     when it is needed.  For now, just record whether or not the type
     of the parameter to the assignment operator will be a const or
     non-const reference.  */
  if (!TYPE_HAS_COPY_ASSIGN (t))
    {
      TYPE_HAS_COPY_ASSIGN (t) = 1;
      TYPE_HAS_CONST_COPY_ASSIGN (t) = !cant_have_const_assignment;
      CLASSTYPE_LAZY_COPY_ASSIGN (t) = 1;
      if (move_ok && !TYPE_LAMBDA_P (t))
	CLASSTYPE_LAZY_MOVE_ASSIGN (t) = 1;
    }

  /* We can't be lazy about declaring functions that might override
     a virtual function from a base class.  */
  declare_virt_assop_and_dtor (t);

  while (*access_decls)
    {
      tree using_decl = TREE_VALUE (*access_decls);
      tree decl = USING_DECL_DECLS (using_decl);
      if (DECL_NAME (using_decl) == ctor_identifier)
	{
	  /* declare, then remove the decl */
	  tree ctor_list = decl;
	  location_t loc = input_location;
	  input_location = DECL_SOURCE_LOCATION (using_decl);
	  for (ovl_iterator iter (ctor_list); iter; ++iter)
	    one_inherited_ctor (*iter, t, using_decl);
	  *access_decls = TREE_CHAIN (*access_decls);
	  input_location = loc;
	}
      else
	access_decls = &TREE_CHAIN (*access_decls);
    }
}

/* FIELD is a bit-field.  We are finishing the processing for its
   enclosing type.  Issue any appropriate messages and set appropriate
   flags.  Returns false if an error has been diagnosed.  */

static bool
check_bitfield_decl (tree field)
{
  tree type = TREE_TYPE (field);
  tree w;

  /* Extract the declared width of the bitfield, which has been
     temporarily stashed in DECL_BIT_FIELD_REPRESENTATIVE by grokbitfield.  */
  w = DECL_BIT_FIELD_REPRESENTATIVE (field);
  gcc_assert (w != NULL_TREE);
  /* Remove the bit-field width indicator so that the rest of the
     compiler does not treat that value as a qualifier.  */
  DECL_BIT_FIELD_REPRESENTATIVE (field) = NULL_TREE;

  /* Detect invalid bit-field type.  */
  if (!INTEGRAL_OR_ENUMERATION_TYPE_P (type))
    {
      error_at (DECL_SOURCE_LOCATION (field),
		"bit-field %q#D with non-integral type %qT", field, type);
      w = error_mark_node;
    }
  else
    {
      location_t loc = input_location;
      /* Avoid the non_lvalue wrapper added by fold for PLUS_EXPRs.  */
      STRIP_NOPS (w);

      /* detect invalid field size.  */
      input_location = DECL_SOURCE_LOCATION (field);
      w = cxx_constant_value (w);
      input_location = loc;

      if (TREE_CODE (w) != INTEGER_CST)
	{
	  error ("bit-field %q+D width not an integer constant", field);
	  w = error_mark_node;
	}
      else if (tree_int_cst_sgn (w) < 0)
	{
	  error ("negative width in bit-field %q+D", field);
	  w = error_mark_node;
	}
      else if (integer_zerop (w) && DECL_NAME (field) != 0)
	{
	  error ("zero width for bit-field %q+D", field);
	  w = error_mark_node;
	}
      else if ((TREE_CODE (type) != ENUMERAL_TYPE
		&& TREE_CODE (type) != BOOLEAN_TYPE
		&& compare_tree_int (w, TYPE_PRECISION (type)) > 0)
	       || ((TREE_CODE (type) == ENUMERAL_TYPE
		    || TREE_CODE (type) == BOOLEAN_TYPE)
		   && tree_int_cst_lt (TYPE_SIZE (type), w)))
	warning_at (DECL_SOURCE_LOCATION (field), 0,
		    "width of %qD exceeds its type", field);
      else if (TREE_CODE (type) == ENUMERAL_TYPE)
	{
	  int prec = TYPE_PRECISION (ENUM_UNDERLYING_TYPE (type));
	  if (compare_tree_int (w, prec) < 0)
	    warning_at (DECL_SOURCE_LOCATION (field), 0,
			"%qD is too small to hold all values of %q#T",
			field, type);
	}
    }

  if (w != error_mark_node)
    {
      DECL_SIZE (field) = fold_convert (bitsizetype, w);
      DECL_BIT_FIELD (field) = 1;
      return true;
    }
  else
    {
      /* Non-bit-fields are aligned for their type.  */
      DECL_BIT_FIELD (field) = 0;
      CLEAR_DECL_C_BIT_FIELD (field);
      return false;
    }
}

/* FIELD is a non bit-field.  We are finishing the processing for its
   enclosing type T.  Issue any appropriate messages and set appropriate
   flags.  */

static bool
check_field_decl (tree field,
		  tree t,
		  int* cant_have_const_ctor,
		  int* no_const_asn_ref)
{
  tree type = strip_array_types (TREE_TYPE (field));
  bool any_default_members = false;

  /* In C++98 an anonymous union cannot contain any fields which would change
     the settings of CANT_HAVE_CONST_CTOR and friends.  */
  if (ANON_UNION_TYPE_P (type) && cxx_dialect < cxx11)
    ;
  /* And, we don't set TYPE_HAS_CONST_COPY_CTOR, etc., for anonymous
     structs.  So, we recurse through their fields here.  */
  else if (ANON_AGGR_TYPE_P (type))
    {
      for (tree fields = TYPE_FIELDS (type); fields;
	   fields = DECL_CHAIN (fields))
	if (TREE_CODE (fields) == FIELD_DECL)
	  any_default_members |= check_field_decl (fields, t,
						   cant_have_const_ctor,
						   no_const_asn_ref);
    }
  /* Check members with class type for constructors, destructors,
     etc.  */
  else if (CLASS_TYPE_P (type))
    {
      /* Never let anything with uninheritable virtuals
	 make it through without complaint.  */
      abstract_virtuals_error (field, type);

      if (TREE_CODE (t) == UNION_TYPE && cxx_dialect < cxx11)
	{
	  static bool warned;
	  int oldcount = errorcount;
	  if (TYPE_NEEDS_CONSTRUCTING (type))
	    error ("member %q+#D with constructor not allowed in union",
		   field);
	  if (TYPE_HAS_NONTRIVIAL_DESTRUCTOR (type))
	    error ("member %q+#D with destructor not allowed in union", field);
	  if (TYPE_HAS_COMPLEX_COPY_ASSIGN (type))
	    error ("member %q+#D with copy assignment operator not allowed in union",
		   field);
	  if (!warned && errorcount > oldcount)
	    {
	      inform (DECL_SOURCE_LOCATION (field), "unrestricted unions "
		      "only available with %<-std=c++11%> or %<-std=gnu++11%>");
	      warned = true;
	    }
	}
      else
	{
	  TYPE_NEEDS_CONSTRUCTING (t) |= TYPE_NEEDS_CONSTRUCTING (type);
	  TYPE_HAS_NONTRIVIAL_DESTRUCTOR (t)
	    |= TYPE_HAS_NONTRIVIAL_DESTRUCTOR (type);
	  TYPE_HAS_COMPLEX_COPY_ASSIGN (t)
	    |= (TYPE_HAS_COMPLEX_COPY_ASSIGN (type)
		|| !TYPE_HAS_COPY_ASSIGN (type));
	  TYPE_HAS_COMPLEX_COPY_CTOR (t) |= (TYPE_HAS_COMPLEX_COPY_CTOR (type)
					     || !TYPE_HAS_COPY_CTOR (type));
	  TYPE_HAS_COMPLEX_MOVE_ASSIGN (t) |= TYPE_HAS_COMPLEX_MOVE_ASSIGN (type);
	  TYPE_HAS_COMPLEX_MOVE_CTOR (t) |= TYPE_HAS_COMPLEX_MOVE_CTOR (type);
	  TYPE_HAS_COMPLEX_DFLT (t) |= (!TYPE_HAS_DEFAULT_CONSTRUCTOR (type)
					|| TYPE_HAS_COMPLEX_DFLT (type));
	}

      if (TYPE_HAS_COPY_CTOR (type)
	  && !TYPE_HAS_CONST_COPY_CTOR (type))
	*cant_have_const_ctor = 1;

      if (TYPE_HAS_COPY_ASSIGN (type)
	  && !TYPE_HAS_CONST_COPY_ASSIGN (type))
	*no_const_asn_ref = 1;
    }

  check_abi_tags (t, field);

  if (DECL_INITIAL (field) != NULL_TREE)
    /* `build_class_init_list' does not recognize
       non-FIELD_DECLs.  */
    any_default_members = true;

  return any_default_members;
}

/* Check the data members (both static and non-static), class-scoped
   typedefs, etc., appearing in the declaration of T.  Issue
   appropriate diagnostics.  Sets ACCESS_DECLS to a list (in
   declaration order) of access declarations; each TREE_VALUE in this
   list is a USING_DECL.

   In addition, set the following flags:

     EMPTY_P
       The class is empty, i.e., contains no non-static data members.

     CANT_HAVE_CONST_CTOR_P
       This class cannot have an implicitly generated copy constructor
       taking a const reference.

     CANT_HAVE_CONST_ASN_REF
       This class cannot have an implicitly generated assignment
       operator taking a const reference.

   All of these flags should be initialized before calling this
   function.

   Returns a pointer to the end of the TYPE_FIELDs chain; additional
   fields can be added by adding to this chain.  */

static void
check_field_decls (tree t, tree *access_decls,
		   int *cant_have_const_ctor_p,
		   int *no_const_asn_ref_p)
{
  tree *field;
  tree *next;
  int cant_pack = 0;
  int field_access = -1;

  /* Assume there are no access declarations.  */
  *access_decls = NULL_TREE;
  /* Assume this class has no pointer members.  */
  bool has_pointers = false;
  /* Assume none of the members of this class have default
     initializations.  */
  bool any_default_members = false;
  /* Assume none of the non-static data members are of non-volatile literal
     type.  */
  bool found_nv_literal_p = false;

  for (field = &TYPE_FIELDS (t); *field; field = next)
    {
      tree x = *field;
      tree type = TREE_TYPE (x);
      int this_field_access;

      next = &DECL_CHAIN (x);

      if (TREE_CODE (x) == USING_DECL)
	{
	  /* Save the access declarations for our caller.  */
	  *access_decls = tree_cons (NULL_TREE, x, *access_decls);
	  continue;
	}

      if (TREE_CODE (x) == TYPE_DECL
	  || TREE_CODE (x) == TEMPLATE_DECL)
	continue;

      if (TREE_CODE (x) == FUNCTION_DECL)
	/* FIXME: We should fold in the checking from check_methods.  */
	continue;

      /* If we've gotten this far, it's a data member, possibly static,
	 or an enumerator.  */
      if (TREE_CODE (x) != CONST_DECL)
	DECL_CONTEXT (x) = t;

      /* When this goes into scope, it will be a non-local reference.  */
      DECL_NONLOCAL (x) = 1;

      if (TREE_CODE (t) == UNION_TYPE)
	{
	  /* [class.union] (C++98)

	     If a union contains a static data member, or a member of
	     reference type, the program is ill-formed.

	     In C++11 [class.union] says:
	     If a union contains a non-static data member of reference type
	     the program is ill-formed.  */
	  if (VAR_P (x) && cxx_dialect < cxx11)
	    {
	      error ("in C++98 %q+D may not be static because it is "
		     "a member of a union", x);
	      continue;
	    }
	  if (TYPE_REF_P (type)
	      && TREE_CODE (x) == FIELD_DECL)
	    {
	      error ("non-static data member %q+D in a union may not "
		     "have reference type %qT", x, type);
	      continue;
	    }
	}

      /* Perform error checking that did not get done in
	 grokdeclarator.  */
      if (TREE_CODE (type) == FUNCTION_TYPE)
	{
	  error ("field %q+D invalidly declared function type", x);
	  type = build_pointer_type (type);
	  TREE_TYPE (x) = type;
	}
      else if (TREE_CODE (type) == METHOD_TYPE)
	{
	  error ("field %q+D invalidly declared method type", x);
	  type = build_pointer_type (type);
	  TREE_TYPE (x) = type;
	}

      if (type == error_mark_node)
	continue;

      if (TREE_CODE (x) == CONST_DECL || VAR_P (x))
	continue;

      /* Now it can only be a FIELD_DECL.  */

      if (TREE_PRIVATE (x) || TREE_PROTECTED (x))
	CLASSTYPE_NON_AGGREGATE (t) = 1;

      /* If it is not a union and at least one non-static data member is
	 non-literal, the whole class becomes non-literal.  Per Core/1453,
	 volatile non-static data members and base classes are also not allowed.
	 If it is a union, we might set CLASSTYPE_LITERAL_P after we've seen all
	 members.
	 Note: if the type is incomplete we will complain later on.  */
      if (COMPLETE_TYPE_P (type))
	{
	  if (!literal_type_p (type) || CP_TYPE_VOLATILE_P (type))
	    CLASSTYPE_LITERAL_P (t) = false;
	  else
	    found_nv_literal_p = true;
	}

      /* A standard-layout class is a class that:
	 ...
	 has the same access control (Clause 11) for all non-static data members,
         ...  */
      this_field_access = TREE_PROTECTED (x) ? 1 : TREE_PRIVATE (x) ? 2 : 0;
      if (field_access == -1)
	field_access = this_field_access;
      else if (this_field_access != field_access)
	CLASSTYPE_NON_STD_LAYOUT (t) = 1;

      /* If this is of reference type, check if it needs an init.  */
      if (TYPE_REF_P (type))
	{
	  CLASSTYPE_NON_LAYOUT_POD_P (t) = 1;
	  CLASSTYPE_NON_STD_LAYOUT (t) = 1;
	  if (DECL_INITIAL (x) == NULL_TREE)
	    SET_CLASSTYPE_REF_FIELDS_NEED_INIT (t, 1);
	  if (cxx_dialect < cxx11)
	    {
	      /* ARM $12.6.2: [A member initializer list] (or, for an
		 aggregate, initialization by a brace-enclosed list) is the
		 only way to initialize nonstatic const and reference
		 members.  */
	      TYPE_HAS_COMPLEX_COPY_ASSIGN (t) = 1;
	      TYPE_HAS_COMPLEX_MOVE_ASSIGN (t) = 1;
	    }
	}

      type = strip_array_types (type);

      if (TYPE_PACKED (t))
	{
	  if (!layout_pod_type_p (type) && !TYPE_PACKED (type))
	    {
	      warning_at
		(DECL_SOURCE_LOCATION (x), 0,
		 "ignoring packed attribute because of unpacked non-POD field %q#D",
		 x);
	      cant_pack = 1;
	    }
	  else if (DECL_C_BIT_FIELD (x)
		   || TYPE_ALIGN (TREE_TYPE (x)) > BITS_PER_UNIT)
	    DECL_PACKED (x) = 1;
	}

      if (DECL_C_BIT_FIELD (x)
	  && integer_zerop (DECL_BIT_FIELD_REPRESENTATIVE (x)))
	/* We don't treat zero-width bitfields as making a class
	   non-empty.  */
	;
      else if (field_poverlapping_p (x) && is_empty_class (type))
	{
	  /* Empty data members also don't make a class non-empty.  */
	  CLASSTYPE_CONTAINS_EMPTY_CLASS_P (t) = 1;
	}
      else
	{
	  /* The class is non-empty.  */
	  CLASSTYPE_EMPTY_P (t) = 0;
	  /* The class is not even nearly empty.  */
	  CLASSTYPE_NEARLY_EMPTY_P (t) = 0;
	  /* If one of the data members contains an empty class,
	     so does T.  */
	  if (CLASS_TYPE_P (type)
	      && CLASSTYPE_CONTAINS_EMPTY_CLASS_P (type))
	    CLASSTYPE_CONTAINS_EMPTY_CLASS_P (t) = 1;
	}

      /* This is used by -Weffc++ (see below). Warn only for pointers
	 to members which might hold dynamic memory. So do not warn
	 for pointers to functions or pointers to members.  */
      if (TYPE_PTR_P (type)
	  && !TYPE_PTRFN_P (type))
	has_pointers = true;

      if (CLASS_TYPE_P (type))
	{
	  if (CLASSTYPE_REF_FIELDS_NEED_INIT (type))
	    SET_CLASSTYPE_REF_FIELDS_NEED_INIT (t, 1);
	  if (CLASSTYPE_READONLY_FIELDS_NEED_INIT (type))
	    SET_CLASSTYPE_READONLY_FIELDS_NEED_INIT (t, 1);
	}

      if (DECL_MUTABLE_P (x) || TYPE_HAS_MUTABLE_P (type))
	CLASSTYPE_HAS_MUTABLE (t) = 1;

      if (DECL_MUTABLE_P (x))
	{
	  if (CP_TYPE_CONST_P (type))
	    {
	      error ("member %q+D cannot be declared both %<const%> "
		     "and %<mutable%>", x);
	      continue;
	    }
	  if (TYPE_REF_P (type))
	    {
	      error ("member %q+D cannot be declared as a %<mutable%> "
		     "reference", x);
	      continue;
	    }
	}

      if (! layout_pod_type_p (type))
	/* DR 148 now allows pointers to members (which are POD themselves),
	   to be allowed in POD structs.  */
	CLASSTYPE_NON_LAYOUT_POD_P (t) = 1;

      if (field_poverlapping_p (x))
	/* A potentially-overlapping non-static data member makes the class
	   non-layout-POD.  */
	CLASSTYPE_NON_LAYOUT_POD_P (t) = 1;

      if (!std_layout_type_p (type))
	CLASSTYPE_NON_STD_LAYOUT (t) = 1;

      if (! zero_init_p (type))
	CLASSTYPE_NON_ZERO_INIT_P (t) = 1;

      /* We set DECL_C_BIT_FIELD in grokbitfield.
	 If the type and width are valid, we'll also set DECL_BIT_FIELD.  */
      if (DECL_C_BIT_FIELD (x))
	check_bitfield_decl (x);

      if (check_field_decl (x, t, cant_have_const_ctor_p, no_const_asn_ref_p))
	{
	  if (any_default_members
	      && TREE_CODE (t) == UNION_TYPE)
	    error ("multiple fields in union %qT initialized", t);
	  any_default_members = true;
	}

      /* Now that we've removed bit-field widths from DECL_INITIAL,
	 anything left in DECL_INITIAL is an NSDMI that makes the class
	 non-aggregate in C++11.  */
      if (DECL_INITIAL (x) && cxx_dialect < cxx14)
	CLASSTYPE_NON_AGGREGATE (t) = true;

      /* If any field is const, the structure type is pseudo-const.  */
      if (CP_TYPE_CONST_P (type))
	{
	  C_TYPE_FIELDS_READONLY (t) = 1;
	  if (DECL_INITIAL (x) == NULL_TREE)
	    SET_CLASSTYPE_READONLY_FIELDS_NEED_INIT (t, 1);
	  if (cxx_dialect < cxx11)
	    {
	      /* ARM $12.6.2: [A member initializer list] (or, for an
		 aggregate, initialization by a brace-enclosed list) is the
		 only way to initialize nonstatic const and reference
		 members.  */
	      TYPE_HAS_COMPLEX_COPY_ASSIGN (t) = 1;
	      TYPE_HAS_COMPLEX_MOVE_ASSIGN (t) = 1;
	    }
	}
      /* A field that is pseudo-const makes the structure likewise.  */
      else if (CLASS_TYPE_P (type))
	{
	  C_TYPE_FIELDS_READONLY (t) |= C_TYPE_FIELDS_READONLY (type);
	  SET_CLASSTYPE_READONLY_FIELDS_NEED_INIT (t,
	    CLASSTYPE_READONLY_FIELDS_NEED_INIT (t)
	    | CLASSTYPE_READONLY_FIELDS_NEED_INIT (type));
	}

      /* Core issue 80: A nonstatic data member is required to have a
	 different name from the class iff the class has a
	 user-declared constructor.  */
      if (constructor_name_p (DECL_NAME (x), t)
	  && TYPE_HAS_USER_CONSTRUCTOR (t))
	permerror (DECL_SOURCE_LOCATION (x),
		   "field %q#D with same name as class", x);
    }

  /* Per CWG 2096, a type is a literal type if it is a union, and at least
     one of its non-static data members is of non-volatile literal type.  */
  if (TREE_CODE (t) == UNION_TYPE && found_nv_literal_p)
    CLASSTYPE_LITERAL_P (t) = true;

  /* Effective C++ rule 11: if a class has dynamic memory held by pointers,
     it should also define a copy constructor and an assignment operator to
     implement the correct copy semantic (deep vs shallow, etc.). As it is
     not feasible to check whether the constructors do allocate dynamic memory
     and store it within members, we approximate the warning like this:

     -- Warn only if there are members which are pointers
     -- Warn only if there is a non-trivial constructor (otherwise,
	there cannot be memory allocated).
     -- Warn only if there is a non-trivial destructor. We assume that the
	user at least implemented the cleanup correctly, and a destructor
	is needed to free dynamic memory.

     This seems enough for practical purposes.  */
  if (warn_ecpp
      && has_pointers
      && TYPE_HAS_USER_CONSTRUCTOR (t)
      && TYPE_HAS_NONTRIVIAL_DESTRUCTOR (t)
      && !(TYPE_HAS_COPY_CTOR (t) && TYPE_HAS_COPY_ASSIGN (t)))
    {
      warning (OPT_Weffc__, "%q#T has pointer data members", t);

      if (! TYPE_HAS_COPY_CTOR (t))
	{
	  warning (OPT_Weffc__,
		   "  but does not override %<%T(const %T&)%>", t, t);
	  if (!TYPE_HAS_COPY_ASSIGN (t))
	    warning (OPT_Weffc__, "  or %<operator=(const %T&)%>", t);
	}
      else if (! TYPE_HAS_COPY_ASSIGN (t))
	warning (OPT_Weffc__,
		 "  but does not override %<operator=(const %T&)%>", t);
    }

  /* Non-static data member initializers make the default constructor
     non-trivial.  */
  if (any_default_members)
    {
      TYPE_NEEDS_CONSTRUCTING (t) = true;
      TYPE_HAS_COMPLEX_DFLT (t) = true;
    }

  /* If any of the fields couldn't be packed, unset TYPE_PACKED.  */
  if (cant_pack)
    TYPE_PACKED (t) = 0;

  /* Check anonymous struct/anonymous union fields.  */
  finish_struct_anon (t);

  /* We've built up the list of access declarations in reverse order.
     Fix that now.  */
  *access_decls = nreverse (*access_decls);
}

/* If TYPE is an empty class type, records its OFFSET in the table of
   OFFSETS.  */

static int
record_subobject_offset (tree type, tree offset, splay_tree offsets)
{
  splay_tree_node n;

  if (!is_empty_class (type))
    return 0;

  /* Record the location of this empty object in OFFSETS.  */
  n = splay_tree_lookup (offsets, (splay_tree_key) offset);
  if (!n)
    n = splay_tree_insert (offsets,
			   (splay_tree_key) offset,
			   (splay_tree_value) NULL_TREE);
  n->value = ((splay_tree_value)
	      tree_cons (NULL_TREE,
			 type,
			 (tree) n->value));

  return 0;
}

/* Returns nonzero if TYPE is an empty class type and there is
   already an entry in OFFSETS for the same TYPE as the same OFFSET.  */

static int
check_subobject_offset (tree type, tree offset, splay_tree offsets)
{
  splay_tree_node n;
  tree t;

  if (!is_empty_class (type))
    return 0;

  /* Record the location of this empty object in OFFSETS.  */
  n = splay_tree_lookup (offsets, (splay_tree_key) offset);
  if (!n)
    return 0;

  for (t = (tree) n->value; t; t = TREE_CHAIN (t))
    if (same_type_p (TREE_VALUE (t), type))
      return 1;

  return 0;
}

/* Walk through all the subobjects of TYPE (located at OFFSET).  Call
   F for every subobject, passing it the type, offset, and table of
   OFFSETS.  If VBASES_P is one, then virtual non-primary bases should
   be traversed.

   If MAX_OFFSET is non-NULL, then subobjects with an offset greater
   than MAX_OFFSET will not be walked.

   If F returns a nonzero value, the traversal ceases, and that value
   is returned.  Otherwise, returns zero.  */

static int
walk_subobject_offsets (tree type,
			subobject_offset_fn f,
			tree offset,
			splay_tree offsets,
			tree max_offset,
			int vbases_p)
{
  int r = 0;
  tree type_binfo = NULL_TREE;

  /* If this OFFSET is bigger than the MAX_OFFSET, then we should
     stop.  */
  if (max_offset && tree_int_cst_lt (max_offset, offset))
    return 0;

  if (type == error_mark_node)
    return 0;

  if (!TYPE_P (type))
    {
      type_binfo = type;
      type = BINFO_TYPE (type);
    }

  if (CLASS_TYPE_P (type))
    {
      tree field;
      tree binfo;
      int i;

      /* Avoid recursing into objects that are not interesting.  */
      if (!CLASSTYPE_CONTAINS_EMPTY_CLASS_P (type))
	return 0;

      /* Record the location of TYPE.  */
      r = (*f) (type, offset, offsets);
      if (r)
	return r;

      /* Iterate through the direct base classes of TYPE.  */
      if (!type_binfo)
	type_binfo = TYPE_BINFO (type);
      for (i = 0; BINFO_BASE_ITERATE (type_binfo, i, binfo); i++)
	{
	  tree binfo_offset;

	  if (BINFO_VIRTUAL_P (binfo))
	    continue;

	  tree orig_binfo;
	  /* We cannot rely on BINFO_OFFSET being set for the base
	     class yet, but the offsets for direct non-virtual
	     bases can be calculated by going back to the TYPE.  */
	  orig_binfo = BINFO_BASE_BINFO (TYPE_BINFO (type), i);
	  binfo_offset = size_binop (PLUS_EXPR,
				     offset,
				     BINFO_OFFSET (orig_binfo));

	  r = walk_subobject_offsets (binfo,
				      f,
				      binfo_offset,
				      offsets,
				      max_offset,
				      /*vbases_p=*/0);
	  if (r)
	    return r;
	}

      if (CLASSTYPE_VBASECLASSES (type))
	{
	  unsigned ix;
	  vec<tree, va_gc> *vbases;

	  /* Iterate through the virtual base classes of TYPE.  In G++
	     3.2, we included virtual bases in the direct base class
	     loop above, which results in incorrect results; the
	     correct offsets for virtual bases are only known when
	     working with the most derived type.  */
	  if (vbases_p)
	    for (vbases = CLASSTYPE_VBASECLASSES (type), ix = 0;
		 vec_safe_iterate (vbases, ix, &binfo); ix++)
	      {
		r = walk_subobject_offsets (binfo,
					    f,
					    size_binop (PLUS_EXPR,
							offset,
							BINFO_OFFSET (binfo)),
					    offsets,
					    max_offset,
					    /*vbases_p=*/0);
		if (r)
		  return r;
	      }
	  else
	    {
	      /* We still have to walk the primary base, if it is
		 virtual.  (If it is non-virtual, then it was walked
		 above.)  */
	      tree vbase = get_primary_binfo (type_binfo);

	      if (vbase && BINFO_VIRTUAL_P (vbase)
		  && BINFO_PRIMARY_P (vbase)
		  && BINFO_INHERITANCE_CHAIN (vbase) == type_binfo)
		{
		  r = (walk_subobject_offsets
		       (vbase, f, offset,
			offsets, max_offset, /*vbases_p=*/0));
		  if (r)
		    return r;
		}
	    }
	}

      /* Iterate through the fields of TYPE.  */
      for (field = TYPE_FIELDS (type); field; field = DECL_CHAIN (field))
	if (TREE_CODE (field) == FIELD_DECL
	    && TREE_TYPE (field) != error_mark_node
	    && !DECL_ARTIFICIAL (field))
	  {
	    tree field_offset;

	    field_offset = byte_position (field);

	    r = walk_subobject_offsets (TREE_TYPE (field),
					f,
					size_binop (PLUS_EXPR,
						    offset,
						    field_offset),
					offsets,
					max_offset,
					/*vbases_p=*/1);
	    if (r)
	      return r;
	  }
    }
  else if (TREE_CODE (type) == ARRAY_TYPE)
    {
      tree element_type = strip_array_types (type);
      tree domain = TYPE_DOMAIN (type);
      tree index;

      /* Avoid recursing into objects that are not interesting.  */
      if (!CLASS_TYPE_P (element_type)
	  || !CLASSTYPE_CONTAINS_EMPTY_CLASS_P (element_type)
	  || !domain
	  || integer_minus_onep (TYPE_MAX_VALUE (domain)))
	return 0;

      /* Step through each of the elements in the array.  */
      for (index = size_zero_node;
	   !tree_int_cst_lt (TYPE_MAX_VALUE (domain), index);
	   index = size_binop (PLUS_EXPR, index, size_one_node))
	{
	  r = walk_subobject_offsets (TREE_TYPE (type),
				      f,
				      offset,
				      offsets,
				      max_offset,
				      /*vbases_p=*/1);
	  if (r)
	    return r;
	  offset = size_binop (PLUS_EXPR, offset,
			       TYPE_SIZE_UNIT (TREE_TYPE (type)));
	  /* If this new OFFSET is bigger than the MAX_OFFSET, then
	     there's no point in iterating through the remaining
	     elements of the array.  */
	  if (max_offset && tree_int_cst_lt (max_offset, offset))
	    break;
	}
    }

  return 0;
}

/* Return true iff FIELD_DECL DECL is potentially overlapping.  */

static bool
field_poverlapping_p (tree decl)
{
  /* Base fields are actually potentially overlapping, but C++ bases go through
     a different code path based on binfos, and ObjC++ base fields are laid out
     in objc-act, so we don't want layout_class_type to mess with them.  */
  if (DECL_FIELD_IS_BASE (decl))
    {
      gcc_checking_assert (c_dialect_objc ());
      return false;
    }

  return lookup_attribute ("no_unique_address",
			   DECL_ATTRIBUTES (decl));
}

/* Record all of the empty subobjects of DECL_OR_BINFO.  */

static void
record_subobject_offsets (tree decl_or_binfo,
			  splay_tree offsets)
{
  tree type, offset;
  bool overlapping, vbases_p;

  if (DECL_P (decl_or_binfo))
    {
      tree decl = decl_or_binfo;
      type = TREE_TYPE (decl);
      offset = byte_position (decl);
      overlapping = field_poverlapping_p (decl);
      vbases_p = true;
    }
  else
    {
      type = BINFO_TYPE (decl_or_binfo);
      offset = BINFO_OFFSET (decl_or_binfo);
      overlapping = true;
      vbases_p = false;
    }

  tree max_offset;
  /* If recording subobjects for a non-static data member or a
     non-empty base class, we do not need to record offsets beyond
     the size of the biggest empty class.  Additional data members
     will go at the end of the class.  Additional base classes will go
     either at offset zero (if empty, in which case they cannot
     overlap with offsets past the size of the biggest empty class) or
     at the end of the class.

     However, if we are placing an empty base class, then we must record
     all offsets, as either the empty class is at offset zero (where
     other empty classes might later be placed) or at the end of the
     class (where other objects might then be placed, so other empty
     subobjects might later overlap).  */
  if (!overlapping
      || !is_empty_class (type))
    max_offset = sizeof_biggest_empty_class;
  else
    max_offset = NULL_TREE;
  walk_subobject_offsets (type, record_subobject_offset, offset,
			  offsets, max_offset, vbases_p);
}

/* Returns nonzero if any of the empty subobjects of TYPE (located at
   OFFSET) conflict with entries in OFFSETS.  If VBASES_P is nonzero,
   virtual bases of TYPE are examined.  */

static int
layout_conflict_p (tree type,
		   tree offset,
		   splay_tree offsets,
		   int vbases_p)
{
  splay_tree_node max_node;

  /* Get the node in OFFSETS that indicates the maximum offset where
     an empty subobject is located.  */
  max_node = splay_tree_max (offsets);
  /* If there aren't any empty subobjects, then there's no point in
     performing this check.  */
  if (!max_node)
    return 0;

  return walk_subobject_offsets (type, check_subobject_offset, offset,
				 offsets, (tree) (max_node->key),
				 vbases_p);
}

/* DECL is a FIELD_DECL corresponding either to a base subobject of a
   non-static data member of the type indicated by RLI.  BINFO is the
   binfo corresponding to the base subobject, OFFSETS maps offsets to
   types already located at those offsets.  This function determines
   the position of the DECL.  */

static void
layout_nonempty_base_or_field (record_layout_info rli,
			       tree decl,
			       tree binfo,
			       splay_tree offsets)
{
  tree offset = NULL_TREE;
  bool field_p;
  tree type;

  if (binfo)
    {
      /* For the purposes of determining layout conflicts, we want to
	 use the class type of BINFO; TREE_TYPE (DECL) will be the
	 CLASSTYPE_AS_BASE version, which does not contain entries for
	 zero-sized bases.  */
      type = TREE_TYPE (binfo);
      field_p = false;
    }
  else
    {
      type = TREE_TYPE (decl);
      field_p = true;
    }

  /* Try to place the field.  It may take more than one try if we have
     a hard time placing the field without putting two objects of the
     same type at the same address.  */
  while (1)
    {
      struct record_layout_info_s old_rli = *rli;

      /* Place this field.  */
      place_field (rli, decl);
      offset = byte_position (decl);

      /* We have to check to see whether or not there is already
	 something of the same type at the offset we're about to use.
	 For example, consider:

	   struct S {};
	   struct T : public S { int i; };
	   struct U : public S, public T {};

	 Here, we put S at offset zero in U.  Then, we can't put T at
	 offset zero -- its S component would be at the same address
	 as the S we already allocated.  So, we have to skip ahead.
	 Since all data members, including those whose type is an
	 empty class, have nonzero size, any overlap can happen only
	 with a direct or indirect base-class -- it can't happen with
	 a data member.  */
      /* In a union, overlap is permitted; all members are placed at
	 offset zero.  */
      if (TREE_CODE (rli->t) == UNION_TYPE)
	break;
      if (layout_conflict_p (field_p ? type : binfo, offset,
			     offsets, field_p))
	{
	  /* Strip off the size allocated to this field.  That puts us
	     at the first place we could have put the field with
	     proper alignment.  */
	  *rli = old_rli;

	  /* Bump up by the alignment required for the type.  */
	  rli->bitpos
	    = size_binop (PLUS_EXPR, rli->bitpos,
			  bitsize_int (binfo
				       ? CLASSTYPE_ALIGN (type)
				       : TYPE_ALIGN (type)));
	  normalize_rli (rli);
	}
      else if (TREE_CODE (type) == NULLPTR_TYPE
	       && warn_abi && abi_version_crosses (9))
	{
	  /* Before ABI v9, we were giving nullptr_t alignment of 1; if
	     the offset wasn't aligned like a pointer when we started to
	     layout this field, that affects its position.  */
	  tree pos = rli_size_unit_so_far (&old_rli);
	  if (int_cst_value (pos) % TYPE_ALIGN_UNIT (ptr_type_node) != 0)
	    {
	      if (abi_version_at_least (9))
		warning_at (DECL_SOURCE_LOCATION (decl), OPT_Wabi,
			    "alignment of %qD increased in %<-fabi-version=9%> "
			    "(GCC 5.2)", decl);
	      else
		warning_at (DECL_SOURCE_LOCATION (decl), OPT_Wabi, "alignment "
			    "of %qD will increase in %<-fabi-version=9%>",
			    decl);
	    }
	  break;
	}
      else
	/* There was no conflict.  We're done laying out this field.  */
	break;
    }

  /* Now that we know where it will be placed, update its
     BINFO_OFFSET.  */
  if (binfo && CLASS_TYPE_P (BINFO_TYPE (binfo)))
    /* Indirect virtual bases may have a nonzero BINFO_OFFSET at
       this point because their BINFO_OFFSET is copied from another
       hierarchy.  Therefore, we may not need to add the entire
       OFFSET.  */
    propagate_binfo_offsets (binfo,
			     size_diffop_loc (input_location,
					  fold_convert (ssizetype, offset),
					  fold_convert (ssizetype,
						   BINFO_OFFSET (binfo))));
}

/* Returns true if TYPE is empty and OFFSET is nonzero.  */

static int
empty_base_at_nonzero_offset_p (tree type,
				tree offset,
				splay_tree /*offsets*/)
{
  return is_empty_class (type) && !integer_zerop (offset);
}

/* Layout the empty base BINFO.  EOC indicates the byte currently just
   past the end of the class, and should be correctly aligned for a
   class of the type indicated by BINFO; OFFSETS gives the offsets of
   the empty bases allocated so far. T is the most derived
   type.  Return nonzero iff we added it at the end.  */

static bool
layout_empty_base_or_field (record_layout_info rli, tree binfo_or_decl,
			    splay_tree offsets)
{
  tree alignment;
  bool atend = false;
  tree binfo = NULL_TREE;
  tree decl = NULL_TREE;
  tree type;
  if (TREE_CODE (binfo_or_decl) == TREE_BINFO)
    {
      binfo = binfo_or_decl;
      type = BINFO_TYPE (binfo);
    }
  else
    {
      decl = binfo_or_decl;
      type = TREE_TYPE (decl);
    }

  /* On some platforms (ARM), even empty classes will not be
     byte-aligned.  */
  tree eoc = round_up_loc (input_location,
			   rli_size_unit_so_far (rli),
			   CLASSTYPE_ALIGN_UNIT (type));

  /* This routine should only be used for empty classes.  */
  gcc_assert (is_empty_class (type));
  alignment = size_int (CLASSTYPE_ALIGN_UNIT (type));

  /* This is an empty base class.  We first try to put it at offset
     zero.  */
  tree offset = size_zero_node;
  if (layout_conflict_p (type,
			 offset,
			 offsets,
			 /*vbases_p=*/0))
    {
      /* That didn't work.  Now, we move forward from the next
	 available spot in the class.  */
      atend = true;
      offset = eoc;
      while (1)
	{
	  if (!layout_conflict_p (type,
				  offset,
				  offsets,
				  /*vbases_p=*/0))
	    /* We finally found a spot where there's no overlap.  */
	    break;

	  /* There's overlap here, too.  Bump along to the next spot.  */
	  offset = size_binop (PLUS_EXPR, offset, alignment);
	}
    }

  if (CLASSTYPE_USER_ALIGN (type))
    {
      rli->record_align = MAX (rli->record_align, CLASSTYPE_ALIGN (type));
      if (warn_packed)
	rli->unpacked_align = MAX (rli->unpacked_align, CLASSTYPE_ALIGN (type));
      TYPE_USER_ALIGN (rli->t) = 1;
    }

  if (binfo)
    /* Adjust BINFO_OFFSET (binfo) to be exactly OFFSET.  */
    propagate_binfo_offsets (binfo,
			     size_diffop (offset, BINFO_OFFSET (binfo)));
  else
    {
      DECL_FIELD_OFFSET (decl) = offset;
      DECL_FIELD_BIT_OFFSET (decl) = bitsize_zero_node;
      SET_DECL_OFFSET_ALIGN (decl, BITS_PER_UNIT);
    }

  return atend;
}

/* Build the FIELD_DECL for BASETYPE as a base of T, add it to the chain of
   fields at NEXT_FIELD, and return it.  */

static tree
build_base_field_1 (tree t, tree basetype, tree *&next_field)
{
  /* Create the FIELD_DECL.  */
  tree as_base = CLASSTYPE_AS_BASE (basetype);
  gcc_assert (as_base);
  tree decl = build_decl (input_location, FIELD_DECL, NULL_TREE, as_base);
  DECL_ARTIFICIAL (decl) = 1;
  DECL_IGNORED_P (decl) = 1;
  DECL_FIELD_CONTEXT (decl) = t;
  if (is_empty_class (basetype))
    /* CLASSTYPE_SIZE is one byte, but the field needs to have size zero.  */
    DECL_SIZE (decl) = DECL_SIZE_UNIT (decl) = size_zero_node;
  else
    {
      DECL_SIZE (decl) = CLASSTYPE_SIZE (basetype);
      DECL_SIZE_UNIT (decl) = CLASSTYPE_SIZE_UNIT (basetype);
    }
  SET_DECL_ALIGN (decl, CLASSTYPE_ALIGN (basetype));
  DECL_USER_ALIGN (decl) = CLASSTYPE_USER_ALIGN (basetype);
  SET_DECL_MODE (decl, TYPE_MODE (basetype));
  DECL_FIELD_IS_BASE (decl) = 1;

  /* Add the new FIELD_DECL to the list of fields for T.  */
  DECL_CHAIN (decl) = *next_field;
  *next_field = decl;
  next_field = &DECL_CHAIN (decl);

  return decl;
}

/* Layout the base given by BINFO in the class indicated by RLI.
   *BASE_ALIGN is a running maximum of the alignments of
   any base class.  OFFSETS gives the location of empty base
   subobjects.  T is the most derived type.  Return nonzero if the new
   object cannot be nearly-empty.  A new FIELD_DECL is inserted at
   *NEXT_FIELD, unless BINFO is for an empty base class.

   Returns the location at which the next field should be inserted.  */

static tree *
build_base_field (record_layout_info rli, tree binfo,
		  splay_tree offsets, tree *next_field)
{
  tree t = rli->t;
  tree basetype = BINFO_TYPE (binfo);

  if (!COMPLETE_TYPE_P (basetype))
    /* This error is now reported in xref_tag, thus giving better
       location information.  */
    return next_field;

  /* Place the base class.  */
  if (!is_empty_class (basetype))
    {
      tree decl;

      /* The containing class is non-empty because it has a non-empty
	 base class.  */
      CLASSTYPE_EMPTY_P (t) = 0;

      /* Create the FIELD_DECL.  */
      decl = build_base_field_1 (t, basetype, next_field);

      /* Try to place the field.  It may take more than one try if we
	 have a hard time placing the field without putting two
	 objects of the same type at the same address.  */
      layout_nonempty_base_or_field (rli, decl, binfo, offsets);
    }
  else
    {
      bool atend = layout_empty_base_or_field (rli, binfo, offsets);
      /* A nearly-empty class "has no proper base class that is empty,
	 not morally virtual, and at an offset other than zero."  */
      if (!BINFO_VIRTUAL_P (binfo) && CLASSTYPE_NEARLY_EMPTY_P (t))
	{
	  if (atend)
	    CLASSTYPE_NEARLY_EMPTY_P (t) = 0;
	  /* The check above (used in G++ 3.2) is insufficient because
	     an empty class placed at offset zero might itself have an
	     empty base at a nonzero offset.  */
	  else if (walk_subobject_offsets (basetype,
					   empty_base_at_nonzero_offset_p,
					   size_zero_node,
					   /*offsets=*/NULL,
					   /*max_offset=*/NULL_TREE,
					   /*vbases_p=*/true))
	    CLASSTYPE_NEARLY_EMPTY_P (t) = 0;
	}

      /* We used to not create a FIELD_DECL for empty base classes because of
	 back end issues with overlapping FIELD_DECLs, but that doesn't seem to
	 be a problem anymore.  We need them to handle initialization of C++17
	 aggregate bases.  */
      if (cxx_dialect >= cxx17 && !BINFO_VIRTUAL_P (binfo))
	{
	  tree decl = build_base_field_1 (t, basetype, next_field);
	  DECL_FIELD_OFFSET (decl) = BINFO_OFFSET (binfo);
	  DECL_FIELD_BIT_OFFSET (decl) = bitsize_zero_node;
	  SET_DECL_OFFSET_ALIGN (decl, BITS_PER_UNIT);
	}

      /* An empty virtual base causes a class to be non-empty
	 -- but in that case we do not need to clear CLASSTYPE_EMPTY_P
	 here because that was already done when the virtual table
	 pointer was created.  */
    }

  /* Record the offsets of BINFO and its base subobjects.  */
  record_subobject_offsets (binfo, offsets);

  return next_field;
}

/* Layout all of the non-virtual base classes.  Record empty
   subobjects in OFFSETS.  T is the most derived type.  Return nonzero
   if the type cannot be nearly empty.  The fields created
   corresponding to the base classes will be inserted at
   *NEXT_FIELD.  */

static void
build_base_fields (record_layout_info rli,
		   splay_tree offsets, tree *next_field)
{
  /* Chain to hold all the new FIELD_DECLs which stand in for base class
     subobjects.  */
  tree t = rli->t;
  int n_baseclasses = BINFO_N_BASE_BINFOS (TYPE_BINFO (t));
  int i;

  /* The primary base class is always allocated first.  */
  if (CLASSTYPE_HAS_PRIMARY_BASE_P (t))
    next_field = build_base_field (rli, CLASSTYPE_PRIMARY_BINFO (t),
				   offsets, next_field);

  /* Now allocate the rest of the bases.  */
  for (i = 0; i < n_baseclasses; ++i)
    {
      tree base_binfo;

      base_binfo = BINFO_BASE_BINFO (TYPE_BINFO (t), i);

      /* The primary base was already allocated above, so we don't
	 need to allocate it again here.  */
      if (base_binfo == CLASSTYPE_PRIMARY_BINFO (t))
	continue;

      /* Virtual bases are added at the end (a primary virtual base
	 will have already been added).  */
      if (BINFO_VIRTUAL_P (base_binfo))
	continue;

      next_field = build_base_field (rli, base_binfo,
				     offsets, next_field);
    }
}

/* Go through the TYPE_FIELDS of T issuing any appropriate
   diagnostics, figuring out which methods override which other
   methods, and so forth.  */

static void
check_methods (tree t)
{
  for (tree x = TYPE_FIELDS (t); x; x = DECL_CHAIN (x))
    if (DECL_DECLARES_FUNCTION_P (x))
      {
	check_for_override (x, t);

	if (DECL_PURE_VIRTUAL_P (x)
	    && (TREE_CODE (x) != FUNCTION_DECL || ! DECL_VINDEX (x)))
	  error ("initializer specified for non-virtual method %q+D", x);
	/* The name of the field is the original field name
	   Save this in auxiliary field for later overloading.  */
	if (TREE_CODE (x) == FUNCTION_DECL && DECL_VINDEX (x))
	  {
	    TYPE_POLYMORPHIC_P (t) = 1;
	    if (DECL_PURE_VIRTUAL_P (x))
	      vec_safe_push (CLASSTYPE_PURE_VIRTUALS (t), x);
	  }

	if (!DECL_VIRTUAL_P (x)
	    && lookup_attribute ("transaction_safe_dynamic",
				 DECL_ATTRIBUTES (x)))
	  error_at (DECL_SOURCE_LOCATION (x),
		    "%<transaction_safe_dynamic%> may only be specified for "
		    "a virtual function");
      }

  /* Check whether the eligible special member functions (P0848) are
     user-provided.  add_method arranged that the CLASSTYPE_MEMBER_VEC only
     has the eligible ones; TYPE_FIELDS also contains ineligible overloads,
     which is why this needs to be separate from the loop above.  */

  if (tree dtor = CLASSTYPE_DESTRUCTOR (t))
    {
      if (TREE_CODE (dtor) == OVERLOAD)
	{
	  /* P0848: At the end of the definition of a class, overload
	     resolution is performed among the prospective destructors declared
	     in that class with an empty argument list to select the destructor
	     for the class, also known as the selected destructor. The program
	     is ill-formed if overload resolution fails. */
	  auto_diagnostic_group d;
	  error_at (location_of (t), "destructor for %qT is ambiguous", t);
	  print_candidates (dtor);
	}
      else if (user_provided_p (dtor))
	TYPE_HAS_NONTRIVIAL_DESTRUCTOR (t) = true;
    }

  for (ovl_iterator i (CLASSTYPE_CONSTRUCTORS (t)); i; ++i)
    {
      tree fn = *i;
      if (!user_provided_p (fn))
	/* Might be trivial.  */;
      else if (copy_fn_p (fn))
	TYPE_HAS_COMPLEX_COPY_CTOR (t) = true;
      else if (move_fn_p (fn))
	TYPE_HAS_COMPLEX_MOVE_CTOR (t) = true;
    }

  for (ovl_iterator i (get_class_binding_direct (t, assign_op_identifier));
       i; ++i)
    {
      tree fn = *i;
      if (!user_provided_p (fn))
	/* Might be trivial.  */;
      else if (copy_fn_p (fn))
	TYPE_HAS_COMPLEX_COPY_ASSIGN (t) = true;
      else if (move_fn_p (fn))
	TYPE_HAS_COMPLEX_MOVE_ASSIGN (t) = true;
    }
}

/* FN is a constructor or destructor.  Clone the declaration to create
   a specialized in-charge or not-in-charge version, as indicated by
   NAME.  */

static tree
build_clone (tree fn, tree name)
{
  /* Copy the function.  */
  tree clone = copy_decl (fn);
  /* Reset the function name.  */
  DECL_NAME (clone) = name;
  /* Remember where this function came from.  */
  DECL_ABSTRACT_ORIGIN (clone) = fn;

  /* Make it easy to find the CLONE given the FN.  Note the
     template_result of a template will be chained this way too.  */
  DECL_CHAIN (clone) = DECL_CHAIN (fn);
  DECL_CHAIN (fn) = clone;

  /* If this is a template, do the rest on the DECL_TEMPLATE_RESULT.  */
  if (TREE_CODE (clone) == TEMPLATE_DECL)
    {
      tree fn_result = DECL_TEMPLATE_RESULT (fn);
      tree result = build_clone (fn_result, name);
      DECL_TEMPLATE_RESULT (clone) = result;

      tree fn_ti = DECL_TEMPLATE_INFO (result);
      gcc_checking_assert (TI_TEMPLATE (fn_ti) == fn);
      tree ti = copy_node (fn_ti);
      TI_TEMPLATE (ti) = clone;
      DECL_TEMPLATE_INFO (result) = ti;

      TREE_TYPE (clone) = TREE_TYPE (result);
      return clone;
    }
<<<<<<< HEAD
=======
  else
    {
      /* Clone constraints.  */
      if (flag_concepts)
        if (tree ci = get_constraints (fn))
          set_constraints (clone, copy_node (ci));
    }
>>>>>>> da903a16

  // Clone constraints.
  if (flag_concepts)
    if (tree ci = get_constraints (fn))
      set_constraints (clone, copy_node (ci));

  SET_DECL_ASSEMBLER_NAME (clone, NULL_TREE);
  DECL_CLONED_FUNCTION (clone) = fn;
  /* There's no pending inline data for this function.  */
  DECL_PENDING_INLINE_INFO (clone) = NULL;
  DECL_PENDING_INLINE_P (clone) = 0;

  /* The base-class destructor is not virtual.  */
  if (name == base_dtor_identifier)
    {
      DECL_VIRTUAL_P (clone) = 0;
      DECL_VINDEX (clone) = NULL_TREE;
    }

  bool ctor_omit_inherited_parms_p = ctor_omit_inherited_parms (clone);
  if (ctor_omit_inherited_parms_p)
    gcc_assert (DECL_HAS_IN_CHARGE_PARM_P (clone));

  /* If there was an in-charge parameter, drop it from the function
     type.  */
  if (DECL_HAS_IN_CHARGE_PARM_P (clone))
    {
      tree basetype = TYPE_METHOD_BASETYPE (TREE_TYPE (clone));
      tree parmtypes = TYPE_ARG_TYPES (TREE_TYPE (clone));
      /* Skip the `this' parameter.  */
      parmtypes = TREE_CHAIN (parmtypes);
      /* Skip the in-charge parameter.  */
      parmtypes = TREE_CHAIN (parmtypes);
      /* And the VTT parm, in a complete [cd]tor.  */
      if (DECL_HAS_VTT_PARM_P (fn)
	  && ! DECL_NEEDS_VTT_PARM_P (clone))
	parmtypes = TREE_CHAIN (parmtypes);
      if (ctor_omit_inherited_parms_p)
	{
	  /* If we're omitting inherited parms, that just leaves the VTT.  */
	  gcc_assert (DECL_NEEDS_VTT_PARM_P (clone));
	  parmtypes = tree_cons (NULL_TREE, vtt_parm_type, void_list_node);
	}
      TREE_TYPE (clone)
	= build_method_type_directly (basetype,
				      TREE_TYPE (TREE_TYPE (clone)),
				      parmtypes);
      TREE_TYPE (clone)
	= cp_build_type_attribute_variant (TREE_TYPE (clone),
					   TYPE_ATTRIBUTES (TREE_TYPE (fn)));
      TREE_TYPE (clone)
	= cxx_copy_lang_qualifiers (TREE_TYPE (clone), TREE_TYPE (fn));
    }

  /* Copy the function parameters.  */
  DECL_ARGUMENTS (clone) = copy_list (DECL_ARGUMENTS (clone));
  /* Remove the in-charge parameter.  */
  if (DECL_HAS_IN_CHARGE_PARM_P (clone))
    {
      DECL_CHAIN (DECL_ARGUMENTS (clone))
	= DECL_CHAIN (DECL_CHAIN (DECL_ARGUMENTS (clone)));
      DECL_HAS_IN_CHARGE_PARM_P (clone) = 0;
    }
  /* And the VTT parm, in a complete [cd]tor.  */
  if (DECL_HAS_VTT_PARM_P (fn))
    {
      if (DECL_NEEDS_VTT_PARM_P (clone))
	DECL_HAS_VTT_PARM_P (clone) = 1;
      else
	{
	  DECL_CHAIN (DECL_ARGUMENTS (clone))
	    = DECL_CHAIN (DECL_CHAIN (DECL_ARGUMENTS (clone)));
	  DECL_HAS_VTT_PARM_P (clone) = 0;
	}
    }

  /* A base constructor inheriting from a virtual base doesn't get the
     arguments.  */
  if (ctor_omit_inherited_parms_p)
    DECL_CHAIN (DECL_CHAIN (DECL_ARGUMENTS (clone))) = NULL_TREE;

  for (tree parms = DECL_ARGUMENTS (clone); parms; parms = DECL_CHAIN (parms))
    {
      DECL_CONTEXT (parms) = clone;
      cxx_dup_lang_specific_decl (parms);
    }

  /* Create the RTL for this function.  */
  SET_DECL_RTL (clone, NULL);
  rest_of_decl_compilation (clone, /*top_level=*/1, at_eof);

  return clone;
}

/* Produce declarations for all appropriate clones of FN.  If
   UPDATE_METHODS is true, the clones are added to the
   CLASSTYPE_METHOD_VEC.  VIA_USING indicates whether these are
   cloning decls brought in via using declarations (i.e. inheriting
   ctors).  */

void
clone_function_decl (tree fn, bool update_methods, bool via_using)
{
  tree clone;

  /* Avoid inappropriate cloning.  */
  if (DECL_CHAIN (fn)
      && DECL_CLONED_FUNCTION_P (DECL_CHAIN (fn)))
    return;

  if (DECL_MAYBE_IN_CHARGE_CONSTRUCTOR_P (fn))
    {
      /* For each constructor, we need two variants: an in-charge version
	 and a not-in-charge version.  */
      clone = build_clone (fn, complete_ctor_identifier);
      if (update_methods)
	add_method (DECL_CONTEXT (clone), clone, via_using);
      clone = build_clone (fn, base_ctor_identifier);
      if (update_methods)
	add_method (DECL_CONTEXT (clone), clone, via_using);
    }
  else
    {
      gcc_assert (DECL_MAYBE_IN_CHARGE_DESTRUCTOR_P (fn));

      /* For each destructor, we need three variants: an in-charge
	 version, a not-in-charge version, and an in-charge deleting
	 version.  We clone the deleting version first because that
	 means it will go second on the TYPE_FIELDS list -- and that
	 corresponds to the correct layout order in the virtual
	 function table.

	 For a non-virtual destructor, we do not build a deleting
	 destructor.  */
      if (DECL_VIRTUAL_P (fn))
	{
	  clone = build_clone (fn, deleting_dtor_identifier);
	  if (update_methods)
	    add_method (DECL_CONTEXT (clone), clone, via_using);
	}
      clone = build_clone (fn, complete_dtor_identifier);
      if (update_methods)
	add_method (DECL_CONTEXT (clone), clone, via_using);
      clone = build_clone (fn, base_dtor_identifier);
      if (update_methods)
	add_method (DECL_CONTEXT (clone), clone, via_using);
    }

  /* Note that this is an abstract function that is never emitted.  */
  DECL_ABSTRACT_P (fn) = true;
}

/* DECL is an in charge constructor, which is being defined. This will
   have had an in class declaration, from whence clones were
   declared. An out-of-class definition can specify additional default
   arguments. As it is the clones that are involved in overload
   resolution, we must propagate the information from the DECL to its
   clones.  */

void
adjust_clone_args (tree decl)
{
  tree clone;

  for (clone = DECL_CHAIN (decl); clone && DECL_CLONED_FUNCTION_P (clone);
       clone = DECL_CHAIN (clone))
    {
      tree orig_clone_parms = TYPE_ARG_TYPES (TREE_TYPE (clone));
      tree orig_decl_parms = TYPE_ARG_TYPES (TREE_TYPE (decl));
      tree decl_parms, clone_parms;

      /* Skip the 'this' parameter.  */
      orig_clone_parms = TREE_CHAIN (orig_clone_parms);
      orig_decl_parms = TREE_CHAIN (orig_decl_parms);

      if (DECL_HAS_IN_CHARGE_PARM_P (decl))
	orig_decl_parms = TREE_CHAIN (orig_decl_parms);
      if (DECL_HAS_VTT_PARM_P (decl))
	orig_decl_parms = TREE_CHAIN (orig_decl_parms);

      clone_parms = orig_clone_parms;
      if (DECL_HAS_VTT_PARM_P (clone))
	clone_parms = TREE_CHAIN (clone_parms);

      for (decl_parms = orig_decl_parms; decl_parms;
	   decl_parms = TREE_CHAIN (decl_parms),
	     clone_parms = TREE_CHAIN (clone_parms))
	{
	  if (clone_parms == void_list_node)
	    {
	      gcc_assert (decl_parms == clone_parms
			  || ctor_omit_inherited_parms (clone));
	      break;
	    }

	  gcc_assert (same_type_p (TREE_TYPE (decl_parms),
				   TREE_TYPE (clone_parms)));

	  if (TREE_PURPOSE (decl_parms) && !TREE_PURPOSE (clone_parms))
	    {
	      /* A default parameter has been added. Adjust the
		 clone's parameters.  */
	      clone_parms = orig_decl_parms;

	      if (DECL_HAS_VTT_PARM_P (clone))
		{
		  clone_parms = tree_cons (TREE_PURPOSE (orig_clone_parms),
					   TREE_VALUE (orig_clone_parms),
					   clone_parms);
		  TREE_TYPE (clone_parms) = TREE_TYPE (orig_clone_parms);
		}

	      tree basetype = TYPE_METHOD_BASETYPE (TREE_TYPE (clone));
	      tree type
		= build_method_type_directly (basetype,
					      TREE_TYPE (TREE_TYPE (clone)),
					      clone_parms);
	      if (tree attrs = TYPE_ATTRIBUTES (TREE_TYPE (clone)))
		type = cp_build_type_attribute_variant (type, attrs);
	      type = cxx_copy_lang_qualifiers (type, TREE_TYPE (clone));
	      TREE_TYPE (clone) = type;

	      clone_parms = NULL_TREE;
	      break;
	    }
	}
      gcc_assert (!clone_parms || clone_parms == void_list_node);
    }
}

/* For each of the constructors and destructors in T, create an
   in-charge and not-in-charge variant.  */

static void
clone_constructors_and_destructors (tree t)
{
  /* Because we can lazily declare functions, we need to propagate
     the usingness of the source function.  */
  for (ovl_iterator iter (CLASSTYPE_CONSTRUCTORS (t)); iter; ++iter)
    clone_function_decl (*iter, /*update_methods=*/true, iter.using_p ());

  if (tree dtor = CLASSTYPE_DESTRUCTOR (t))
    clone_function_decl (dtor, /*update_methods=*/true);
}

/* Deduce noexcept for a destructor DTOR.  */

void
deduce_noexcept_on_destructor (tree dtor)
{
  if (!TYPE_RAISES_EXCEPTIONS (TREE_TYPE (dtor)))
    TREE_TYPE (dtor) = build_exception_variant (TREE_TYPE (dtor),
						noexcept_deferred_spec);
}

/* Subroutine of set_one_vmethod_tm_attributes.  Search base classes
   of TYPE for virtual functions which FNDECL overrides.  Return a
   mask of the tm attributes found therein.  */

static int
look_for_tm_attr_overrides (tree type, tree fndecl)
{
  tree binfo = TYPE_BINFO (type);
  tree base_binfo;
  int ix, found = 0;

  for (ix = 0; BINFO_BASE_ITERATE (binfo, ix, base_binfo); ++ix)
    {
      tree o, basetype = BINFO_TYPE (base_binfo);

      if (!TYPE_POLYMORPHIC_P (basetype))
	continue;

      o = look_for_overrides_here (basetype, fndecl);
      if (o)
	{
	  if (lookup_attribute ("transaction_safe_dynamic",
				DECL_ATTRIBUTES (o)))
	    /* transaction_safe_dynamic is not inherited.  */;
	  else
	    found |= tm_attr_to_mask (find_tm_attribute
				      (TYPE_ATTRIBUTES (TREE_TYPE (o))));
	}
      else
	found |= look_for_tm_attr_overrides (basetype, fndecl);
    }

  return found;
}

/* Subroutine of set_method_tm_attributes.  Handle the checks and
   inheritance for one virtual method FNDECL.  */

static void
set_one_vmethod_tm_attributes (tree type, tree fndecl)
{
  tree tm_attr;
  int found, have;

  found = look_for_tm_attr_overrides (type, fndecl);

  /* If FNDECL doesn't actually override anything (i.e. T is the
     class that first declares FNDECL virtual), then we're done.  */
  if (found == 0)
    return;

  tm_attr = find_tm_attribute (TYPE_ATTRIBUTES (TREE_TYPE (fndecl)));
  have = tm_attr_to_mask (tm_attr);

  /* Intel STM Language Extension 3.0, Section 4.2 table 4:
     tm_pure must match exactly, otherwise no weakening of
     tm_safe > tm_callable > nothing.  */
  /* ??? The tm_pure attribute didn't make the transition to the
     multivendor language spec.  */
  if (have == TM_ATTR_PURE)
    {
      if (found != TM_ATTR_PURE)
	{
	  found &= -found;
	  goto err_override;
	}
    }
  /* If the overridden function is tm_pure, then FNDECL must be.  */
  else if (found == TM_ATTR_PURE && tm_attr)
    goto err_override;
  /* Look for base class combinations that cannot be satisfied.  */
  else if (found != TM_ATTR_PURE && (found & TM_ATTR_PURE))
    {
      found &= ~TM_ATTR_PURE;
      found &= -found;
      error_at (DECL_SOURCE_LOCATION (fndecl),
		"method overrides both %<transaction_pure%> and %qE methods",
		tm_mask_to_attr (found));
    }
  /* If FNDECL did not declare an attribute, then inherit the most
     restrictive one.  */
  else if (tm_attr == NULL)
    {
      apply_tm_attr (fndecl, tm_mask_to_attr (least_bit_hwi (found)));
    }
  /* Otherwise validate that we're not weaker than a function
     that is being overridden.  */
  else
    {
      found &= -found;
      if (found <= TM_ATTR_CALLABLE && have > found)
	goto err_override;
    }
  return;

 err_override:
  error_at (DECL_SOURCE_LOCATION (fndecl),
	    "method declared %qE overriding %qE method",
	    tm_attr, tm_mask_to_attr (found));
}

/* For each of the methods in T, propagate a class-level tm attribute.  */

static void
set_method_tm_attributes (tree t)
{
  tree class_tm_attr, fndecl;

  /* Don't bother collecting tm attributes if transactional memory
     support is not enabled.  */
  if (!flag_tm)
    return;

  /* Process virtual methods first, as they inherit directly from the
     base virtual function and also require validation of new attributes.  */
  if (TYPE_CONTAINS_VPTR_P (t))
    {
      tree vchain;
      for (vchain = BINFO_VIRTUALS (TYPE_BINFO (t)); vchain;
	   vchain = TREE_CHAIN (vchain))
	{
	  fndecl = BV_FN (vchain);
	  if (DECL_THUNK_P (fndecl))
	    fndecl = THUNK_TARGET (fndecl);
	  set_one_vmethod_tm_attributes (t, fndecl);
	}
    }

  /* If the class doesn't have an attribute, nothing more to do.  */
  class_tm_attr = find_tm_attribute (TYPE_ATTRIBUTES (t));
  if (class_tm_attr == NULL)
    return;

  /* Any method that does not yet have a tm attribute inherits
     the one from the class.  */
  for (fndecl = TYPE_FIELDS (t); fndecl; fndecl = DECL_CHAIN (fndecl))
    if (DECL_DECLARES_FUNCTION_P (fndecl)
	&& !find_tm_attribute (TYPE_ATTRIBUTES (TREE_TYPE (fndecl))))
      apply_tm_attr (fndecl, class_tm_attr);
}

/* Returns true if FN is a default constructor.  */

bool
default_ctor_p (const_tree fn)
{
  return (DECL_CONSTRUCTOR_P (fn)
	  && sufficient_parms_p (FUNCTION_FIRST_USER_PARMTYPE (fn)));
}

/* Returns true iff class T has a user-provided constructor that can be called
   with more than zero arguments.  */

bool
type_has_user_nondefault_constructor (tree t)
{
  if (!TYPE_HAS_USER_CONSTRUCTOR (t))
    return false;

  for (ovl_iterator iter (CLASSTYPE_CONSTRUCTORS (t)); iter; ++iter)
    {
      tree fn = *iter;
      if (user_provided_p (fn)
	  && (TREE_CODE (fn) == TEMPLATE_DECL
	      || (skip_artificial_parms_for (fn, DECL_ARGUMENTS (fn))
		  != NULL_TREE)))
	return true;
    }

  return false;
}

/* Returns the defaulted constructor if T has one. Otherwise, returns
   NULL_TREE.  */

tree
in_class_defaulted_default_constructor (tree t)
{
  if (!TYPE_HAS_USER_CONSTRUCTOR (t))
    return NULL_TREE;

  for (ovl_iterator iter (CLASSTYPE_CONSTRUCTORS (t)); iter; ++iter)
    {
      tree fn = *iter;

      if (DECL_DEFAULTED_IN_CLASS_P (fn)
	  && default_ctor_p (fn))
	return fn;
    }

  return NULL_TREE;
}

/* Returns true iff FN is a user-provided function, i.e. user-declared
   and not defaulted at its first declaration.  */

bool
user_provided_p (tree fn)
{
  if (TREE_CODE (fn) == TEMPLATE_DECL)
    return true;
  else
    return (!DECL_ARTIFICIAL (fn)
	    && !(DECL_INITIALIZED_IN_CLASS_P (fn)
		 && (DECL_DEFAULTED_FN (fn) || DECL_DELETED_FN (fn))));
}

/* Returns true iff class T has a user-provided constructor.  */

bool
type_has_user_provided_constructor (tree t)
{
  if (!CLASS_TYPE_P (t))
    return false;

  if (!TYPE_HAS_USER_CONSTRUCTOR (t))
    return false;

  for (ovl_iterator iter (CLASSTYPE_CONSTRUCTORS (t)); iter; ++iter)
    if (user_provided_p (*iter))
      return true;

  return false;
}

/* Returns true iff class T has a user-provided or explicit constructor.  */

bool
type_has_user_provided_or_explicit_constructor (tree t)
{
  if (!CLASS_TYPE_P (t))
    return false;

  if (!TYPE_HAS_USER_CONSTRUCTOR (t))
    return false;

  for (ovl_iterator iter (CLASSTYPE_CONSTRUCTORS (t)); iter; ++iter)
    {
      tree fn = *iter;
      if (user_provided_p (fn) || DECL_NONCONVERTING_P (fn))
	return true;
    }

  return false;
}

/* Returns true iff class T has a non-user-provided (i.e. implicitly
   declared or explicitly defaulted in the class body) default
   constructor.  */

bool
type_has_non_user_provided_default_constructor (tree t)
{
  if (!TYPE_HAS_DEFAULT_CONSTRUCTOR (t))
    return false;
  if (CLASSTYPE_LAZY_DEFAULT_CTOR (t))
    return true;

  for (ovl_iterator iter (CLASSTYPE_CONSTRUCTORS (t)); iter; ++iter)
    {
      tree fn = *iter;
      if (TREE_CODE (fn) == FUNCTION_DECL
	  && default_ctor_p (fn)
	  && !user_provided_p (fn))
	return true;
    }

  return false;
}

/* TYPE is being used as a virtual base, and has a non-trivial move
   assignment.  Return true if this is due to there being a user-provided
   move assignment in TYPE or one of its subobjects; if there isn't, then
   multiple move assignment can't cause any harm.  */

bool
vbase_has_user_provided_move_assign (tree type)
{
  /* Does the type itself have a user-provided move assignment operator?  */
  if (!CLASSTYPE_LAZY_MOVE_ASSIGN (type))
    for (ovl_iterator iter (get_class_binding_direct
			    (type, assign_op_identifier));
	 iter; ++iter)
      if (user_provided_p (*iter) && move_fn_p (*iter))
	return true;

  /* Do any of its bases?  */
  tree binfo = TYPE_BINFO (type);
  tree base_binfo;
  for (int i = 0; BINFO_BASE_ITERATE (binfo, i, base_binfo); ++i)
    if (vbase_has_user_provided_move_assign (BINFO_TYPE (base_binfo)))
      return true;

  /* Or non-static data members?  */
  for (tree field = TYPE_FIELDS (type); field; field = DECL_CHAIN (field))
    {
      if (TREE_CODE (field) == FIELD_DECL
	  && CLASS_TYPE_P (TREE_TYPE (field))
	  && vbase_has_user_provided_move_assign (TREE_TYPE (field)))
	return true;
    }

  /* Seems not.  */
  return false;
}

/* If default-initialization leaves part of TYPE uninitialized, returns
   a DECL for the field or TYPE itself (DR 253).  */

tree
default_init_uninitialized_part (tree type)
{
  tree t, r, binfo;
  int i;

  type = strip_array_types (type);
  if (!CLASS_TYPE_P (type))
    return type;
  if (!type_has_non_user_provided_default_constructor (type))
    return NULL_TREE;
  for (binfo = TYPE_BINFO (type), i = 0;
       BINFO_BASE_ITERATE (binfo, i, t); ++i)
    {
      r = default_init_uninitialized_part (BINFO_TYPE (t));
      if (r)
	return r;
    }
  for (t = TYPE_FIELDS (type); t; t = DECL_CHAIN (t))
    if (TREE_CODE (t) == FIELD_DECL
	&& !DECL_ARTIFICIAL (t)
	&& !DECL_INITIAL (t))
      {
	r = default_init_uninitialized_part (TREE_TYPE (t));
	if (r)
	  return DECL_P (r) ? r : t;
      }

  return NULL_TREE;
}

/* Returns true iff for class T, a trivial synthesized default constructor
   would be constexpr.  */

bool
trivial_default_constructor_is_constexpr (tree t)
{
  /* A defaulted trivial default constructor is constexpr
     if there is nothing to initialize.  */
  gcc_assert (!TYPE_HAS_COMPLEX_DFLT (t));
  /* A class with a vptr doesn't have a trivial default ctor.  */
  return is_really_empty_class (t, /*ignore_vptr*/true);
}

/* Returns true iff class T has a constexpr default constructor.  */

bool
type_has_constexpr_default_constructor (tree t)
{
  tree fns;

  if (!CLASS_TYPE_P (t))
    {
      /* The caller should have stripped an enclosing array.  */
      gcc_assert (TREE_CODE (t) != ARRAY_TYPE);
      return false;
    }
  if (CLASSTYPE_LAZY_DEFAULT_CTOR (t))
    {
      if (!TYPE_HAS_COMPLEX_DFLT (t))
	return trivial_default_constructor_is_constexpr (t);
      /* Non-trivial, we need to check subobject constructors.  */
      lazily_declare_fn (sfk_constructor, t);
    }
  fns = locate_ctor (t);
  return (fns && DECL_DECLARED_CONSTEXPR_P (fns));
}

/* Returns true iff class T has a constexpr default constructor or has an
   implicitly declared default constructor that we can't tell if it's constexpr
   without forcing a lazy declaration (which might cause undesired
   instantiations).  */

bool
type_maybe_constexpr_default_constructor (tree t)
{
  if (CLASS_TYPE_P (t) && CLASSTYPE_LAZY_DEFAULT_CTOR (t)
      && TYPE_HAS_COMPLEX_DFLT (t))
    /* Assume it's constexpr.  */
    return true;
  return type_has_constexpr_default_constructor (t);
}

/* Returns true iff class TYPE has a virtual destructor.  */

bool
type_has_virtual_destructor (tree type)
{
  tree dtor;

  if (!CLASS_TYPE_P (type))
    return false;

  gcc_assert (COMPLETE_TYPE_P (type));
  dtor = CLASSTYPE_DESTRUCTOR (type);
  return (dtor && DECL_VIRTUAL_P (dtor));
}

/* Returns true iff T, a class, has a move-assignment or
   move-constructor.  Does not lazily declare either.
   If USER_P is false, any move function will do.  If it is true, the
   move function must be user-declared.

   Note that user-declared here is different from "user-provided",
   which doesn't include functions that are defaulted in the
   class.  */

bool
classtype_has_move_assign_or_move_ctor_p (tree t, bool user_p)
{
  gcc_assert (user_p
	      || (!CLASSTYPE_LAZY_MOVE_CTOR (t)
		  && !CLASSTYPE_LAZY_MOVE_ASSIGN (t)));

  if (!CLASSTYPE_LAZY_MOVE_CTOR (t))
    for (ovl_iterator iter (CLASSTYPE_CONSTRUCTORS (t)); iter; ++iter)
      if ((!user_p || !DECL_ARTIFICIAL (*iter)) && move_fn_p (*iter))
	return true;

  if (!CLASSTYPE_LAZY_MOVE_ASSIGN (t))
    for (ovl_iterator iter (get_class_binding_direct
			    (t, assign_op_identifier));
	 iter; ++iter)
      if ((!user_p || !DECL_ARTIFICIAL (*iter))
	  && DECL_CONTEXT (*iter) == t
	  && move_fn_p (*iter))
	return true;
  
  return false;
}

/* True iff T has a move constructor that is not deleted.  */

bool
classtype_has_non_deleted_move_ctor (tree t)
{
  if (CLASSTYPE_LAZY_MOVE_CTOR (t))
    lazily_declare_fn (sfk_move_constructor, t);
  for (ovl_iterator iter (CLASSTYPE_CONSTRUCTORS (t)); iter; ++iter)
    if (move_fn_p (*iter) && !DECL_DELETED_FN (*iter))
      return true;
  return false;
}

/* If T, a class, has a user-provided copy constructor, copy assignment
   operator, or destructor, returns that function.  Otherwise, null.  */

tree
classtype_has_depr_implicit_copy (tree t)
{
  if (!CLASSTYPE_LAZY_COPY_CTOR (t))
    for (ovl_iterator iter (CLASSTYPE_CONSTRUCTORS (t)); iter; ++iter)
      {
	tree fn = *iter;
	if (user_provided_p (fn) && copy_fn_p (fn))
	  return fn;
      }

  if (!CLASSTYPE_LAZY_COPY_ASSIGN (t))
    for (ovl_iterator iter (get_class_binding_direct
			    (t, assign_op_identifier));
	 iter; ++iter)
      {
	tree fn = *iter;
	if (user_provided_p (fn) && copy_fn_p (fn))
	  return fn;
      }

  if (!CLASSTYPE_LAZY_DESTRUCTOR (t))
    {
      tree fn = CLASSTYPE_DESTRUCTOR (t);
      if (user_provided_p (fn))
	return fn;
    }

  return NULL_TREE;
}

/* Nonzero if we need to build up a constructor call when initializing an
   object of this class, either because it has a user-declared constructor
   or because it doesn't have a default constructor (so we need to give an
   error if no initializer is provided).  Use TYPE_NEEDS_CONSTRUCTING when
   what you care about is whether or not an object can be produced by a
   constructor (e.g. so we don't set TREE_READONLY on const variables of
   such type); use this function when what you care about is whether or not
   to try to call a constructor to create an object.  The latter case is
   the former plus some cases of constructors that cannot be called.  */

bool
type_build_ctor_call (tree t)
{
  tree inner;
  if (TYPE_NEEDS_CONSTRUCTING (t))
    return true;
  inner = strip_array_types (t);
  if (!CLASS_TYPE_P (inner) || ANON_AGGR_TYPE_P (inner))
    return false;
  if (!TYPE_HAS_DEFAULT_CONSTRUCTOR (inner))
    return true;
  if (cxx_dialect < cxx11)
    return false;
  /* A user-declared constructor might be private, and a constructor might
     be trivial but deleted.  */
  for (ovl_iterator iter (get_class_binding (inner, complete_ctor_identifier));
       iter; ++iter)
    {
      tree fn = *iter;
      if (!DECL_ARTIFICIAL (fn)
	  || TREE_DEPRECATED (fn)
	  || DECL_DELETED_FN (fn))
	return true;
    }
  return false;
}

/* Like type_build_ctor_call, but for destructors.  */

bool
type_build_dtor_call (tree t)
{
  tree inner;
  if (TYPE_HAS_NONTRIVIAL_DESTRUCTOR (t))
    return true;
  inner = strip_array_types (t);
  if (!CLASS_TYPE_P (inner) || ANON_AGGR_TYPE_P (inner)
      || !COMPLETE_TYPE_P (inner))
    return false;
  if (cxx_dialect < cxx11)
    return false;
  /* A user-declared destructor might be private, and a destructor might
     be trivial but deleted.  */
  for (ovl_iterator iter (get_class_binding (inner, complete_dtor_identifier));
       iter; ++iter)
    {
      tree fn = *iter;
      if (!DECL_ARTIFICIAL (fn)
	  || TREE_DEPRECATED (fn)
	  || DECL_DELETED_FN (fn))
	return true;
    }
  return false;
}

/* Remove all zero-width bit-fields from T.  */

static void
remove_zero_width_bit_fields (tree t)
{
  tree *fieldsp;

  fieldsp = &TYPE_FIELDS (t);
  while (*fieldsp)
    {
      if (TREE_CODE (*fieldsp) == FIELD_DECL
	  && DECL_C_BIT_FIELD (*fieldsp)
	  /* We should not be confused by the fact that grokbitfield
	     temporarily sets the width of the bit field into
	     DECL_BIT_FIELD_REPRESENTATIVE (*fieldsp).
	     check_bitfield_decl eventually sets DECL_SIZE (*fieldsp)
	     to that width.  */
	  && (DECL_SIZE (*fieldsp) == NULL_TREE
	      || integer_zerop (DECL_SIZE (*fieldsp))))
	*fieldsp = DECL_CHAIN (*fieldsp);
      else
	fieldsp = &DECL_CHAIN (*fieldsp);
    }
}

/* Returns TRUE iff we need a cookie when dynamically allocating an
   array whose elements have the indicated class TYPE.  */

static bool
type_requires_array_cookie (tree type)
{
  tree fns;
  bool has_two_argument_delete_p = false;

  gcc_assert (CLASS_TYPE_P (type));

  /* If there's a non-trivial destructor, we need a cookie.  In order
     to iterate through the array calling the destructor for each
     element, we'll have to know how many elements there are.  */
  if (TYPE_HAS_NONTRIVIAL_DESTRUCTOR (type))
    return true;

  /* If the usual deallocation function is a two-argument whose second
     argument is of type `size_t', then we have to pass the size of
     the array to the deallocation function, so we will need to store
     a cookie.  */
  fns = lookup_fnfields (TYPE_BINFO (type),
			 ovl_op_identifier (false, VEC_DELETE_EXPR),
			 /*protect=*/0);
  /* If there are no `operator []' members, or the lookup is
     ambiguous, then we don't need a cookie.  */
  if (!fns || fns == error_mark_node)
    return false;
  /* Loop through all of the functions.  */
  for (lkp_iterator iter (BASELINK_FUNCTIONS (fns)); iter; ++iter)
    {
      tree fn = *iter;

      /* See if this function is a one-argument delete function.  If
	 it is, then it will be the usual deallocation function.  */
      tree second_parm = TREE_CHAIN (TYPE_ARG_TYPES (TREE_TYPE (fn)));
      if (second_parm == void_list_node)
	return false;
      /* Do not consider this function if its second argument is an
	 ellipsis.  */
      if (!second_parm)
	continue;
      /* Otherwise, if we have a two-argument function and the second
	 argument is `size_t', it will be the usual deallocation
	 function -- unless there is one-argument function, too.  */
      if (TREE_CHAIN (second_parm) == void_list_node
	  && same_type_p (TREE_VALUE (second_parm), size_type_node))
	has_two_argument_delete_p = true;
    }

  return has_two_argument_delete_p;
}

/* Finish computing the `literal type' property of class type T.

   At this point, we have already processed base classes and
   non-static data members.  We need to check whether the copy
   constructor is trivial, the destructor is trivial, and there
   is a trivial default constructor or at least one constexpr
   constructor other than the copy constructor.  */

static void
finalize_literal_type_property (tree t)
{
  tree fn;

  if (cxx_dialect < cxx11
      || TYPE_HAS_NONTRIVIAL_DESTRUCTOR (t))
    CLASSTYPE_LITERAL_P (t) = false;
  else if (CLASSTYPE_LITERAL_P (t) && TYPE_LAMBDA_P (t))
    CLASSTYPE_LITERAL_P (t) = (cxx_dialect >= cxx17);
  else if (CLASSTYPE_LITERAL_P (t) && !TYPE_HAS_TRIVIAL_DFLT (t)
	   && CLASSTYPE_NON_AGGREGATE (t)
	   && !TYPE_HAS_CONSTEXPR_CTOR (t))
    CLASSTYPE_LITERAL_P (t) = false;

  /* C++14 DR 1684 removed this restriction.  */
  if (cxx_dialect < cxx14
      && !CLASSTYPE_LITERAL_P (t) && !TYPE_LAMBDA_P (t))
    for (fn = TYPE_FIELDS (t); fn; fn = DECL_CHAIN (fn))
      if (TREE_CODE (fn) == FUNCTION_DECL
	  && DECL_DECLARED_CONSTEXPR_P (fn)
	  && DECL_NONSTATIC_MEMBER_FUNCTION_P (fn)
	  && !DECL_CONSTRUCTOR_P (fn))
	{
	  DECL_DECLARED_CONSTEXPR_P (fn) = false;
	  if (!DECL_GENERATED_P (fn))
	    {
	      auto_diagnostic_group d;
	      if (pedwarn (DECL_SOURCE_LOCATION (fn), OPT_Wpedantic,
			     "enclosing class of %<constexpr%> non-static "
			     "member function %q+#D is not a literal type", fn))
		explain_non_literal_class (t);
	    }
	}
}

/* T is a non-literal type used in a context which requires a constant
   expression.  Explain why it isn't literal.  */

void
explain_non_literal_class (tree t)
{
  static hash_set<tree> *diagnosed;

  if (!CLASS_TYPE_P (t))
    return;
  t = TYPE_MAIN_VARIANT (t);

  if (diagnosed == NULL)
    diagnosed = new hash_set<tree>;
  if (diagnosed->add (t))
    /* Already explained.  */
    return;

  auto_diagnostic_group d;
  inform (UNKNOWN_LOCATION, "%q+T is not literal because:", t);
  if (cxx_dialect < cxx17 && TYPE_LAMBDA_P (t))
    inform (UNKNOWN_LOCATION,
	    "  %qT is a closure type, which is only literal in "
	    "C++17 and later", t);
  else if (TYPE_HAS_NONTRIVIAL_DESTRUCTOR (t))
    inform (UNKNOWN_LOCATION, "  %q+T has a non-trivial destructor", t);
  else if (CLASSTYPE_NON_AGGREGATE (t)
	   && !TYPE_HAS_TRIVIAL_DFLT (t)
	   && !TYPE_LAMBDA_P (t)
	   && !TYPE_HAS_CONSTEXPR_CTOR (t))
    {
      inform (UNKNOWN_LOCATION,
	      "  %q+T is not an aggregate, does not have a trivial "
	      "default constructor, and has no %<constexpr%> constructor that "
	      "is not a copy or move constructor", t);
      if (type_has_non_user_provided_default_constructor (t))
	/* Note that we can't simply call locate_ctor because when the
	   constructor is deleted it just returns NULL_TREE.  */
	for (ovl_iterator iter (CLASSTYPE_CONSTRUCTORS (t)); iter; ++iter)
	  {
	    tree fn = *iter;
	    tree parms = TYPE_ARG_TYPES (TREE_TYPE (fn));

	    parms = skip_artificial_parms_for (fn, parms);

	    if (sufficient_parms_p (parms))
	      {
		if (DECL_DELETED_FN (fn))
		  maybe_explain_implicit_delete (fn);
		else
		  explain_invalid_constexpr_fn (fn);
		break;
	      }
	}
    }
  else
    {
      tree binfo, base_binfo, field; int i;
      for (binfo = TYPE_BINFO (t), i = 0;
	   BINFO_BASE_ITERATE (binfo, i, base_binfo); i++)
	{
	  tree basetype = TREE_TYPE (base_binfo);
	  if (!CLASSTYPE_LITERAL_P (basetype))
	    {
	      inform (UNKNOWN_LOCATION,
		      "  base class %qT of %q+T is non-literal",
		      basetype, t);
	      explain_non_literal_class (basetype);
	      return;
	    }
	}
      for (field = TYPE_FIELDS (t); field; field = TREE_CHAIN (field))
	{
	  tree ftype;
	  if (TREE_CODE (field) != FIELD_DECL)
	    continue;
	  ftype = TREE_TYPE (field);
	  if (!literal_type_p (ftype))
	    {
	      inform (DECL_SOURCE_LOCATION (field),
		      "  non-static data member %qD has non-literal type",
		      field);
	      if (CLASS_TYPE_P (ftype))
		explain_non_literal_class (ftype);
	    }
	  if (CP_TYPE_VOLATILE_P (ftype))
	    inform (DECL_SOURCE_LOCATION (field),
		    "  non-static data member %qD has volatile type", field);
	}
    }
}

/* Check the validity of the bases and members declared in T.  Add any
   implicitly-generated functions (like copy-constructors and
   assignment operators).  Compute various flag bits (like
   CLASSTYPE_NON_LAYOUT_POD_T) for T.  This routine works purely at the C++
   level: i.e., independently of the ABI in use.  */

static void
check_bases_and_members (tree t)
{
  /* Nonzero if the implicitly generated copy constructor should take
     a non-const reference argument.  */
  int cant_have_const_ctor;
  /* Nonzero if the implicitly generated assignment operator
     should take a non-const reference argument.  */
  int no_const_asn_ref;
  tree access_decls;
  bool saved_complex_asn_ref;
  bool saved_nontrivial_dtor;
  tree fn;

  /* By default, we use const reference arguments and generate default
     constructors.  */
  cant_have_const_ctor = 0;
  no_const_asn_ref = 0;

  /* Check all the base-classes and set FMEM members to point to arrays
     of potential interest.  */
  check_bases (t, &cant_have_const_ctor, &no_const_asn_ref);

  /* Deduce noexcept on destructor.  This needs to happen after we've set
     triviality flags appropriately for our bases.  */
  if (cxx_dialect >= cxx11)
    if (tree dtor = CLASSTYPE_DESTRUCTOR (t))
      deduce_noexcept_on_destructor (dtor);

  /* Check all the method declarations.  */
  check_methods (t);

  /* Save the initial values of these flags which only indicate whether
     or not the class has user-provided functions.  As we analyze the
     bases and members we can set these flags for other reasons.  */
  saved_complex_asn_ref = TYPE_HAS_COMPLEX_COPY_ASSIGN (t);
  saved_nontrivial_dtor = TYPE_HAS_NONTRIVIAL_DESTRUCTOR (t);

  /* Check all the data member declarations.  We cannot call
     check_field_decls until we have called check_bases check_methods,
     as check_field_decls depends on TYPE_HAS_NONTRIVIAL_DESTRUCTOR
     being set appropriately.  */
  check_field_decls (t, &access_decls,
		     &cant_have_const_ctor,
		     &no_const_asn_ref);

  /* A nearly-empty class has to be vptr-containing; a nearly empty
     class contains just a vptr.  */
  if (!TYPE_CONTAINS_VPTR_P (t))
    CLASSTYPE_NEARLY_EMPTY_P (t) = 0;

  /* Do some bookkeeping that will guide the generation of implicitly
     declared member functions.  */
  TYPE_HAS_COMPLEX_COPY_CTOR (t) |= TYPE_CONTAINS_VPTR_P (t);
  TYPE_HAS_COMPLEX_MOVE_CTOR (t) |= TYPE_CONTAINS_VPTR_P (t);
  /* We need to call a constructor for this class if it has a
     user-provided constructor, or if the default constructor is going
     to initialize the vptr.  (This is not an if-and-only-if;
     TYPE_NEEDS_CONSTRUCTING is set elsewhere if bases or members
     themselves need constructing.)  */
  TYPE_NEEDS_CONSTRUCTING (t)
    |= (type_has_user_provided_constructor (t) || TYPE_CONTAINS_VPTR_P (t));
  /* [dcl.init.aggr]

     An aggregate is an array or a class with no user-provided
     constructors ... and no virtual functions.  

     Again, other conditions for being an aggregate are checked
     elsewhere.  */
  CLASSTYPE_NON_AGGREGATE (t)
    |= ((cxx_dialect < cxx2a
	 ? type_has_user_provided_or_explicit_constructor (t)
	 : TYPE_HAS_USER_CONSTRUCTOR (t))
	|| TYPE_POLYMORPHIC_P (t));
  /* This is the C++98/03 definition of POD; it changed in C++0x, but we
     retain the old definition internally for ABI reasons.  */
  CLASSTYPE_NON_LAYOUT_POD_P (t)
    |= (CLASSTYPE_NON_AGGREGATE (t)
	|| saved_nontrivial_dtor || saved_complex_asn_ref);
  CLASSTYPE_NON_STD_LAYOUT (t) |= TYPE_CONTAINS_VPTR_P (t);
  TYPE_HAS_COMPLEX_COPY_ASSIGN (t) |= TYPE_CONTAINS_VPTR_P (t);
  TYPE_HAS_COMPLEX_MOVE_ASSIGN (t) |= TYPE_CONTAINS_VPTR_P (t);
  TYPE_HAS_COMPLEX_DFLT (t) |= TYPE_CONTAINS_VPTR_P (t);

  /* If the only explicitly declared default constructor is user-provided,
     set TYPE_HAS_COMPLEX_DFLT.  */
  if (!TYPE_HAS_COMPLEX_DFLT (t)
      && TYPE_HAS_DEFAULT_CONSTRUCTOR (t)
      && !type_has_non_user_provided_default_constructor (t))
    TYPE_HAS_COMPLEX_DFLT (t) = true;

  /* Warn if a public base of a polymorphic type has an accessible
     non-virtual destructor.  It is only now that we know the class is
     polymorphic.  Although a polymorphic base will have a already
     been diagnosed during its definition, we warn on use too.  */
  if (TYPE_POLYMORPHIC_P (t) && warn_nonvdtor)
    {
      tree binfo = TYPE_BINFO (t);
      vec<tree, va_gc> *accesses = BINFO_BASE_ACCESSES (binfo);
      tree base_binfo;
      unsigned i;
      
      for (i = 0; BINFO_BASE_ITERATE (binfo, i, base_binfo); i++)
	{
	  tree basetype = TREE_TYPE (base_binfo);

	  if ((*accesses)[i] == access_public_node
	      && (TYPE_POLYMORPHIC_P (basetype) || warn_ecpp)
	      && accessible_nvdtor_p (basetype))
	    warning (OPT_Wnon_virtual_dtor,
		     "base class %q#T has accessible non-virtual destructor",
		     basetype);
	}
    }
  
  /* If the class has no user-declared constructor, but does have
     non-static const or reference data members that can never be
     initialized, issue a warning.  */
  if (warn_uninitialized
      /* Classes with user-declared constructors are presumed to
	 initialize these members.  */
      && !TYPE_HAS_USER_CONSTRUCTOR (t)
      /* Aggregates can be initialized with brace-enclosed
	 initializers.  */
      && CLASSTYPE_NON_AGGREGATE (t))
    {
      tree field;

      for (field = TYPE_FIELDS (t); field; field = DECL_CHAIN (field))
	{
	  tree type;

	  if (TREE_CODE (field) != FIELD_DECL
	      || DECL_INITIAL (field) != NULL_TREE)
	    continue;

	  type = TREE_TYPE (field);
	  if (TYPE_REF_P (type))
	    warning_at (DECL_SOURCE_LOCATION (field),
			OPT_Wuninitialized, "non-static reference %q#D "
			"in class without a constructor", field);
	  else if (CP_TYPE_CONST_P (type)
		   && (!CLASS_TYPE_P (type)
		       || !TYPE_HAS_DEFAULT_CONSTRUCTOR (type)))
	    warning_at (DECL_SOURCE_LOCATION (field),
			OPT_Wuninitialized, "non-static const member %q#D "
			"in class without a constructor", field);
	}
    }

  /* Synthesize any needed methods.  */
  add_implicitly_declared_members (t, &access_decls,
				   cant_have_const_ctor,
				   no_const_asn_ref);

  /* Check defaulted declarations here so we have cant_have_const_ctor
     and don't need to worry about clones.  */
  for (fn = TYPE_FIELDS (t); fn; fn = DECL_CHAIN (fn))
    if (DECL_DECLARES_FUNCTION_P (fn)
	&& !DECL_ARTIFICIAL (fn)
	&& DECL_DEFAULTED_IN_CLASS_P (fn))
      {
	int copy = copy_fn_p (fn);
	if (copy > 0)
	  {
	    bool imp_const_p
	      = (DECL_CONSTRUCTOR_P (fn) ? !cant_have_const_ctor
		 : !no_const_asn_ref);
	    bool fn_const_p = (copy == 2);

	    if (fn_const_p && !imp_const_p)
	      /* If the function is defaulted outside the class, we just
		 give the synthesis error.  Core Issue #1331 says this is
		 no longer ill-formed, it is defined as deleted instead.  */
	      DECL_DELETED_FN (fn) = true;
	  }
	defaulted_late_check (fn);
      }

  if (TYPE_LAMBDA_P (t))
    /* "This class type is not an aggregate."  */
    CLASSTYPE_NON_AGGREGATE (t) = 1;

  /* Compute the 'literal type' property before we
     do anything with non-static member functions.  */
  finalize_literal_type_property (t);

  /* Create the in-charge and not-in-charge variants of constructors
     and destructors.  */
  clone_constructors_and_destructors (t);

  /* Process the using-declarations.  */
  for (; access_decls; access_decls = TREE_CHAIN (access_decls))
    handle_using_decl (TREE_VALUE (access_decls), t);

  /* Figure out whether or not we will need a cookie when dynamically
     allocating an array of this type.  */
  LANG_TYPE_CLASS_CHECK (t)->vec_new_uses_cookie
    = type_requires_array_cookie (t);
}

/* If T needs a pointer to its virtual function table, set TYPE_VFIELD
   accordingly.  If a new vfield was created (because T doesn't have a
   primary base class), then the newly created field is returned.  It
   is not added to the TYPE_FIELDS list; it is the caller's
   responsibility to do that.  Accumulate declared virtual functions
   on VIRTUALS_P.  */

static tree
create_vtable_ptr (tree t, tree* virtuals_p)
{
  tree fn;

  /* Collect the virtual functions declared in T.  */
  for (fn = TYPE_FIELDS (t); fn; fn = DECL_CHAIN (fn))
    if (TREE_CODE (fn) == FUNCTION_DECL
	&& DECL_VINDEX (fn) && !DECL_MAYBE_IN_CHARGE_DESTRUCTOR_P (fn)
	&& TREE_CODE (DECL_VINDEX (fn)) != INTEGER_CST)
      {
	tree new_virtual = make_node (TREE_LIST);

	BV_FN (new_virtual) = fn;
	BV_DELTA (new_virtual) = integer_zero_node;
	BV_VCALL_INDEX (new_virtual) = NULL_TREE;

	TREE_CHAIN (new_virtual) = *virtuals_p;
	*virtuals_p = new_virtual;
      }

  /* If we couldn't find an appropriate base class, create a new field
     here.  Even if there weren't any new virtual functions, we might need a
     new virtual function table if we're supposed to include vptrs in
     all classes that need them.  */
  if (!TYPE_VFIELD (t) && (*virtuals_p || TYPE_CONTAINS_VPTR_P (t)))
    {
      /* We build this decl with vtbl_ptr_type_node, which is a
	 `vtable_entry_type*'.  It might seem more precise to use
	 `vtable_entry_type (*)[N]' where N is the number of virtual
	 functions.  However, that would require the vtable pointer in
	 base classes to have a different type than the vtable pointer
	 in derived classes.  We could make that happen, but that
	 still wouldn't solve all the problems.  In particular, the
	 type-based alias analysis code would decide that assignments
	 to the base class vtable pointer can't alias assignments to
	 the derived class vtable pointer, since they have different
	 types.  Thus, in a derived class destructor, where the base
	 class constructor was inlined, we could generate bad code for
	 setting up the vtable pointer.

	 Therefore, we use one type for all vtable pointers.  We still
	 use a type-correct type; it's just doesn't indicate the array
	 bounds.  That's better than using `void*' or some such; it's
	 cleaner, and it let's the alias analysis code know that these
	 stores cannot alias stores to void*!  */
      tree field;

      field = build_decl (input_location, 
			  FIELD_DECL, get_vfield_name (t), vtbl_ptr_type_node);
      DECL_VIRTUAL_P (field) = 1;
      DECL_ARTIFICIAL (field) = 1;
      DECL_FIELD_CONTEXT (field) = t;
      DECL_FCONTEXT (field) = t;
      if (TYPE_PACKED (t))
	DECL_PACKED (field) = 1;

      TYPE_VFIELD (t) = field;

      /* This class is non-empty.  */
      CLASSTYPE_EMPTY_P (t) = 0;

      return field;
    }

  return NULL_TREE;
}

/* Add OFFSET to all base types of BINFO which is a base in the
   hierarchy dominated by T.

   OFFSET, which is a type offset, is number of bytes.  */

static void
propagate_binfo_offsets (tree binfo, tree offset)
{
  int i;
  tree primary_binfo;
  tree base_binfo;

  /* Update BINFO's offset.  */
  BINFO_OFFSET (binfo)
    = fold_convert (sizetype,
	       size_binop (PLUS_EXPR,
			   fold_convert (ssizetype, BINFO_OFFSET (binfo)),
			   offset));

  /* Find the primary base class.  */
  primary_binfo = get_primary_binfo (binfo);

  if (primary_binfo && BINFO_INHERITANCE_CHAIN (primary_binfo) == binfo)
    propagate_binfo_offsets (primary_binfo, offset);

  /* Scan all of the bases, pushing the BINFO_OFFSET adjust
     downwards.  */
  for (i = 0; BINFO_BASE_ITERATE (binfo, i, base_binfo); ++i)
    {
      /* Don't do the primary base twice.  */
      if (base_binfo == primary_binfo)
	continue;

      if (BINFO_VIRTUAL_P (base_binfo))
	continue;

      propagate_binfo_offsets (base_binfo, offset);
    }
}

/* Set BINFO_OFFSET for all of the virtual bases for RLI->T.  Update
   TYPE_ALIGN and TYPE_SIZE for T.  OFFSETS gives the location of
   empty subobjects of T.  */

static void
layout_virtual_bases (record_layout_info rli, splay_tree offsets)
{
  tree vbase;
  tree t = rli->t;
  tree *next_field;

  if (BINFO_N_BASE_BINFOS (TYPE_BINFO (t)) == 0)
    return;

  /* Find the last field.  The artificial fields created for virtual
     bases will go after the last extant field to date.  */
  next_field = &TYPE_FIELDS (t);
  while (*next_field)
    next_field = &DECL_CHAIN (*next_field);

  /* Go through the virtual bases, allocating space for each virtual
     base that is not already a primary base class.  These are
     allocated in inheritance graph order.  */
  for (vbase = TYPE_BINFO (t); vbase; vbase = TREE_CHAIN (vbase))
    {
      if (!BINFO_VIRTUAL_P (vbase))
	continue;

      if (!BINFO_PRIMARY_P (vbase))
	{
	  /* This virtual base is not a primary base of any class in the
	     hierarchy, so we have to add space for it.  */
	  next_field = build_base_field (rli, vbase,
					 offsets, next_field);
	}
    }
}

/* Returns the offset of the byte just past the end of the base class
   BINFO.  */

static tree
end_of_base (tree binfo)
{
  tree size;

  if (!CLASSTYPE_AS_BASE (BINFO_TYPE (binfo)))
    size = TYPE_SIZE_UNIT (char_type_node);
  else if (is_empty_class (BINFO_TYPE (binfo)))
    /* An empty class has zero CLASSTYPE_SIZE_UNIT, but we need to
       allocate some space for it. It cannot have virtual bases, so
       TYPE_SIZE_UNIT is fine.  */
    size = TYPE_SIZE_UNIT (BINFO_TYPE (binfo));
  else
    size = CLASSTYPE_SIZE_UNIT (BINFO_TYPE (binfo));

  return size_binop (PLUS_EXPR, BINFO_OFFSET (binfo), size);
}

/* Returns the offset of the byte just past the end of the base class or empty
   data member with the highest offset in T.  If INCLUDE_VIRTUALS_P is zero,
   then only non-virtual bases are included.  */

static tree
end_of_class (tree t, bool include_virtuals_p)
{
  tree result = size_zero_node;
  vec<tree, va_gc> *vbases;
  tree binfo;
  tree base_binfo;
  tree offset;
  int i;

  for (binfo = TYPE_BINFO (t), i = 0;
       BINFO_BASE_ITERATE (binfo, i, base_binfo); ++i)
    {
      if (!include_virtuals_p
	  && BINFO_VIRTUAL_P (base_binfo)
	  && (!BINFO_PRIMARY_P (base_binfo)
	      || BINFO_INHERITANCE_CHAIN (base_binfo) != TYPE_BINFO (t)))
	continue;

      offset = end_of_base (base_binfo);
      if (tree_int_cst_lt (result, offset))
	result = offset;
    }

  /* Also consider empty data members.  */
  for (tree field = TYPE_FIELDS (t); field; field = DECL_CHAIN (field))
    if (TREE_CODE (field) == FIELD_DECL
	&& !DECL_ARTIFICIAL (field)
	&& field_poverlapping_p (field)
	&& is_empty_class (TREE_TYPE (field)))
      {
	/* Update sizeof(C) to max (sizeof(C), offset(D)+sizeof(D)) */
	offset = size_binop (PLUS_EXPR, DECL_FIELD_OFFSET (field),
			     TYPE_SIZE_UNIT (TREE_TYPE (field)));
	if (tree_int_cst_lt (result, offset))
	  result = offset;
      }

  if (include_virtuals_p)
    for (vbases = CLASSTYPE_VBASECLASSES (t), i = 0;
	 vec_safe_iterate (vbases, i, &base_binfo); i++)
      {
	offset = end_of_base (base_binfo);
	if (tree_int_cst_lt (result, offset))
	  result = offset;
      }

  return result;
}

/* Warn about bases of T that are inaccessible because they are
   ambiguous.  For example:

     struct S {};
     struct T : public S {};
     struct U : public S, public T {};

   Here, `(S*) new U' is not allowed because there are two `S'
   subobjects of U.  */

static void
maybe_warn_about_inaccessible_bases (tree t)
{
  int i;
  vec<tree, va_gc> *vbases;
  tree basetype;
  tree binfo;
  tree base_binfo;

  /* If not checking for warning then return early.  */
  if (!warn_inaccessible_base)
    return;

  /* If there are no repeated bases, nothing can be ambiguous.  */
  if (!CLASSTYPE_REPEATED_BASE_P (t))
    return;

  /* Check direct bases.  */
  for (binfo = TYPE_BINFO (t), i = 0;
       BINFO_BASE_ITERATE (binfo, i, base_binfo); ++i)
    {
      basetype = BINFO_TYPE (base_binfo);

      if (!uniquely_derived_from_p (basetype, t))
	warning (OPT_Winaccessible_base, "direct base %qT inaccessible "
		 "in %qT due to ambiguity", basetype, t);
    }

  /* Check for ambiguous virtual bases.  */
  if (extra_warnings)
    for (vbases = CLASSTYPE_VBASECLASSES (t), i = 0;
	 vec_safe_iterate (vbases, i, &binfo); i++)
      {
	basetype = BINFO_TYPE (binfo);

	if (!uniquely_derived_from_p (basetype, t))
	  warning (OPT_Winaccessible_base, "virtual base %qT inaccessible in "
		   "%qT due to ambiguity", basetype, t);
      }
}

/* Compare two INTEGER_CSTs K1 and K2.  */

static int
splay_tree_compare_integer_csts (splay_tree_key k1, splay_tree_key k2)
{
  return tree_int_cst_compare ((tree) k1, (tree) k2);
}

/* Increase the size indicated in RLI to account for empty classes
   that are "off the end" of the class.  */

static void
include_empty_classes (record_layout_info rli)
{
  tree eoc;
  tree rli_size;

  /* It might be the case that we grew the class to allocate a
     zero-sized base class.  That won't be reflected in RLI, yet,
     because we are willing to overlay multiple bases at the same
     offset.  However, now we need to make sure that RLI is big enough
     to reflect the entire class.  */
  eoc = end_of_class (rli->t, CLASSTYPE_AS_BASE (rli->t) != NULL_TREE);
  rli_size = rli_size_unit_so_far (rli);
  if (TREE_CODE (rli_size) == INTEGER_CST
      && tree_int_cst_lt (rli_size, eoc))
    {
      /* The size should have been rounded to a whole byte.  */
      gcc_assert (tree_int_cst_equal
		  (rli->bitpos, round_down (rli->bitpos, BITS_PER_UNIT)));
      rli->bitpos
	= size_binop (PLUS_EXPR,
		      rli->bitpos,
		      size_binop (MULT_EXPR,
				  fold_convert (bitsizetype,
					   size_binop (MINUS_EXPR,
						       eoc, rli_size)),
				  bitsize_int (BITS_PER_UNIT)));
      normalize_rli (rli);
    }
}

/* Calculate the TYPE_SIZE, TYPE_ALIGN, etc for T.  Calculate
   BINFO_OFFSETs for all of the base-classes.  Position the vtable
   pointer.  Accumulate declared virtual functions on VIRTUALS_P.  */

static void
layout_class_type (tree t, tree *virtuals_p)
{
  tree non_static_data_members;
  tree field;
  tree vptr;
  record_layout_info rli;
  /* Maps offsets (represented as INTEGER_CSTs) to a TREE_LIST of
     types that appear at that offset.  */
  splay_tree empty_base_offsets;
  /* True if the last field laid out was a bit-field.  */
  bool last_field_was_bitfield = false;
  /* The location at which the next field should be inserted.  */
  tree *next_field;

  /* Keep track of the first non-static data member.  */
  non_static_data_members = TYPE_FIELDS (t);

  /* Start laying out the record.  */
  rli = start_record_layout (t);

  /* Mark all the primary bases in the hierarchy.  */
  determine_primary_bases (t);

  /* Create a pointer to our virtual function table.  */
  vptr = create_vtable_ptr (t, virtuals_p);

  /* The vptr is always the first thing in the class.  */
  if (vptr)
    {
      DECL_CHAIN (vptr) = TYPE_FIELDS (t);
      TYPE_FIELDS (t) = vptr;
      next_field = &DECL_CHAIN (vptr);
      place_field (rli, vptr);
    }
  else
    next_field = &TYPE_FIELDS (t);

  /* Build FIELD_DECLs for all of the non-virtual base-types.  */
  empty_base_offsets = splay_tree_new (splay_tree_compare_integer_csts,
				       NULL, NULL);
  build_base_fields (rli, empty_base_offsets, next_field);

  /* Layout the non-static data members.  */
  for (field = non_static_data_members; field; field = DECL_CHAIN (field))
    {
      tree type;
      tree padding;

      /* We still pass things that aren't non-static data members to
	 the back end, in case it wants to do something with them.  */
      if (TREE_CODE (field) != FIELD_DECL)
	{
	  place_field (rli, field);
	  /* If the static data member has incomplete type, keep track
	     of it so that it can be completed later.  (The handling
	     of pending statics in finish_record_layout is
	     insufficient; consider:

	       struct S1;
	       struct S2 { static S1 s1; };

	     At this point, finish_record_layout will be called, but
	     S1 is still incomplete.)  */
	  if (VAR_P (field))
	    {
	      maybe_register_incomplete_var (field);
	      /* The visibility of static data members is determined
		 at their point of declaration, not their point of
		 definition.  */
	      determine_visibility (field);
	    }
	  continue;
	}

      type = TREE_TYPE (field);
      if (type == error_mark_node)
	continue;

      padding = NULL_TREE;

      bool might_overlap = field_poverlapping_p (field);

      if (might_overlap && CLASS_TYPE_P (type)
	  && (CLASSTYPE_NON_LAYOUT_POD_P (type) || CLASSTYPE_EMPTY_P (type)))
	{
	  /* if D is a potentially-overlapping data member, update sizeof(C) to
	     max (sizeof(C), offset(D)+max (nvsize(D), dsize(D))).  */
	  tree nvsize = CLASSTYPE_SIZE_UNIT (type);
	  /* end_of_class doesn't always give dsize, but it does in the case of
	     a class with virtual bases, which is when dsize > nvsize.  */
	  tree dsize = end_of_class (type, /*vbases*/true);
	  if (tree_int_cst_le (dsize, nvsize))
	    {
	      DECL_SIZE_UNIT (field) = nvsize;
	      DECL_SIZE (field) = CLASSTYPE_SIZE (type);
	    }
	  else
	    {
	      DECL_SIZE_UNIT (field) = dsize;
	      DECL_SIZE (field) = bit_from_pos (dsize, bitsize_zero_node);
	    }
	}

      /* If this field is a bit-field whose width is greater than its
	 type, then there are some special rules for allocating
	 it.  */
      if (DECL_C_BIT_FIELD (field)
	  && tree_int_cst_lt (TYPE_SIZE (type), DECL_SIZE (field)))
	{
	  bool was_unnamed_p = false;
	  /* We must allocate the bits as if suitably aligned for the
	     longest integer type that fits in this many bits.  Then,
	     we are supposed to use the left over bits as additional
	     padding.  */

	  /* Do not pick a type bigger than MAX_FIXED_MODE_SIZE.  */
	  tree limit = size_int (MAX_FIXED_MODE_SIZE);
	  if (tree_int_cst_lt (DECL_SIZE (field), limit))
	    limit = DECL_SIZE (field);

	  tree integer_type = integer_types[itk_char];
	  for (unsigned itk = itk_char; itk != itk_none; itk++)
	    if (tree next = integer_types[itk])
	      {
		if (tree_int_cst_lt (limit, TYPE_SIZE (next)))
		  /* Too big, so our current guess is what we want.  */
		  break;
		/* Not bigger than limit, ok  */
		integer_type = next;
	      }

	  /* Figure out how much additional padding is required.  */
	  if (TREE_CODE (t) == UNION_TYPE)
	    /* In a union, the padding field must have the full width
	       of the bit-field; all fields start at offset zero.  */
	    padding = DECL_SIZE (field);
	  else
	    padding = size_binop (MINUS_EXPR, DECL_SIZE (field),
				  TYPE_SIZE (integer_type));

 	  if (integer_zerop (padding))
	    padding = NULL_TREE;

	  /* An unnamed bitfield does not normally affect the
	     alignment of the containing class on a target where
	     PCC_BITFIELD_TYPE_MATTERS.  But, the C++ ABI does not
	     make any exceptions for unnamed bitfields when the
	     bitfields are longer than their types.  Therefore, we
	     temporarily give the field a name.  */
	  if (PCC_BITFIELD_TYPE_MATTERS && !DECL_NAME (field))
	    {
	      was_unnamed_p = true;
	      DECL_NAME (field) = make_anon_name ();
	    }

	  DECL_SIZE (field) = TYPE_SIZE (integer_type);
	  SET_DECL_ALIGN (field, TYPE_ALIGN (integer_type));
	  DECL_USER_ALIGN (field) = TYPE_USER_ALIGN (integer_type);
	  layout_nonempty_base_or_field (rli, field, NULL_TREE,
					 empty_base_offsets);
	  if (was_unnamed_p)
	    DECL_NAME (field) = NULL_TREE;
	  /* Now that layout has been performed, set the size of the
	     field to the size of its declared type; the rest of the
	     field is effectively invisible.  */
	  DECL_SIZE (field) = TYPE_SIZE (type);
	  /* We must also reset the DECL_MODE of the field.  */
	  SET_DECL_MODE (field, TYPE_MODE (type));
	}
      else if (might_overlap && is_empty_class (type))
	layout_empty_base_or_field (rli, field, empty_base_offsets);
      else
	layout_nonempty_base_or_field (rli, field, NULL_TREE,
				       empty_base_offsets);

      /* Remember the location of any empty classes in FIELD.  */
      record_subobject_offsets (field, empty_base_offsets);

      /* If a bit-field does not immediately follow another bit-field,
	 and yet it starts in the middle of a byte, we have failed to
	 comply with the ABI.  */
      if (warn_abi
	  && DECL_C_BIT_FIELD (field)
	  /* The TREE_NO_WARNING flag gets set by Objective-C when
	     laying out an Objective-C class.  The ObjC ABI differs
	     from the C++ ABI, and so we do not want a warning
	     here.  */
	  && !TREE_NO_WARNING (field)
	  && !last_field_was_bitfield
	  && !integer_zerop (size_binop (TRUNC_MOD_EXPR,
					 DECL_FIELD_BIT_OFFSET (field),
					 bitsize_unit_node)))
	warning_at (DECL_SOURCE_LOCATION (field), OPT_Wabi,
		    "offset of %qD is not ABI-compliant and may "
		    "change in a future version of GCC", field);

      /* The middle end uses the type of expressions to determine the
	 possible range of expression values.  In order to optimize
	 "x.i > 7" to "false" for a 2-bit bitfield "i", the middle end
	 must be made aware of the width of "i", via its type.

	 Because C++ does not have integer types of arbitrary width,
	 we must (for the purposes of the front end) convert from the
	 type assigned here to the declared type of the bitfield
	 whenever a bitfield expression is used as an rvalue.
	 Similarly, when assigning a value to a bitfield, the value
	 must be converted to the type given the bitfield here.  */
      if (DECL_C_BIT_FIELD (field))
	{
	  unsigned HOST_WIDE_INT width;
	  tree ftype = TREE_TYPE (field);
	  width = tree_to_uhwi (DECL_SIZE (field));
	  if (width != TYPE_PRECISION (ftype))
	    {
	      TREE_TYPE (field)
		= c_build_bitfield_integer_type (width,
						 TYPE_UNSIGNED (ftype));
	      TREE_TYPE (field)
		= cp_build_qualified_type (TREE_TYPE (field),
					   cp_type_quals (ftype));
	    }
	}

      /* If we needed additional padding after this field, add it
	 now.  */
      if (padding)
	{
	  tree padding_field;

	  padding_field = build_decl (input_location,
				      FIELD_DECL,
				      NULL_TREE,
				      char_type_node);
	  DECL_BIT_FIELD (padding_field) = 1;
	  DECL_SIZE (padding_field) = padding;
	  DECL_CONTEXT (padding_field) = t;
	  DECL_ARTIFICIAL (padding_field) = 1;
	  DECL_IGNORED_P (padding_field) = 1;
	  DECL_PADDING_P (padding_field) = 1;
	  layout_nonempty_base_or_field (rli, padding_field,
					 NULL_TREE,
					 empty_base_offsets);
	}

      last_field_was_bitfield = DECL_C_BIT_FIELD (field);
    }

  if (!integer_zerop (rli->bitpos))
    {
      /* Make sure that we are on a byte boundary so that the size of
	 the class without virtual bases will always be a round number
	 of bytes.  */
      rli->bitpos = round_up_loc (input_location, rli->bitpos, BITS_PER_UNIT);
      normalize_rli (rli);
    }

  /* Delete all zero-width bit-fields from the list of fields.  Now
     that the type is laid out they are no longer important.  */
  remove_zero_width_bit_fields (t);

  if (TYPE_UNNAMED_P (t))
    CLASSTYPE_AS_BASE (t) = t;
  else if (CLASSTYPE_NON_LAYOUT_POD_P (t) || CLASSTYPE_EMPTY_P (t))
    {
      /* T needs a different layout as a base (eliding virtual bases
	 or whatever).  Create that version.  */
      tree base_t = make_node (TREE_CODE (t));
      tree base_d = create_implicit_typedef (as_base_identifier, base_t);

      if (unsigned mod = MAYBE_DECL_MODULE_OWNER (TYPE_NAME (t)))
	{
	  retrofit_lang_decl (base_d);
	  DECL_MODULE_OWNER (base_d) = mod;
	}

      TYPE_CONTEXT (base_t) = t;
      DECL_CONTEXT (base_d) = t;

      /* If the ABI version is not at least two, and the last
	 field was a bit-field, RLI may not be on a byte
	 boundary.  In particular, rli_size_unit_so_far might
	 indicate the last complete byte, while rli_size_so_far
	 indicates the total number of bits used.  Therefore,
	 rli_size_so_far, rather than rli_size_unit_so_far, is
	 used to compute TYPE_SIZE_UNIT.  */

      /* Set the size and alignment for the new type.  */
      tree eoc = end_of_class (t, /*include_virtuals_p=*/0);
      TYPE_SIZE_UNIT (base_t)
	= size_binop (MAX_EXPR,
		      fold_convert (sizetype,
			       size_binop (CEIL_DIV_EXPR,
					   rli_size_so_far (rli),
					   bitsize_int (BITS_PER_UNIT))),
		      eoc);
      TYPE_SIZE (base_t)
	= size_binop (MAX_EXPR,
		      rli_size_so_far (rli),
		      size_binop (MULT_EXPR,
				  fold_convert (bitsizetype, eoc),
				  bitsize_int (BITS_PER_UNIT)));
      SET_TYPE_ALIGN (base_t, rli->record_align);
      TYPE_USER_ALIGN (base_t) = TYPE_USER_ALIGN (t);
      TYPE_TYPELESS_STORAGE (base_t) = TYPE_TYPELESS_STORAGE (t);
      TYPE_CXX_ODR_P (base_t) = TYPE_CXX_ODR_P (t);

      /* Copy the non-static data members of T. This will include its
	 direct non-virtual bases & vtable.  */
      next_field = &TYPE_FIELDS (base_t);
      for (field = TYPE_FIELDS (t); field; field = DECL_CHAIN (field))
	if (TREE_CODE (field) == FIELD_DECL)
	  {
	    *next_field = copy_node (field);
	    DECL_CONTEXT (*next_field) = base_t;
	    next_field = &DECL_CHAIN (*next_field);
	  }
      *next_field = NULL_TREE;

      /* We use the base type for trivial assignments, and hence it
	 needs a mode.  */
      compute_record_mode (base_t);

      /* Record the base version of the type.  */
      CLASSTYPE_AS_BASE (t) = base_t;
    }
  else
    CLASSTYPE_AS_BASE (t) = t;

  /* Every empty class contains an empty class.  */
  if (CLASSTYPE_EMPTY_P (t))
    CLASSTYPE_CONTAINS_EMPTY_CLASS_P (t) = 1;

  /* Set the TYPE_DECL for this type to contain the right
     value for DECL_OFFSET, so that we can use it as part
     of a COMPONENT_REF for multiple inheritance.  */
  layout_decl (TYPE_MAIN_DECL (t), 0);

  /* Now fix up any virtual base class types that we left lying
     around.  We must get these done before we try to lay out the
     virtual function table.  As a side-effect, this will remove the
     base subobject fields.  */
  layout_virtual_bases (rli, empty_base_offsets);

  /* Make sure that empty classes are reflected in RLI at this
     point.  */
  include_empty_classes (rli);

  /* Make sure not to create any structures with zero size.  */
  if (integer_zerop (rli_size_unit_so_far (rli)) && CLASSTYPE_EMPTY_P (t))
    place_field (rli,
		 build_decl (input_location,
			     FIELD_DECL, NULL_TREE, char_type_node));

  /* If this is a non-POD, declaring it packed makes a difference to how it
     can be used as a field; don't let finalize_record_size undo it.  */
  if (TYPE_PACKED (t) && !layout_pod_type_p (t))
    rli->packed_maybe_necessary = true;

  /* Let the back end lay out the type.  */
  finish_record_layout (rli, /*free_p=*/true);

  /* If we didn't end up needing an as-base type, don't use it.  */
  if (CLASSTYPE_AS_BASE (t) != t
      && tree_int_cst_equal (TYPE_SIZE (t),
			     TYPE_SIZE (CLASSTYPE_AS_BASE (t))))
    CLASSTYPE_AS_BASE (t) = t;

  if (TYPE_SIZE_UNIT (t)
      && TREE_CODE (TYPE_SIZE_UNIT (t)) == INTEGER_CST
      && !TREE_OVERFLOW (TYPE_SIZE_UNIT (t))
      && !valid_constant_size_p (TYPE_SIZE_UNIT (t)))
    error ("size of type %qT is too large (%qE bytes)", t, TYPE_SIZE_UNIT (t));

  /* Warn about bases that can't be talked about due to ambiguity.  */
  maybe_warn_about_inaccessible_bases (t);

  /* Now that we're done with layout, give the base fields the real types.  */
  for (field = TYPE_FIELDS (t); field; field = DECL_CHAIN (field))
    if (DECL_ARTIFICIAL (field) && IS_FAKE_BASE_TYPE (TREE_TYPE (field)))
      TREE_TYPE (field) = TYPE_CONTEXT (TREE_TYPE (field));

  /* Clean up.  */
  splay_tree_delete (empty_base_offsets);

  if (CLASSTYPE_EMPTY_P (t)
      && tree_int_cst_lt (sizeof_biggest_empty_class,
			  TYPE_SIZE_UNIT (t)))
    sizeof_biggest_empty_class = TYPE_SIZE_UNIT (t);
}

/* Determine the "key method" for the class type indicated by TYPE,
   and set CLASSTYPE_KEY_METHOD accordingly.  */

void
determine_key_method (tree type)
{
  tree method;

  if (processing_template_decl
      || CLASSTYPE_TEMPLATE_INSTANTIATION (type)
      || CLASSTYPE_INTERFACE_KNOWN (type))
    return;

  /* The key method is the first non-pure virtual function that is not
     inline at the point of class definition.  On some targets the
     key function may not be inline; those targets should not call
     this function until the end of the translation unit.  */
  for (method = TYPE_FIELDS (type); method; method = DECL_CHAIN (method))
    if (TREE_CODE (method) == FUNCTION_DECL
	&& DECL_VINDEX (method) != NULL_TREE
	&& ! DECL_DECLARED_INLINE_P (method)
	&& ! DECL_PURE_VIRTUAL_P (method))
      {
	CLASSTYPE_KEY_METHOD (type) = method;
	break;
      }

  return;
}

/* Helper of find_flexarrays.  Return true when FLD refers to a non-static
   class data member of non-zero size, otherwise false.  */

static inline bool
field_nonempty_p (const_tree fld)
{
  if (TREE_CODE (fld) == ERROR_MARK)
    return false;

  tree type = TREE_TYPE (fld);
  if (TREE_CODE (fld) == FIELD_DECL
      && TREE_CODE (type) != ERROR_MARK
      && (DECL_NAME (fld) || RECORD_OR_UNION_TYPE_P (type)))
    {
      return TYPE_SIZE (type)
	&& (TREE_CODE (TYPE_SIZE (type)) != INTEGER_CST
	    || !tree_int_cst_equal (size_zero_node, TYPE_SIZE (type)));
    }

  return false;
}

/* Used by find_flexarrays and related functions.  */

struct flexmems_t
{
  /* The first flexible array member or non-zero array member found
     in the order of layout.  */
  tree array;
  /* First non-static non-empty data member in the class or its bases.  */
  tree first;
  /* The first non-static non-empty data member following either
     the flexible array member, if found, or the zero-length array member
     otherwise.  AFTER[1] refers to the first such data member of a union
     of which the struct containing the flexible array member or zero-length
     array is a member, or NULL when no such union exists.  This element is
     only used during searching, not for diagnosing problems.  AFTER[0]
     refers to the first such data member that is not a member of such
     a union.  */
  tree after[2];

  /* Refers to a struct (not union) in which the struct of which the flexible
     array is member is defined.  Used to diagnose strictly (according to C)
     invalid uses of the latter structs.  */
  tree enclosing;
};

/* Find either the first flexible array member or the first zero-length
   array, in that order of preference, among members of class T (but not
   its base classes), and set members of FMEM accordingly.
   BASE_P is true if T is a base class of another class.
   PUN is set to the outermost union in which the flexible array member
   (or zero-length array) is defined if one such union exists, otherwise
   to NULL.
   Similarly, PSTR is set to a data member of the outermost struct of
   which the flexible array is a member if one such struct exists,
   otherwise to NULL.  */

static void
find_flexarrays (tree t, flexmems_t *fmem, bool base_p,
		 tree pun /* = NULL_TREE */,
		 tree pstr /* = NULL_TREE */)
{
  /* Set the "pointer" to the outermost enclosing union if not set
     yet and maintain it for the remainder of the recursion.   */
  if (!pun && TREE_CODE (t) == UNION_TYPE)
    pun = t;

  for (tree fld = TYPE_FIELDS (t); fld; fld = DECL_CHAIN (fld))
    {
      if (fld == error_mark_node)
	return;

      /* Is FLD a typedef for an anonymous struct?  */

      /* FIXME: Note that typedefs (as well as arrays) need to be fully
	 handled elsewhere so that errors like the following are detected
	 as well:
	   typedef struct { int i, a[], j; } S;   // bug c++/72753
	   S s [2];                               // bug c++/68489
      */
      if (TREE_CODE (fld) == TYPE_DECL
	  && DECL_IMPLICIT_TYPEDEF_P (fld)
	  && CLASS_TYPE_P (TREE_TYPE (fld))
	  && IDENTIFIER_ANON_P (DECL_NAME (fld)))
	{
	  /* Check the nested unnamed type referenced via a typedef
	     independently of FMEM (since it's not a data member of
	     the enclosing class).  */
	  check_flexarrays (TREE_TYPE (fld));
	  continue;
	}

      /* Skip anything that's GCC-generated or not a (non-static) data
	 member.  */
      if (DECL_ARTIFICIAL (fld) || TREE_CODE (fld) != FIELD_DECL)
	continue;

      /* Type of the member.  */
      tree fldtype = TREE_TYPE (fld);
      if (fldtype == error_mark_node)
	return;

      /* Determine the type of the array element or object referenced
	 by the member so that it can be checked for flexible array
	 members if it hasn't been yet.  */
      tree eltype = fldtype;
      while (TREE_CODE (eltype) == ARRAY_TYPE
	     || INDIRECT_TYPE_P (eltype))
	eltype = TREE_TYPE (eltype);

      if (RECORD_OR_UNION_TYPE_P (eltype))
	{
	  if (fmem->array && !fmem->after[bool (pun)])
	    {
	      /* Once the member after the flexible array has been found
		 we're done.  */
	      fmem->after[bool (pun)] = fld;
	      break;
	    }

	  if (eltype == fldtype || TYPE_UNNAMED_P (eltype))
	    {
	      /* Descend into the non-static member struct or union and try
		 to find a flexible array member or zero-length array among
		 its members.  This is only necessary for anonymous types
		 and types in whose context the current type T has not been
		 defined (the latter must not be checked again because they
		 are already in the process of being checked by one of the
		 recursive calls).  */

	      tree first = fmem->first;
	      tree array = fmem->array;

	      /* If this member isn't anonymous and a prior non-flexible array
		 member has been seen in one of the enclosing structs, clear
		 the FIRST member since it doesn't contribute to the flexible
		 array struct's members.  */
	      if (first && !array && !ANON_AGGR_TYPE_P (eltype))
		fmem->first = NULL_TREE;

	      find_flexarrays (eltype, fmem, false, pun,
			       !pstr && TREE_CODE (t) == RECORD_TYPE ? fld : pstr);

	      if (fmem->array != array)
		continue;

	      if (first && !array && !ANON_AGGR_TYPE_P (eltype))
		{
		  /* Restore the FIRST member reset above if no flexible
		     array member has been found in this member's struct.  */
		  fmem->first = first;
		}

	      /* If the member struct contains the first flexible array
		 member, or if this member is a base class, continue to
		 the next member and avoid setting the FMEM->NEXT pointer
		 to point to it.  */
	      if (base_p)
		continue;
	    }
	}

      if (field_nonempty_p (fld))
	{
	  /* Remember the first non-static data member.  */
	  if (!fmem->first)
	    fmem->first = fld;

	  /* Remember the first non-static data member after the flexible
	     array member, if one has been found, or the zero-length array
	     if it has been found.  */
	  if (fmem->array && !fmem->after[bool (pun)])
	    fmem->after[bool (pun)] = fld;
	}

      /* Skip non-arrays.  */
      if (TREE_CODE (fldtype) != ARRAY_TYPE)
	continue;

      /* Determine the upper bound of the array if it has one.  */
      if (TYPE_DOMAIN (fldtype))
	{
	  if (fmem->array)
	    {
	      /* Make a record of the zero-length array if either one
		 such field or a flexible array member has been seen to
		 handle the pathological and unlikely case of multiple
		 such members.  */
	      if (!fmem->after[bool (pun)])
		fmem->after[bool (pun)] = fld;
	    }
	  else if (integer_all_onesp (TYPE_MAX_VALUE (TYPE_DOMAIN (fldtype))))
	    {
	      /* Remember the first zero-length array unless a flexible array
		 member has already been seen.  */
	      fmem->array = fld;
	      fmem->enclosing = pstr;
	    }
	}
      else
	{
	  /* Flexible array members have no upper bound.  */
	  if (fmem->array)
	    {
	      if (TYPE_DOMAIN (TREE_TYPE (fmem->array)))
		{
		  /* Replace the zero-length array if it's been stored and
		     reset the after pointer.  */
		  fmem->after[bool (pun)] = NULL_TREE;
		  fmem->array = fld;
		  fmem->enclosing = pstr;
		}
	      else if (!fmem->after[bool (pun)])
		/* Make a record of another flexible array member.  */
		fmem->after[bool (pun)] = fld;
	    }
	  else
	    {
	      fmem->array = fld;
	      fmem->enclosing = pstr;
	    }
	}
    }
}

/* Diagnose a strictly (by the C standard) invalid use of a struct with
   a flexible array member (or the zero-length array extension).  */

static void
diagnose_invalid_flexarray (const flexmems_t *fmem)
{
  if (fmem->array && fmem->enclosing)
    {
      auto_diagnostic_group d;
      if (pedwarn (location_of (fmem->enclosing), OPT_Wpedantic,
		     TYPE_DOMAIN (TREE_TYPE (fmem->array))
		     ? G_("invalid use of %q#T with a zero-size array "
			  "in %q#D")
		     : G_("invalid use of %q#T with a flexible array member "
			  "in %q#T"),
		     DECL_CONTEXT (fmem->array),
		     DECL_CONTEXT (fmem->enclosing)))
	inform (DECL_SOURCE_LOCATION (fmem->array),
		  "array member %q#D declared here", fmem->array);
    }
}

/* Issue diagnostics for invalid flexible array members or zero-length
   arrays that are not the last elements of the containing class or its
   base classes or that are its sole members.  */

static void
diagnose_flexarrays (tree t, const flexmems_t *fmem)
{
  if (!fmem->array)
    return;

  if (fmem->first && !fmem->after[0])
    {
      diagnose_invalid_flexarray (fmem);
      return;
    }

  /* Has a diagnostic been issued?  */
  bool diagd = false;

  const char *msg = 0;

  if (TYPE_DOMAIN (TREE_TYPE (fmem->array)))
    {
      if (fmem->after[0])
	msg = G_("zero-size array member %qD not at end of %q#T");
      else if (!fmem->first)
	msg = G_("zero-size array member %qD in an otherwise empty %q#T");

      if (msg)
	{
	  location_t loc = DECL_SOURCE_LOCATION (fmem->array);

	  auto_diagnostic_group d;
	  if (pedwarn (loc, OPT_Wpedantic, msg, fmem->array, t))
	    {
	      inform (location_of (t), "in the definition of %q#T", t);
	      diagd = true;
	    }
	}
    }
  else
    {
      if (fmem->after[0])
	msg = G_("flexible array member %qD not at end of %q#T");
      else if (!fmem->first)
	msg = G_("flexible array member %qD in an otherwise empty %q#T");

      if (msg)
	{
	  location_t loc = DECL_SOURCE_LOCATION (fmem->array);
	  diagd = true;

	  auto_diagnostic_group d;
	  error_at (loc, msg, fmem->array, t);

	  /* In the unlikely event that the member following the flexible
	     array member is declared in a different class, or the member
	     overlaps another member of a common union, point to it.
	     Otherwise it should be obvious.  */
	  if (fmem->after[0]
	      && ((DECL_CONTEXT (fmem->after[0])
		   != DECL_CONTEXT (fmem->array))))
	    {
	      inform (DECL_SOURCE_LOCATION (fmem->after[0]),
		      "next member %q#D declared here",
		      fmem->after[0]);
	      inform (location_of (t), "in the definition of %q#T", t);
	    }
	}
    }

  if (!diagd && fmem->array && fmem->enclosing)
    diagnose_invalid_flexarray (fmem);
}


/* Recursively check to make sure that any flexible array or zero-length
   array members of class T or its bases are valid (i.e., not the sole
   non-static data member of T and, if one exists, that it is the last
   non-static data member of T and its base classes.  FMEM is expected
   to be initially null and is used internally by recursive calls to
   the function.  Issue the appropriate diagnostics for the array member
   that fails the checks.  */

static void
check_flexarrays (tree t, flexmems_t *fmem /* = NULL */,
		  bool base_p /* = false */)
{
  /* Initialize the result of a search for flexible array and zero-length
     array members.  Avoid doing any work if the most interesting FMEM data
     have already been populated.  */
  flexmems_t flexmems = flexmems_t ();
  if (!fmem)
    fmem = &flexmems;
  else if (fmem->array && fmem->first && fmem->after[0])
    return;

  tree fam = fmem->array;

  /* Recursively check the primary base class first.  */
  if (CLASSTYPE_HAS_PRIMARY_BASE_P (t))
    {
      tree basetype = BINFO_TYPE (CLASSTYPE_PRIMARY_BINFO (t));
      check_flexarrays (basetype, fmem, true);
    }

  /* Recursively check the base classes.  */
  int nbases = TYPE_BINFO (t) ? BINFO_N_BASE_BINFOS (TYPE_BINFO (t)) : 0;
  for (int i = 0; i < nbases; ++i)
    {
      tree base_binfo = BINFO_BASE_BINFO (TYPE_BINFO (t), i);

      /* The primary base class was already checked above.  */
      if (base_binfo == CLASSTYPE_PRIMARY_BINFO (t))
	continue;

      /* Virtual base classes are at the end.  */
      if (BINFO_VIRTUAL_P (base_binfo))
	continue;

      /* Check the base class.  */
      check_flexarrays (BINFO_TYPE (base_binfo), fmem, /*base_p=*/true);
    }

  if (fmem == &flexmems)
    {
      /* Check virtual base classes only once per derived class.
	 I.e., this check is not performed recursively for base
	 classes.  */
      int i;
      tree base_binfo;
      vec<tree, va_gc> *vbases;
      for (vbases = CLASSTYPE_VBASECLASSES (t), i = 0;
	   vec_safe_iterate (vbases, i, &base_binfo); i++)
	{
	  /* Check the virtual base class.  */
	  tree basetype = TREE_TYPE (base_binfo);

	  check_flexarrays (basetype, fmem, /*base_p=*/true);
	}
    }

  /* Is the type unnamed (and therefore a member of it potentially
     an anonymous struct or union)?  */
  bool maybe_anon_p = TYPE_UNNAMED_P (t);

  /* Search the members of the current (possibly derived) class, skipping
     unnamed structs and unions since those could be anonymous.  */
  if (fmem != &flexmems || !maybe_anon_p)
    find_flexarrays (t, fmem, base_p || fam != fmem->array);

  if (fmem == &flexmems && !maybe_anon_p)
    {
      /* Issue diagnostics for invalid flexible and zero-length array
	 members found in base classes or among the members of the current
	 class.  Ignore anonymous structs and unions whose members are
	 considered to be members of the enclosing class and thus will
	 be diagnosed when checking it.  */
      diagnose_flexarrays (t, fmem);
    }
}

/* Perform processing required when the definition of T (a class type)
   is complete.  Diagnose invalid definitions of flexible array members
   and zero-size arrays.  */

void
finish_struct_1 (tree t)
{
  tree x;
  /* A TREE_LIST.  The TREE_VALUE of each node is a FUNCTION_DECL.  */
  tree virtuals = NULL_TREE;

  if (COMPLETE_TYPE_P (t))
    {
      gcc_assert (MAYBE_CLASS_TYPE_P (t));
      error ("redefinition of %q#T", t);
      popclass ();
      return;
    }

  /* If this type was previously laid out as a forward reference,
     make sure we lay it out again.  */
  TYPE_SIZE (t) = NULL_TREE;
  CLASSTYPE_PRIMARY_BINFO (t) = NULL_TREE;

  /* Make assumptions about the class; we'll reset the flags if
     necessary.  */
  CLASSTYPE_EMPTY_P (t) = 1;
  CLASSTYPE_NEARLY_EMPTY_P (t) = 1;
  CLASSTYPE_CONTAINS_EMPTY_CLASS_P (t) = 0;
  CLASSTYPE_LITERAL_P (t) = true;

  /* Do end-of-class semantic processing: checking the validity of the
     bases and members and add implicitly generated methods.  */
  check_bases_and_members (t);

  /* Find the key method.  */
  if (TYPE_CONTAINS_VPTR_P (t))
    {
      /* The Itanium C++ ABI permits the key method to be chosen when
	 the class is defined -- even though the key method so
	 selected may later turn out to be an inline function.  On
	 some systems (such as ARM Symbian OS) the key method cannot
	 be determined until the end of the translation unit.  On such
	 systems, we leave CLASSTYPE_KEY_METHOD set to NULL, which
	 will cause the class to be added to KEYED_CLASSES.  Then, in
	 finish_file we will determine the key method.  */
      if (targetm.cxx.key_method_may_be_inline ())
	determine_key_method (t);

      /* If a polymorphic class has no key method, we may emit the vtable
	 in every translation unit where the class definition appears.  If
	 we're devirtualizing, we can look into the vtable even if we
	 aren't emitting it.  */
      if (!CLASSTYPE_KEY_METHOD (t))
	vec_safe_push (keyed_classes, t);
    }

  /* Layout the class itself.  */
  layout_class_type (t, &virtuals);
  /* COMPLETE_TYPE_P is now true.  */

  set_class_bindings (t);

  /* With the layout complete, check for flexible array members and
     zero-length arrays that might overlap other members in the final
     layout.  */
  check_flexarrays (t);

  virtuals = modify_all_vtables (t, nreverse (virtuals));

  /* If necessary, create the primary vtable for this class.  */
  if (virtuals || TYPE_CONTAINS_VPTR_P (t))
    {
      /* We must enter these virtuals into the table.  */
      if (!CLASSTYPE_HAS_PRIMARY_BASE_P (t))
	build_primary_vtable (NULL_TREE, t);
      else if (! BINFO_NEW_VTABLE_MARKED (TYPE_BINFO (t)))
	/* Here we know enough to change the type of our virtual
	   function table, but we will wait until later this function.  */
	build_primary_vtable (CLASSTYPE_PRIMARY_BINFO (t), t);

      /* If we're warning about ABI tags, check the types of the new
	 virtual functions.  */
      if (warn_abi_tag)
	for (tree v = virtuals; v; v = TREE_CHAIN (v))
	  check_abi_tags (t, TREE_VALUE (v));
    }

  if (TYPE_CONTAINS_VPTR_P (t))
    {
      int vindex;
      tree fn;

      if (BINFO_VTABLE (TYPE_BINFO (t)))
	gcc_assert (DECL_VIRTUAL_P (BINFO_VTABLE (TYPE_BINFO (t))));
      if (!CLASSTYPE_HAS_PRIMARY_BASE_P (t))
	gcc_assert (BINFO_VIRTUALS (TYPE_BINFO (t)) == NULL_TREE);

      /* Add entries for virtual functions introduced by this class.  */
      BINFO_VIRTUALS (TYPE_BINFO (t))
	= chainon (BINFO_VIRTUALS (TYPE_BINFO (t)), virtuals);

      /* Set DECL_VINDEX for all functions declared in this class.  */
      for (vindex = 0, fn = BINFO_VIRTUALS (TYPE_BINFO (t));
	   fn;
	   fn = TREE_CHAIN (fn),
	     vindex += (TARGET_VTABLE_USES_DESCRIPTORS
			? TARGET_VTABLE_USES_DESCRIPTORS : 1))
	{
	  tree fndecl = BV_FN (fn);

	  if (DECL_THUNK_P (fndecl))
	    /* A thunk. We should never be calling this entry directly
	       from this vtable -- we'd use the entry for the non
	       thunk base function.  */
	    DECL_VINDEX (fndecl) = NULL_TREE;
	  else if (TREE_CODE (DECL_VINDEX (fndecl)) != INTEGER_CST)
	    DECL_VINDEX (fndecl) = build_int_cst (NULL_TREE, vindex);
	}
    }

  finish_struct_bits (t);

  set_method_tm_attributes (t);
  if (flag_openmp || flag_openmp_simd)
    finish_omp_declare_simd_methods (t);

  /* Clear DECL_IN_AGGR_P for all member functions.  Complete the rtl
     for any static member objects of the type we're working on.  */
  for (x = TYPE_FIELDS (t); x; x = DECL_CHAIN (x))
    if (DECL_DECLARES_FUNCTION_P (x))
      DECL_IN_AGGR_P (x) = false;
    else if (VAR_P (x) && TREE_STATIC (x)
	     && TREE_TYPE (x) != error_mark_node
	     && same_type_p (TYPE_MAIN_VARIANT (TREE_TYPE (x)), t))
      SET_DECL_MODE (x, TYPE_MODE (t));

  /* Complain if one of the field types requires lower visibility.  */
  constrain_class_visibility (t);

  /* Make the rtl for any new vtables we have created, and unmark
     the base types we marked.  */
  finish_vtbls (t);

  /* Build the VTT for T.  */
  build_vtt (t);

  if (warn_nonvdtor
      && TYPE_POLYMORPHIC_P (t) && accessible_nvdtor_p (t)
      && !CLASSTYPE_FINAL (t))
    warning (OPT_Wnon_virtual_dtor,
	     "%q#T has virtual functions and accessible"
	     " non-virtual destructor", t);

  complete_vars (t);

  if (warn_overloaded_virtual)
    warn_hidden (t);

  /* Class layout, assignment of virtual table slots, etc., is now
     complete.  Give the back end a chance to tweak the visibility of
     the class or perform any other required target modifications.  */
  targetm.cxx.adjust_class_at_definition (t);

  maybe_suppress_debug_info (t);

  if (flag_vtable_verify)
    vtv_save_class_info (t);

  dump_class_hierarchy (t);

  /* Finish debugging output for this type.  */
  rest_of_type_compilation (t, ! LOCAL_CLASS_P (t));

  if (TYPE_TRANSPARENT_AGGR (t))
    {
      tree field = first_field (t);
      if (field == NULL_TREE || error_operand_p (field))
	{
	  error ("type transparent %q#T does not have any fields", t);
	  TYPE_TRANSPARENT_AGGR (t) = 0;
	}
      else if (DECL_ARTIFICIAL (field))
	{
	  if (DECL_FIELD_IS_BASE (field))
	    error ("type transparent class %qT has base classes", t);
	  else
	    {
	      gcc_checking_assert (DECL_VIRTUAL_P (field));
	      error ("type transparent class %qT has virtual functions", t);
	    }
	  TYPE_TRANSPARENT_AGGR (t) = 0;
	}
      else if (TYPE_MODE (t) != DECL_MODE (field))
	{
	  error ("type transparent %q#T cannot be made transparent because "
		 "the type of the first field has a different ABI from the "
		 "class overall", t);
	  TYPE_TRANSPARENT_AGGR (t) = 0;
	}
    }
}

/* When T was built up, the member declarations were added in reverse
   order.  Rearrange them to declaration order.  */

void
unreverse_member_declarations (tree t)
{
  tree next;
  tree prev;
  tree x;

  /* The following lists are all in reverse order.  Put them in
     declaration order now.  */
  CLASSTYPE_DECL_LIST (t) = nreverse (CLASSTYPE_DECL_LIST (t));

  /* For the TYPE_FIELDS, only the non TYPE_DECLs are in reverse
     order, so we can't just use nreverse.  Due to stat_hack
     chicanery in finish_member_declaration.  */
  prev = NULL_TREE;
  for (x = TYPE_FIELDS (t);
       x && TREE_CODE (x) != TYPE_DECL;
       x = next)
    {
      next = DECL_CHAIN (x);
      DECL_CHAIN (x) = prev;
      prev = x;
    }

  if (prev)
    {
      DECL_CHAIN (TYPE_FIELDS (t)) = x;
      TYPE_FIELDS (t) = prev;
    }
}

tree
finish_struct (tree t, tree attributes)
{
  location_t saved_loc = input_location;

  /* Now that we've got all the field declarations, reverse everything
     as necessary.  */
  unreverse_member_declarations (t);

  cplus_decl_attributes (&t, attributes, (int) ATTR_FLAG_TYPE_IN_PLACE);
  fixup_attribute_variants (t);

  /* Nadger the current location so that diagnostics point to the start of
     the struct, not the end.  */
  input_location = DECL_SOURCE_LOCATION (TYPE_NAME (t));

  if (processing_template_decl)
    {
      tree x;

      /* We need to add the target functions of USING_DECLS, so that
	 they can be found when the using declaration is not
	 instantiated yet.  */
      for (x = TYPE_FIELDS (t); x; x = DECL_CHAIN (x))
	if (TREE_CODE (x) == USING_DECL)
	  {
	    tree fn = strip_using_decl (x);
  	    if (OVL_P (fn))
	      for (lkp_iterator iter (fn); iter; ++iter)
		add_method (t, *iter, true);
	  }
	else if (DECL_DECLARES_FUNCTION_P (x))
	  DECL_IN_AGGR_P (x) = false;

      /* Also add a USING_DECL for operator=.  We know there'll be (at
	 least) one, but we don't know the signature(s).  We want name
	 lookup not to fail or recurse into bases.  This isn't added
	 to the template decl list so we drop this at instantiation
	 time.  */
      tree ass_op = build_lang_decl (USING_DECL, assign_op_identifier,
				     NULL_TREE);
      DECL_CONTEXT (ass_op) = t;
      USING_DECL_SCOPE (ass_op) = t;
      DECL_DEPENDENT_P (ass_op) = true;
      DECL_ARTIFICIAL (ass_op) = true;
      DECL_CHAIN (ass_op) = TYPE_FIELDS (t);
      TYPE_FIELDS (t) = ass_op;

      TYPE_SIZE (t) = bitsize_zero_node;
      TYPE_SIZE_UNIT (t) = size_zero_node;
      /* COMPLETE_TYPE_P is now true.  */

      set_class_bindings (t);

      /* We need to emit an error message if this type was used as a parameter
	 and it is an abstract type, even if it is a template. We construct
	 a simple CLASSTYPE_PURE_VIRTUALS list without taking bases into
	 account and we call complete_vars with this type, which will check
	 the PARM_DECLS. Note that while the type is being defined,
	 CLASSTYPE_PURE_VIRTUALS contains the list of the inline friends
	 (see CLASSTYPE_INLINE_FRIENDS) so we need to clear it.  */
      CLASSTYPE_PURE_VIRTUALS (t) = NULL;
      for (x = TYPE_FIELDS (t); x; x = DECL_CHAIN (x))
	if (TREE_CODE (x) == FUNCTION_DECL && DECL_PURE_VIRTUAL_P (x))
	  vec_safe_push (CLASSTYPE_PURE_VIRTUALS (t), x);
      complete_vars (t);

      /* Remember current #pragma pack value.  */
      TYPE_PRECISION (t) = maximum_field_alignment;

      /* Fix up any variants we've already built.  */
      fixup_type_variants (t);
    }
  else
    finish_struct_1 (t);
  /* COMPLETE_TYPE_P is now true.  */

  maybe_warn_about_overly_private_class (t);
  
  if (is_std_init_list (t))
    {
      /* People keep complaining that the compiler crashes on an invalid
	 definition of initializer_list, so I guess we should explicitly
	 reject it.  What the compiler internals care about is that it's a
	 template and has a pointer field followed by size_type field.  */
      bool ok = false;
      if (processing_template_decl)
	{
	  tree f = next_initializable_field (TYPE_FIELDS (t));
	  if (f && TYPE_PTR_P (TREE_TYPE (f)))
	    {
	      f = next_initializable_field (DECL_CHAIN (f));
	      if (f && same_type_p (TREE_TYPE (f), size_type_node))
		ok = true;
	    }
	}
      if (!ok)
	fatal_error (input_location, "definition of %qD does not match "
		     "%<#include <initializer_list>%>", TYPE_NAME (t));
    }

  input_location = saved_loc;

  TYPE_BEING_DEFINED (t) = 0;

  if (current_class_type)
    popclass ();
  else
    error ("trying to finish struct, but kicked out due to previous parse errors");

  if (processing_template_decl && at_function_scope_p ()
      /* Lambdas are defined by the LAMBDA_EXPR.  */
      && !TYPE_LAMBDA_P (t))
    add_stmt (build_min (TAG_DEFN, t));

  return t;
}

/* Hash table to avoid endless recursion when handling references.  */
static hash_table<nofree_ptr_hash<tree_node> > *fixed_type_or_null_ref_ht;

/* Return the dynamic type of INSTANCE, if known.
   Used to determine whether the virtual function table is needed
   or not.

   *NONNULL is set iff INSTANCE can be known to be nonnull, regardless
   of our knowledge of its type.  *NONNULL should be initialized
   before this function is called.  */

static tree
fixed_type_or_null (tree instance, int *nonnull, int *cdtorp)
{
#define RECUR(T) fixed_type_or_null((T), nonnull, cdtorp)

  switch (TREE_CODE (instance))
    {
    case INDIRECT_REF:
      if (INDIRECT_TYPE_P (TREE_TYPE (instance)))
	return NULL_TREE;
      else
	return RECUR (TREE_OPERAND (instance, 0));

    case CALL_EXPR:
      /* This is a call to a constructor, hence it's never zero.  */
      if (CALL_EXPR_FN (instance)
	  && TREE_HAS_CONSTRUCTOR (instance))
	{
	  if (nonnull)
	    *nonnull = 1;
	  return TREE_TYPE (instance);
	}
      return NULL_TREE;

    case SAVE_EXPR:
      /* This is a call to a constructor, hence it's never zero.  */
      if (TREE_HAS_CONSTRUCTOR (instance))
	{
	  if (nonnull)
	    *nonnull = 1;
	  return TREE_TYPE (instance);
	}
      return RECUR (TREE_OPERAND (instance, 0));

    case POINTER_PLUS_EXPR:
    case PLUS_EXPR:
    case MINUS_EXPR:
      if (TREE_CODE (TREE_OPERAND (instance, 0)) == ADDR_EXPR)
	return RECUR (TREE_OPERAND (instance, 0));
      if (TREE_CODE (TREE_OPERAND (instance, 1)) == INTEGER_CST)
	/* Propagate nonnull.  */
	return RECUR (TREE_OPERAND (instance, 0));

      return NULL_TREE;

    CASE_CONVERT:
      return RECUR (TREE_OPERAND (instance, 0));

    case ADDR_EXPR:
      instance = TREE_OPERAND (instance, 0);
      if (nonnull)
	{
	  /* Just because we see an ADDR_EXPR doesn't mean we're dealing
	     with a real object -- given &p->f, p can still be null.  */
	  tree t = get_base_address (instance);
	  /* ??? Probably should check DECL_WEAK here.  */
	  if (t && DECL_P (t))
	    *nonnull = 1;
	}
      return RECUR (instance);

    case COMPONENT_REF:
      /* If this component is really a base class reference, then the field
	 itself isn't definitive.  */
      if (DECL_FIELD_IS_BASE (TREE_OPERAND (instance, 1)))
	return RECUR (TREE_OPERAND (instance, 0));
      return RECUR (TREE_OPERAND (instance, 1));

    case VAR_DECL:
    case FIELD_DECL:
      if (TREE_CODE (TREE_TYPE (instance)) == ARRAY_TYPE
	  && MAYBE_CLASS_TYPE_P (TREE_TYPE (TREE_TYPE (instance))))
	{
	  if (nonnull)
	    *nonnull = 1;
	  return TREE_TYPE (TREE_TYPE (instance));
	}
      /* fall through.  */
    case TARGET_EXPR:
    case PARM_DECL:
    case RESULT_DECL:
      if (MAYBE_CLASS_TYPE_P (TREE_TYPE (instance)))
	{
	  if (nonnull)
	    *nonnull = 1;
	  return TREE_TYPE (instance);
	}
      else if (instance == current_class_ptr)
	{
	  if (nonnull)
	    *nonnull = 1;

	  /* if we're in a ctor or dtor, we know our type.  If
	     current_class_ptr is set but we aren't in a function, we're in
	     an NSDMI (and therefore a constructor).  */
	  if (current_scope () != current_function_decl
	      || (DECL_LANG_SPECIFIC (current_function_decl)
		  && (DECL_CONSTRUCTOR_P (current_function_decl)
		      || DECL_DESTRUCTOR_P (current_function_decl))))
	    {
	      if (cdtorp)
		*cdtorp = 1;
	      return TREE_TYPE (TREE_TYPE (instance));
	    }
	}
      else if (TYPE_REF_P (TREE_TYPE (instance)))
	{
	  /* We only need one hash table because it is always left empty.  */
	  if (!fixed_type_or_null_ref_ht)
	    fixed_type_or_null_ref_ht
	      = new hash_table<nofree_ptr_hash<tree_node> > (37);

	  /* Reference variables should be references to objects.  */
	  if (nonnull)
	    *nonnull = 1;

	  /* Enter the INSTANCE in a table to prevent recursion; a
	     variable's initializer may refer to the variable
	     itself.  */
	  if (VAR_P (instance)
	      && DECL_INITIAL (instance)
	      && !type_dependent_expression_p_push (DECL_INITIAL (instance))
	      && !fixed_type_or_null_ref_ht->find (instance))
	    {
	      tree type;
	      tree_node **slot;

	      slot = fixed_type_or_null_ref_ht->find_slot (instance, INSERT);
	      *slot = instance;
	      type = RECUR (DECL_INITIAL (instance));
	      fixed_type_or_null_ref_ht->remove_elt (instance);

	      return type;
	    }
	}
      return NULL_TREE;

    case VIEW_CONVERT_EXPR:
      if (location_wrapper_p (instance))
	return RECUR (TREE_OPERAND (instance, 0));
      else
	/* TODO: Recursion may be correct for some non-location-wrapper
	   uses of VIEW_CONVERT_EXPR.  */
	return NULL_TREE;

    default:
      return NULL_TREE;
    }
#undef RECUR
}

/* Return nonzero if the dynamic type of INSTANCE is known, and
   equivalent to the static type.  We also handle the case where
   INSTANCE is really a pointer. Return negative if this is a
   ctor/dtor. There the dynamic type is known, but this might not be
   the most derived base of the original object, and hence virtual
   bases may not be laid out according to this type.

   Used to determine whether the virtual function table is needed
   or not.

   *NONNULL is set iff INSTANCE can be known to be nonnull, regardless
   of our knowledge of its type.  *NONNULL should be initialized
   before this function is called.  */

int
resolves_to_fixed_type_p (tree instance, int* nonnull)
{
  tree t = TREE_TYPE (instance);
  int cdtorp = 0;
  tree fixed;

  /* processing_template_decl can be false in a template if we're in
     instantiate_non_dependent_expr, but we still want to suppress
     this check.  */
  if (in_template_function ())
    {
      /* In a template we only care about the type of the result.  */
      if (nonnull)
	*nonnull = true;
      return true;
    }

  fixed = fixed_type_or_null (instance, nonnull, &cdtorp);
  if (INDIRECT_TYPE_P (t))
    t = TREE_TYPE (t);
  if (CLASS_TYPE_P (t) && CLASSTYPE_FINAL (t))
    return 1;
  if (fixed == NULL_TREE)
    return 0;
  if (!same_type_ignoring_top_level_qualifiers_p (t, fixed))
    return 0;
  return cdtorp ? -1 : 1;
}


void
init_class_processing (void)
{
  current_class_depth = 0;
  current_class_stack_size = 10;
  current_class_stack
    = XNEWVEC (struct class_stack_node, current_class_stack_size);
  sizeof_biggest_empty_class = size_zero_node;

  ridpointers[(int) RID_PUBLIC] = access_public_node;
  ridpointers[(int) RID_PRIVATE] = access_private_node;
  ridpointers[(int) RID_PROTECTED] = access_protected_node;
}

/* Restore the cached PREVIOUS_CLASS_LEVEL.  */

static void
restore_class_cache (void)
{
  tree type;

  /* We are re-entering the same class we just left, so we don't
     have to search the whole inheritance matrix to find all the
     decls to bind again.  Instead, we install the cached
     class_shadowed list and walk through it binding names.  */
  push_binding_level (previous_class_level);
  class_binding_level = previous_class_level;
  /* Restore IDENTIFIER_TYPE_VALUE.  */
  for (type = class_binding_level->type_shadowed;
       type;
       type = TREE_CHAIN (type))
    SET_IDENTIFIER_TYPE_VALUE (TREE_PURPOSE (type), TREE_TYPE (type));
}

/* Set global variables CURRENT_CLASS_NAME and CURRENT_CLASS_TYPE as
   appropriate for TYPE.

   So that we may avoid calls to lookup_name, we cache the _TYPE
   nodes of local TYPE_DECLs in the TREE_TYPE field of the name.

   For multiple inheritance, we perform a two-pass depth-first search
   of the type lattice.  */

void
pushclass (tree type)
{
  class_stack_node_t csn;

  type = TYPE_MAIN_VARIANT (type);

  /* Make sure there is enough room for the new entry on the stack.  */
  if (current_class_depth + 1 >= current_class_stack_size)
    {
      current_class_stack_size *= 2;
      current_class_stack
	= XRESIZEVEC (struct class_stack_node, current_class_stack,
		      current_class_stack_size);
    }

  /* Insert a new entry on the class stack.  */
  csn = current_class_stack + current_class_depth;
  csn->name = current_class_name;
  csn->type = current_class_type;
  csn->access = current_access_specifier;
  csn->names_used = 0;
  csn->hidden = 0;
  current_class_depth++;

  /* Now set up the new type.  */
  current_class_name = TYPE_NAME (type);
  if (TREE_CODE (current_class_name) == TYPE_DECL)
    current_class_name = DECL_NAME (current_class_name);
  current_class_type = type;

  /* By default, things in classes are private, while things in
     structures or unions are public.  */
  current_access_specifier = (CLASSTYPE_DECLARED_CLASS (type)
			      ? access_private_node
			      : access_public_node);

  if (previous_class_level
      && type != previous_class_level->this_entity
      && current_class_depth == 1)
    {
      /* Forcibly remove any old class remnants.  */
      invalidate_class_lookup_cache ();
    }

  if (!previous_class_level
      || type != previous_class_level->this_entity
      || current_class_depth > 1)
    pushlevel_class ();
  else
    restore_class_cache ();
}

/* Get out of the current class scope. If we were in a class scope
   previously, that is the one popped to.  */

void
popclass (void)
{
  poplevel_class ();

  current_class_depth--;
  current_class_name = current_class_stack[current_class_depth].name;
  current_class_type = current_class_stack[current_class_depth].type;
  current_access_specifier = current_class_stack[current_class_depth].access;
  if (current_class_stack[current_class_depth].names_used)
    splay_tree_delete (current_class_stack[current_class_depth].names_used);
}

/* Mark the top of the class stack as hidden.  */

void
push_class_stack (void)
{
  if (current_class_depth)
    ++current_class_stack[current_class_depth - 1].hidden;
}

/* Mark the top of the class stack as un-hidden.  */

void
pop_class_stack (void)
{
  if (current_class_depth)
    --current_class_stack[current_class_depth - 1].hidden;
}

/* If the class type currently being defined is either T or
   a nested type of T, returns the type from the current_class_stack,
   which might be equivalent to but not equal to T in case of
   constrained partial specializations.  */

tree
currently_open_class (tree t)
{
  int i;

  if (!CLASS_TYPE_P (t))
    return NULL_TREE;

  t = TYPE_MAIN_VARIANT (t);

  /* We start looking from 1 because entry 0 is from global scope,
     and has no type.  */
  for (i = current_class_depth; i > 0; --i)
    {
      tree c;
      if (i == current_class_depth)
	c = current_class_type;
      else
	{
	  if (current_class_stack[i].hidden)
	    break;
	  c = current_class_stack[i].type;
	}
      if (!c)
	continue;
      if (same_type_p (c, t))
	return c;
    }
  return NULL_TREE;
}

/* If either current_class_type or one of its enclosing classes are derived
   from T, return the appropriate type.  Used to determine how we found
   something via unqualified lookup.  */

tree
currently_open_derived_class (tree t)
{
  int i;

  /* The bases of a dependent type are unknown.  */
  if (dependent_type_p (t))
    return NULL_TREE;

  if (!current_class_type)
    return NULL_TREE;

  if (DERIVED_FROM_P (t, current_class_type))
    return current_class_type;

  for (i = current_class_depth - 1; i > 0; --i)
    {
      if (current_class_stack[i].hidden)
	break;
      if (DERIVED_FROM_P (t, current_class_stack[i].type))
	return current_class_stack[i].type;
    }

  return NULL_TREE;
}

/* Return the outermost enclosing class type that is still open, or
   NULL_TREE.  */

tree
outermost_open_class (void)
{
  if (!current_class_type)
    return NULL_TREE;
  tree r = NULL_TREE;
  if (TYPE_BEING_DEFINED (current_class_type))
    r = current_class_type;
  for (int i = current_class_depth - 1; i > 0; --i)
    {
      if (current_class_stack[i].hidden)
	break;
      tree t = current_class_stack[i].type;
      if (!TYPE_BEING_DEFINED (t))
	break;
      r = t;
    }
  return r;
}

/* Returns the innermost class type which is not a lambda closure type.  */

tree
current_nonlambda_class_type (void)
{
  tree type = current_class_type;
  while (type && TYPE_LAMBDA_P (type))
    type = decl_type_context (TYPE_NAME (type));
  return type;
}

/* When entering a class scope, all enclosing class scopes' names with
   static meaning (static variables, static functions, types and
   enumerators) have to be visible.  This recursive function calls
   pushclass for all enclosing class contexts until global or a local
   scope is reached.  TYPE is the enclosed class.  */

void
push_nested_class (tree type)
{
  /* A namespace might be passed in error cases, like A::B:C.  */
  if (type == NULL_TREE
      || !CLASS_TYPE_P (type))
    return;

  push_nested_class (DECL_CONTEXT (TYPE_MAIN_DECL (type)));

  pushclass (type);
}

/* Undoes a push_nested_class call.  */

void
pop_nested_class (void)
{
  tree context = DECL_CONTEXT (TYPE_MAIN_DECL (current_class_type));

  popclass ();
  if (context && CLASS_TYPE_P (context))
    pop_nested_class ();
}

/* Returns the number of extern "LANG" blocks we are nested within.  */

int
current_lang_depth (void)
{
  return vec_safe_length (current_lang_base);
}

/* Set global variables CURRENT_LANG_NAME to appropriate value
   so that behavior of name-mangling machinery is correct.  */

void
push_lang_context (tree name)
{
  vec_safe_push (current_lang_base, current_lang_name);

  if (name == lang_name_cplusplus)
    current_lang_name = name;
  else if (name == lang_name_c)
    current_lang_name = name;
  else
    error ("language string %<\"%E\"%> not recognized", name);
}

/* Get out of the current language scope.  */

void
pop_lang_context (void)
{
  current_lang_name = current_lang_base->pop ();
}

/* Type instantiation routines.  */

/* Given an OVERLOAD and a TARGET_TYPE, return the function that
   matches the TARGET_TYPE.  If there is no satisfactory match, return
   error_mark_node, and issue an error & warning messages under
   control of FLAGS.  Permit pointers to member function if FLAGS
   permits.  If TEMPLATE_ONLY, the name of the overloaded function was
   a template-id, and EXPLICIT_TARGS are the explicitly provided
   template arguments.  

   If OVERLOAD is for one or more member functions, then ACCESS_PATH
   is the base path used to reference those member functions.  If
   the address is resolved to a member function, access checks will be
   performed and errors issued if appropriate.  */

static tree
resolve_address_of_overloaded_function (tree target_type,
					tree overload,
					tsubst_flags_t complain,
					bool template_only,
					tree explicit_targs,
					tree access_path)
{
  /* Here's what the standard says:

       [over.over]

       If the name is a function template, template argument deduction
       is done, and if the argument deduction succeeds, the deduced
       arguments are used to generate a single template function, which
       is added to the set of overloaded functions considered.

       Non-member functions and static member functions match targets of
       type "pointer-to-function" or "reference-to-function."  Nonstatic
       member functions match targets of type "pointer-to-member
       function;" the function type of the pointer to member is used to
       select the member function from the set of overloaded member
       functions.  If a nonstatic member function is selected, the
       reference to the overloaded function name is required to have the
       form of a pointer to member as described in 5.3.1.

       If more than one function is selected, any template functions in
       the set are eliminated if the set also contains a non-template
       function, and any given template function is eliminated if the
       set contains a second template function that is more specialized
       than the first according to the partial ordering rules 14.5.5.2.
       After such eliminations, if any, there shall remain exactly one
       selected function.  */

  int is_ptrmem = 0;
  /* We store the matches in a TREE_LIST rooted here.  The functions
     are the TREE_PURPOSE, not the TREE_VALUE, in this list, for easy
     interoperability with most_specialized_instantiation.  */
  tree matches = NULL_TREE;
  tree fn;
  tree target_fn_type;

  /* By the time we get here, we should be seeing only real
     pointer-to-member types, not the internal POINTER_TYPE to
     METHOD_TYPE representation.  */
  gcc_assert (!TYPE_PTR_P (target_type)
	      || TREE_CODE (TREE_TYPE (target_type)) != METHOD_TYPE);

  gcc_assert (is_overloaded_fn (overload));

  /* Check that the TARGET_TYPE is reasonable.  */
  if (TYPE_PTRFN_P (target_type)
      || TYPE_REFFN_P (target_type))
    /* This is OK.  */;
  else if (TYPE_PTRMEMFUNC_P (target_type))
    /* This is OK, too.  */
    is_ptrmem = 1;
  else if (TREE_CODE (target_type) == FUNCTION_TYPE)
    /* This is OK, too.  This comes from a conversion to reference
       type.  */
    target_type = build_reference_type (target_type);
  else
    {
      if (complain & tf_error)
	error ("cannot resolve overloaded function %qD based on"
	       " conversion to type %qT",
	       OVL_NAME (overload), target_type);
      return error_mark_node;
    }

  /* Non-member functions and static member functions match targets of type
     "pointer-to-function" or "reference-to-function."  Nonstatic member
     functions match targets of type "pointer-to-member-function;" the
     function type of the pointer to member is used to select the member
     function from the set of overloaded member functions.

     So figure out the FUNCTION_TYPE that we want to match against.  */
  target_fn_type = static_fn_type (target_type);

  /* If we can find a non-template function that matches, we can just
     use it.  There's no point in generating template instantiations
     if we're just going to throw them out anyhow.  But, of course, we
     can only do this when we don't *need* a template function.  */
  if (!template_only)
    for (lkp_iterator iter (overload); iter; ++iter)
      {
	tree fn = *iter;

	if (TREE_CODE (fn) == TEMPLATE_DECL)
	  /* We're not looking for templates just yet.  */
	  continue;

	if ((TREE_CODE (TREE_TYPE (fn)) == METHOD_TYPE) != is_ptrmem)
	  /* We're looking for a non-static member, and this isn't
	     one, or vice versa.  */
	  continue;

	/* In C++17 we need the noexcept-qualifier to compare types.  */
	if (flag_noexcept_type
	    && !maybe_instantiate_noexcept (fn, complain))
	  continue;

	/* See if there's a match.  */
	tree fntype = static_fn_type (fn);
	if (same_type_p (target_fn_type, fntype)
	    || fnptr_conv_p (target_fn_type, fntype))
	  matches = tree_cons (fn, NULL_TREE, matches);
      }

  /* Now, if we've already got a match (or matches), there's no need
     to proceed to the template functions.  But, if we don't have a
     match we need to look at them, too.  */
  if (!matches)
    {
      tree target_arg_types;
      tree target_ret_type;
      tree *args;
      unsigned int nargs, ia;
      tree arg;

      target_arg_types = TYPE_ARG_TYPES (target_fn_type);
      target_ret_type = TREE_TYPE (target_fn_type);

      nargs = list_length (target_arg_types);
      args = XALLOCAVEC (tree, nargs);
      for (arg = target_arg_types, ia = 0;
	   arg != NULL_TREE && arg != void_list_node;
	   arg = TREE_CHAIN (arg), ++ia)
	args[ia] = TREE_VALUE (arg);
      nargs = ia;

      for (lkp_iterator iter (overload); iter; ++iter)
	{
	  tree fn = *iter;
	  tree instantiation;
	  tree targs;

	  if (TREE_CODE (fn) != TEMPLATE_DECL)
	    /* We're only looking for templates.  */
	    continue;

	  if ((TREE_CODE (TREE_TYPE (fn)) == METHOD_TYPE)
	      != is_ptrmem)
	    /* We're not looking for a non-static member, and this is
	       one, or vice versa.  */
	    continue;

	  tree ret = target_ret_type;

	  /* If the template has a deduced return type, don't expose it to
	     template argument deduction.  */
	  if (undeduced_auto_decl (fn))
	    ret = NULL_TREE;

	  /* Try to do argument deduction.  */
	  targs = make_tree_vec (DECL_NTPARMS (fn));
	  instantiation = fn_type_unification (fn, explicit_targs, targs, args,
					       nargs, ret,
					      DEDUCE_EXACT, LOOKUP_NORMAL,
					       NULL, false, false);
	  if (instantiation == error_mark_node)
	    /* Instantiation failed.  */
	    continue;

	  /* Constraints must be satisfied. This is done before
	     return type deduction since that instantiates the
	     function. */
	  if (flag_concepts && !constraints_satisfied_p (instantiation))
	    continue;

	  /* And now force instantiation to do return type deduction.  */
	  if (undeduced_auto_decl (instantiation))
	    {
	      ++function_depth;
	      instantiate_decl (instantiation, /*defer*/false, /*class*/false);
	      --function_depth;

	      require_deduced_type (instantiation);
	    }

	  /* In C++17 we need the noexcept-qualifier to compare types.  */
	  if (flag_noexcept_type)
	    maybe_instantiate_noexcept (instantiation, complain);

	  /* See if there's a match.  */
	  tree fntype = static_fn_type (instantiation);
	  if (same_type_p (target_fn_type, fntype)
	      || fnptr_conv_p (target_fn_type, fntype))
	    matches = tree_cons (instantiation, fn, matches);
	}

      /* Now, remove all but the most specialized of the matches.  */
      if (matches)
	{
	  tree match = most_specialized_instantiation (matches);

	  if (match != error_mark_node)
	    matches = tree_cons (TREE_PURPOSE (match),
				 NULL_TREE,
				 NULL_TREE);
	}
    }

  /* Now we should have exactly one function in MATCHES.  */
  if (matches == NULL_TREE)
    {
      /* There were *no* matches.  */
      if (complain & tf_error)
	{
	  error ("no matches converting function %qD to type %q#T",
		 OVL_NAME (overload), target_type);

	  print_candidates (overload);
	}
      return error_mark_node;
    }
  else if (TREE_CHAIN (matches))
    {
      /* There were too many matches.  First check if they're all
	 the same function.  */
      tree match = NULL_TREE;

      fn = TREE_PURPOSE (matches);

      /* For multi-versioned functions, more than one match is just fine and
	 decls_match will return false as they are different.  */
      for (match = TREE_CHAIN (matches); match; match = TREE_CHAIN (match))
	if (!decls_match (fn, TREE_PURPOSE (match))
	    && !targetm.target_option.function_versions
	       (fn, TREE_PURPOSE (match)))
          break;

      if (match)
	{
	  if (complain & tf_error)
	    {
	      error ("converting overloaded function %qD to type %q#T is ambiguous",
		     OVL_NAME (overload), target_type);

	      /* Since print_candidates expects the functions in the
		 TREE_VALUE slot, we flip them here.  */
	      for (match = matches; match; match = TREE_CHAIN (match))
		TREE_VALUE (match) = TREE_PURPOSE (match);

	      print_candidates (matches);
	    }

	  return error_mark_node;
	}
    }

  /* Good, exactly one match.  Now, convert it to the correct type.  */
  fn = TREE_PURPOSE (matches);

  if (DECL_NONSTATIC_MEMBER_FUNCTION_P (fn)
      && !(complain & tf_ptrmem_ok) && !flag_ms_extensions)
    {
      static int explained;

      if (!(complain & tf_error))
	return error_mark_node;

      auto_diagnostic_group d;
      if (permerror (input_location, "assuming pointer to member %qD", fn)
	  && !explained)
	{
	  inform (input_location, "(a pointer to member can only be "
		  "formed with %<&%E%>)", fn);
	  explained = 1;
	}
    }

  /* If a pointer to a function that is multi-versioned is requested, the
     pointer to the dispatcher function is returned instead.  This works
     well because indirectly calling the function will dispatch the right
     function version at run-time.  */
  if (DECL_FUNCTION_VERSIONED (fn))
    {
      fn = get_function_version_dispatcher (fn);
      if (fn == NULL)
	return error_mark_node;
      /* Mark all the versions corresponding to the dispatcher as used.  */
      if (!(complain & tf_conv))
	mark_versions_used (fn);
    }

  /* If we're doing overload resolution purely for the purpose of
     determining conversion sequences, we should not consider the
     function used.  If this conversion sequence is selected, the
     function will be marked as used at this point.  */
  if (!(complain & tf_conv))
    {
      /* Make =delete work with SFINAE.  */
      if (DECL_DELETED_FN (fn) && !(complain & tf_error))
	return error_mark_node;
      if (!mark_used (fn, complain) && !(complain & tf_error))
	return error_mark_node;
    }

  /* We could not check access to member functions when this
     expression was originally created since we did not know at that
     time to which function the expression referred.  */
  if (DECL_FUNCTION_MEMBER_P (fn))
    {
      gcc_assert (access_path);
      perform_or_defer_access_check (access_path, fn, fn, complain);
    }

  if (TYPE_PTRFN_P (target_type) || TYPE_PTRMEMFUNC_P (target_type))
    return cp_build_addr_expr (fn, complain);
  else
    {
      /* The target must be a REFERENCE_TYPE.  Above, cp_build_unary_op
	 will mark the function as addressed, but here we must do it
	 explicitly.  */
      cxx_mark_addressable (fn);

      return fn;
    }
}

/* This function will instantiate the type of the expression given in
   RHS to match the type of LHSTYPE.  If errors exist, then return
   error_mark_node. COMPLAIN is a bit mask.  If TF_ERROR is set, then
   we complain on errors.  If we are not complaining, never modify rhs,
   as overload resolution wants to try many possible instantiations, in
   the hope that at least one will work.

   For non-recursive calls, LHSTYPE should be a function, pointer to
   function, or a pointer to member function.  */

tree
instantiate_type (tree lhstype, tree rhs, tsubst_flags_t complain)
{
  tsubst_flags_t complain_in = complain;
  tree access_path = NULL_TREE;

  complain &= ~tf_ptrmem_ok;

  if (lhstype == unknown_type_node)
    {
      if (complain & tf_error)
	error ("not enough type information");
      return error_mark_node;
    }

  if (TREE_TYPE (rhs) != NULL_TREE && ! (type_unknown_p (rhs)))
    {
      tree fntype = non_reference (lhstype);
      if (same_type_p (fntype, TREE_TYPE (rhs)))
	return rhs;
      if (fnptr_conv_p (fntype, TREE_TYPE (rhs)))
	return rhs;
      if (flag_ms_extensions
	  && TYPE_PTRMEMFUNC_P (fntype)
	  && !TYPE_PTRMEMFUNC_P (TREE_TYPE (rhs)))
	/* Microsoft allows `A::f' to be resolved to a
	   pointer-to-member.  */
	;
      else
	{
	  if (complain & tf_error)
	    error ("cannot convert %qE from type %qT to type %qT",
		   rhs, TREE_TYPE (rhs), fntype);
	  return error_mark_node;
	}
    }

  /* If we instantiate a template, and it is a A ?: C expression
     with omitted B, look through the SAVE_EXPR.  */
  if (TREE_CODE (rhs) == SAVE_EXPR)
    rhs = TREE_OPERAND (rhs, 0);

  if (BASELINK_P (rhs))
    {
      access_path = BASELINK_ACCESS_BINFO (rhs);
      rhs = BASELINK_FUNCTIONS (rhs);
    }

  /* If we are in a template, and have a NON_DEPENDENT_EXPR, we cannot
     deduce any type information.  */
  if (TREE_CODE (rhs) == NON_DEPENDENT_EXPR)
    {
      if (complain & tf_error)
	error ("not enough type information");
      return error_mark_node;
    }

  /* There are only a few kinds of expressions that may have a type
     dependent on overload resolution.  */
  gcc_assert (TREE_CODE (rhs) == ADDR_EXPR
	      || TREE_CODE (rhs) == COMPONENT_REF
	      || is_overloaded_fn (rhs)
	      || (flag_ms_extensions && TREE_CODE (rhs) == FUNCTION_DECL));

  /* This should really only be used when attempting to distinguish
     what sort of a pointer to function we have.  For now, any
     arithmetic operation which is not supported on pointers
     is rejected as an error.  */

  switch (TREE_CODE (rhs))
    {
    case COMPONENT_REF:
      {
	tree member = TREE_OPERAND (rhs, 1);

	member = instantiate_type (lhstype, member, complain);
	if (member != error_mark_node
	    && TREE_SIDE_EFFECTS (TREE_OPERAND (rhs, 0)))
	  /* Do not lose object's side effects.  */
	  return build2 (COMPOUND_EXPR, TREE_TYPE (member),
			 TREE_OPERAND (rhs, 0), member);
	return member;
      }

    case OFFSET_REF:
      rhs = TREE_OPERAND (rhs, 1);
      if (BASELINK_P (rhs))
	return instantiate_type (lhstype, rhs, complain_in);

      /* This can happen if we are forming a pointer-to-member for a
	 member template.  */
      gcc_assert (TREE_CODE (rhs) == TEMPLATE_ID_EXPR);

      /* Fall through.  */

    case TEMPLATE_ID_EXPR:
      {
	tree fns = TREE_OPERAND (rhs, 0);
	tree args = TREE_OPERAND (rhs, 1);

	return
	  resolve_address_of_overloaded_function (lhstype, fns, complain_in,
						  /*template_only=*/true,
						  args, access_path);
      }

    case OVERLOAD:
    case FUNCTION_DECL:
      return
	resolve_address_of_overloaded_function (lhstype, rhs, complain_in,
						/*template_only=*/false,
						/*explicit_targs=*/NULL_TREE,
						access_path);

    case ADDR_EXPR:
    {
      if (PTRMEM_OK_P (rhs))
	complain |= tf_ptrmem_ok;

      return instantiate_type (lhstype, TREE_OPERAND (rhs, 0), complain);
    }

    case ERROR_MARK:
      return error_mark_node;

    default:
      gcc_unreachable ();
    }
  return error_mark_node;
}

/* Return the name of the virtual function pointer field
   (as an IDENTIFIER_NODE) for the given TYPE.  Note that
   this may have to look back through base types to find the
   ultimate field name.  (For single inheritance, these could
   all be the same name.  Who knows for multiple inheritance).  */

static tree
get_vfield_name (tree type)
{
  tree binfo, base_binfo;

  for (binfo = TYPE_BINFO (type);
       BINFO_N_BASE_BINFOS (binfo);
       binfo = base_binfo)
    {
      base_binfo = BINFO_BASE_BINFO (binfo, 0);

      if (BINFO_VIRTUAL_P (base_binfo)
	  || !TYPE_CONTAINS_VPTR_P (BINFO_TYPE (base_binfo)))
	break;
    }

  type = BINFO_TYPE (binfo);
  tree ctor_name = constructor_name (type);
  char *buf = (char *) alloca (sizeof (VFIELD_NAME_FORMAT)
			       + IDENTIFIER_LENGTH (ctor_name) + 2);
  sprintf (buf, VFIELD_NAME_FORMAT, IDENTIFIER_POINTER (ctor_name));
  return get_identifier (buf);
}

/* Build a dummy reference to ourselves so Derived::Base (and A::A) works,
   according to [class]:
					  The class-name is also inserted
   into  the scope of the class itself.  For purposes of access checking,
   the inserted class name is treated as if it were a public member name.  */

void
build_self_reference (void)
{
  tree name = DECL_NAME (TYPE_NAME (current_class_type));
  tree value = build_lang_decl (TYPE_DECL, name, current_class_type);

  DECL_NONLOCAL (value) = 1;
  DECL_CONTEXT (value) = current_class_type;
  DECL_ARTIFICIAL (value) = 1;
  SET_DECL_SELF_REFERENCE_P (value);
  set_underlying_type (value);

  if (processing_template_decl)
    value = push_template_decl (value);

  tree saved_cas = current_access_specifier;
  current_access_specifier = access_public_node;
  finish_member_declaration (value);
  current_access_specifier = saved_cas;
}

/* Returns 1 if TYPE contains only padding bytes.  */

int
is_empty_class (tree type)
{
  if (type == error_mark_node)
    return 0;

  if (! CLASS_TYPE_P (type))
    return 0;

  return CLASSTYPE_EMPTY_P (type);
}

/* Returns true if TYPE contains no actual data, just various
   possible combinations of empty classes.  If IGNORE_VPTR is true,
   a vptr doesn't prevent the class from being considered empty.  Typically
   we want to ignore the vptr on assignment, and not on initialization.  */

bool
is_really_empty_class (tree type, bool ignore_vptr)
{
  if (CLASS_TYPE_P (type))
    {
      tree field;
      tree binfo;
      tree base_binfo;
      int i;

      /* CLASSTYPE_EMPTY_P isn't set properly until the class is actually laid
	 out, but we'd like to be able to check this before then.  */
      if (COMPLETE_TYPE_P (type) && is_empty_class (type))
	return true;

      if (!ignore_vptr && TYPE_CONTAINS_VPTR_P (type))
	return false;

      for (binfo = TYPE_BINFO (type), i = 0;
	   BINFO_BASE_ITERATE (binfo, i, base_binfo); ++i)
	if (!is_really_empty_class (BINFO_TYPE (base_binfo), ignore_vptr))
	  return false;
      for (field = TYPE_FIELDS (type); field; field = DECL_CHAIN (field))
	if (TREE_CODE (field) == FIELD_DECL
	    && !DECL_ARTIFICIAL (field)
	    /* An unnamed bit-field is not a data member.  */
	    && !DECL_UNNAMED_BIT_FIELD (field)
	    && !is_really_empty_class (TREE_TYPE (field), ignore_vptr))
	  return false;
      return true;
    }
  else if (TREE_CODE (type) == ARRAY_TYPE)
    return (integer_zerop (array_type_nelts_top (type))
	    || is_really_empty_class (TREE_TYPE (type), ignore_vptr));
  return false;
}

/* Note that NAME was looked up while the current class was being
   defined and that the result of that lookup was DECL.  */

void
maybe_note_name_used_in_class (tree name, tree decl)
{
  splay_tree names_used;

  /* If we're not defining a class, there's nothing to do.  */
  if (!(innermost_scope_kind() == sk_class
	&& TYPE_BEING_DEFINED (current_class_type)
	&& !TYPE_LAMBDA_P (current_class_type)))
    return;

  /* If there's already a binding for this NAME, then we don't have
     anything to worry about.  */
  if (lookup_member (current_class_type, name,
		     /*protect=*/0, /*want_type=*/false, tf_warning_or_error))
    return;

  if (!current_class_stack[current_class_depth - 1].names_used)
    current_class_stack[current_class_depth - 1].names_used
      = splay_tree_new (splay_tree_compare_pointers, 0, 0);
  names_used = current_class_stack[current_class_depth - 1].names_used;

  splay_tree_insert (names_used,
		     (splay_tree_key) name,
		     (splay_tree_value) decl);
}

/* Note that NAME was declared (as DECL) in the current class.  Check
   to see that the declaration is valid.  */

void
note_name_declared_in_class (tree name, tree decl)
{
  splay_tree names_used;
  splay_tree_node n;

  /* Look to see if we ever used this name.  */
  names_used
    = current_class_stack[current_class_depth - 1].names_used;
  if (!names_used)
    return;
  /* The C language allows members to be declared with a type of the same
     name, and the C++ standard says this diagnostic is not required.  So
     allow it in extern "C" blocks unless predantic is specified.
     Allow it in all cases if -ms-extensions is specified.  */
  if ((!pedantic && current_lang_name == lang_name_c)
      || flag_ms_extensions)
    return;
  n = splay_tree_lookup (names_used, (splay_tree_key) name);
  if (n)
    {
      /* [basic.scope.class]

	 A name N used in a class S shall refer to the same declaration
	 in its context and when re-evaluated in the completed scope of
	 S.  */
      if (permerror (location_of (decl),
		     "declaration of %q#D changes meaning of %qD",
		     decl, OVL_NAME (decl)))
	inform (location_of ((tree) n->value),
		"%qD declared here as %q#D",
		OVL_NAME (decl), (tree) n->value);
    }
}

/* Returns the VAR_DECL for the complete vtable associated with BINFO.
   Secondary vtables are merged with primary vtables; this function
   will return the VAR_DECL for the primary vtable.  */

tree
get_vtbl_decl_for_binfo (tree binfo)
{
  tree decl;

  decl = BINFO_VTABLE (binfo);
  if (decl && TREE_CODE (decl) == POINTER_PLUS_EXPR)
    {
      gcc_assert (TREE_CODE (TREE_OPERAND (decl, 0)) == ADDR_EXPR);
      decl = TREE_OPERAND (TREE_OPERAND (decl, 0), 0);
    }
  if (decl)
    gcc_assert (VAR_P (decl));
  return decl;
}


/* Returns the binfo for the primary base of BINFO.  If the resulting
   BINFO is a virtual base, and it is inherited elsewhere in the
   hierarchy, then the returned binfo might not be the primary base of
   BINFO in the complete object.  Check BINFO_PRIMARY_P or
   BINFO_LOST_PRIMARY_P to be sure.  */

static tree
get_primary_binfo (tree binfo)
{
  tree primary_base;

  primary_base = CLASSTYPE_PRIMARY_BINFO (BINFO_TYPE (binfo));
  if (!primary_base)
    return NULL_TREE;

  return copied_binfo (primary_base, binfo);
}

/* As above, but iterate until we reach the binfo that actually provides the
   vptr for BINFO.  */

static tree
most_primary_binfo (tree binfo)
{
  tree b = binfo;
  while (CLASSTYPE_HAS_PRIMARY_BASE_P (BINFO_TYPE (b))
	 && !BINFO_LOST_PRIMARY_P (b))
    {
      tree primary_base = get_primary_binfo (b);
      gcc_assert (BINFO_PRIMARY_P (primary_base)
		  && BINFO_INHERITANCE_CHAIN (primary_base) == b);
      b = primary_base;
    }
  return b;
}

/* Returns true if BINFO gets its vptr from a virtual base of the most derived
   type.  Note that the virtual inheritance might be above or below BINFO in
   the hierarchy.  */

bool
vptr_via_virtual_p (tree binfo)
{
  if (TYPE_P (binfo))
    binfo = TYPE_BINFO (binfo);
  tree primary = most_primary_binfo (binfo);
  /* Don't limit binfo_via_virtual, we want to return true when BINFO itself is
     a morally virtual base.  */
  tree virt = binfo_via_virtual (primary, NULL_TREE);
  return virt != NULL_TREE;
}

/* If INDENTED_P is zero, indent to INDENT. Return nonzero.  */

static int
maybe_indent_hierarchy (FILE * stream, int indent, int indented_p)
{
  if (!indented_p)
    fprintf (stream, "%*s", indent, "");
  return 1;
}

/* Dump the offsets of all the bases rooted at BINFO to STREAM.
   INDENT should be zero when called from the top level; it is
   incremented recursively.  IGO indicates the next expected BINFO in
   inheritance graph ordering.  */

static tree
dump_class_hierarchy_r (FILE *stream,
			dump_flags_t flags,
			tree binfo,
			tree igo,
			int indent)
{
  int indented = 0;
  tree base_binfo;
  int i;

  fprintf (stream, "%s (0x" HOST_WIDE_INT_PRINT_HEX ") ",
	   type_as_string (BINFO_TYPE (binfo), TFF_PLAIN_IDENTIFIER),
	   (HOST_WIDE_INT) (uintptr_t) binfo);
  if (binfo != igo)
    {
      fprintf (stream, "alternative-path\n");
      return igo;
    }
  igo = TREE_CHAIN (binfo);

  fprintf (stream, HOST_WIDE_INT_PRINT_DEC,
	   tree_to_shwi (BINFO_OFFSET (binfo)));
  if (is_empty_class (BINFO_TYPE (binfo)))
    fprintf (stream, " empty");
  else if (CLASSTYPE_NEARLY_EMPTY_P (BINFO_TYPE (binfo)))
    fprintf (stream, " nearly-empty");
  if (BINFO_VIRTUAL_P (binfo))
    fprintf (stream, " virtual");
  fprintf (stream, "\n");

  if (BINFO_PRIMARY_P (binfo))
    {
      indented = maybe_indent_hierarchy (stream, indent + 3, indented);
      fprintf (stream, " primary-for %s (0x" HOST_WIDE_INT_PRINT_HEX ")",
	       type_as_string (BINFO_TYPE (BINFO_INHERITANCE_CHAIN (binfo)),
			       TFF_PLAIN_IDENTIFIER),
	       (HOST_WIDE_INT) (uintptr_t) BINFO_INHERITANCE_CHAIN (binfo));
    }
  if (BINFO_LOST_PRIMARY_P (binfo))
    {
      indented = maybe_indent_hierarchy (stream, indent + 3, indented);
      fprintf (stream, " lost-primary");
    }
  if (indented)
    fprintf (stream, "\n");

  if (!(flags & TDF_SLIM))
    {
      int indented = 0;

      if (BINFO_SUBVTT_INDEX (binfo))
	{
	  indented = maybe_indent_hierarchy (stream, indent + 3, indented);
	  fprintf (stream, " subvttidx=%s",
		   expr_as_string (BINFO_SUBVTT_INDEX (binfo),
				   TFF_PLAIN_IDENTIFIER));
	}
      if (BINFO_VPTR_INDEX (binfo))
	{
	  indented = maybe_indent_hierarchy (stream, indent + 3, indented);
	  fprintf (stream, " vptridx=%s",
		   expr_as_string (BINFO_VPTR_INDEX (binfo),
				   TFF_PLAIN_IDENTIFIER));
	}
      if (BINFO_VPTR_FIELD (binfo))
	{
	  indented = maybe_indent_hierarchy (stream, indent + 3, indented);
	  fprintf (stream, " vbaseoffset=%s",
		   expr_as_string (BINFO_VPTR_FIELD (binfo),
				   TFF_PLAIN_IDENTIFIER));
	}
      if (BINFO_VTABLE (binfo))
	{
	  indented = maybe_indent_hierarchy (stream, indent + 3, indented);
	  fprintf (stream, " vptr=%s",
		   expr_as_string (BINFO_VTABLE (binfo),
				   TFF_PLAIN_IDENTIFIER));
	}

      if (indented)
	fprintf (stream, "\n");
    }

  for (i = 0; BINFO_BASE_ITERATE (binfo, i, base_binfo); i++)
    igo = dump_class_hierarchy_r (stream, flags, base_binfo, igo, indent + 2);

  return igo;
}

/* Dump the BINFO hierarchy for T.  */

static void
dump_class_hierarchy_1 (FILE *stream, dump_flags_t flags, tree t)
{
  fprintf (stream, "Class %s\n", type_as_string (t, TFF_PLAIN_IDENTIFIER));
  fprintf (stream, "   size=%lu align=%lu\n",
	   (unsigned long)(tree_to_shwi (TYPE_SIZE (t)) / BITS_PER_UNIT),
	   (unsigned long)(TYPE_ALIGN (t) / BITS_PER_UNIT));
  if (tree as_base = CLASSTYPE_AS_BASE (t))
    fprintf (stream, "   base size=%lu base align=%lu\n",
	     (unsigned long)(tree_to_shwi (TYPE_SIZE (as_base))
			     / BITS_PER_UNIT),
	     (unsigned long)(TYPE_ALIGN (as_base) / BITS_PER_UNIT));
  dump_class_hierarchy_r (stream, flags, TYPE_BINFO (t), TYPE_BINFO (t), 0);
  fprintf (stream, "\n");
}

/* Debug interface to hierarchy dumping.  */

void
debug_class (tree t)
{
  dump_class_hierarchy_1 (stderr, TDF_SLIM, t);
}

static void
dump_class_hierarchy (tree t)
{
  dump_flags_t flags;
  if (FILE *stream = dump_begin (class_dump_id, &flags))
    {
      dump_class_hierarchy_1 (stream, flags, t);
      dump_end (class_dump_id, stream);
    }
}

static void
dump_array (FILE * stream, tree decl)
{
  tree value;
  unsigned HOST_WIDE_INT ix;
  HOST_WIDE_INT elt;
  tree size = TYPE_MAX_VALUE (TYPE_DOMAIN (TREE_TYPE (decl)));

  elt = (tree_to_shwi (TYPE_SIZE (TREE_TYPE (TREE_TYPE (decl))))
	 / BITS_PER_UNIT);
  fprintf (stream, "%s:", decl_as_string (decl, TFF_PLAIN_IDENTIFIER));
  fprintf (stream, " %s entries",
	   expr_as_string (size_binop (PLUS_EXPR, size, size_one_node),
			   TFF_PLAIN_IDENTIFIER));
  fprintf (stream, "\n");

  FOR_EACH_CONSTRUCTOR_VALUE (CONSTRUCTOR_ELTS (DECL_INITIAL (decl)),
			      ix, value)
    fprintf (stream, "%-4ld  %s\n", (long)(ix * elt),
	     expr_as_string (value, TFF_PLAIN_IDENTIFIER));
}

static void
dump_vtable (tree t, tree binfo, tree vtable)
{
  dump_flags_t flags;
  FILE *stream = dump_begin (class_dump_id, &flags);

  if (!stream)
    return;

  if (!(flags & TDF_SLIM))
    {
      int ctor_vtbl_p = TYPE_BINFO (t) != binfo;

      fprintf (stream, "%s for %s",
	       ctor_vtbl_p ? "Construction vtable" : "Vtable",
	       type_as_string (BINFO_TYPE (binfo), TFF_PLAIN_IDENTIFIER));
      if (ctor_vtbl_p)
	{
	  if (!BINFO_VIRTUAL_P (binfo))
	    fprintf (stream, " (0x" HOST_WIDE_INT_PRINT_HEX " instance)",
		     (HOST_WIDE_INT) (uintptr_t) binfo);
	  fprintf (stream, " in %s", type_as_string (t, TFF_PLAIN_IDENTIFIER));
	}
      fprintf (stream, "\n");
      dump_array (stream, vtable);
      fprintf (stream, "\n");
    }

  dump_end (class_dump_id, stream);
}

static void
dump_vtt (tree t, tree vtt)
{
  dump_flags_t flags;
  FILE *stream = dump_begin (class_dump_id, &flags);

  if (!stream)
    return;

  if (!(flags & TDF_SLIM))
    {
      fprintf (stream, "VTT for %s\n",
	       type_as_string (t, TFF_PLAIN_IDENTIFIER));
      dump_array (stream, vtt);
      fprintf (stream, "\n");
    }

  dump_end (class_dump_id, stream);
}

/* Dump a function or thunk and its thunkees.  */

static void
dump_thunk (FILE *stream, int indent, tree thunk)
{
  static const char spaces[] = "        ";
  tree name = DECL_NAME (thunk);
  tree thunks;

  fprintf (stream, "%.*s%p %s %s", indent, spaces,
	   (void *)thunk,
	   !DECL_THUNK_P (thunk) ? "function"
	   : DECL_THIS_THUNK_P (thunk) ? "this-thunk" : "covariant-thunk",
	   name ? IDENTIFIER_POINTER (name) : "<unset>");
  if (DECL_THUNK_P (thunk))
    {
      HOST_WIDE_INT fixed_adjust = THUNK_FIXED_OFFSET (thunk);
      tree virtual_adjust = THUNK_VIRTUAL_OFFSET (thunk);

      fprintf (stream, " fixed=" HOST_WIDE_INT_PRINT_DEC, fixed_adjust);
      if (!virtual_adjust)
	/*NOP*/;
      else if (DECL_THIS_THUNK_P (thunk))
	fprintf (stream, " vcall="  HOST_WIDE_INT_PRINT_DEC,
		 tree_to_shwi (virtual_adjust));
      else
	fprintf (stream, " vbase=" HOST_WIDE_INT_PRINT_DEC "(%s)",
		 tree_to_shwi (BINFO_VPTR_FIELD (virtual_adjust)),
		 type_as_string (BINFO_TYPE (virtual_adjust), TFF_SCOPE));
      if (THUNK_ALIAS (thunk))
	fprintf (stream, " alias to %p", (void *)THUNK_ALIAS (thunk));
    }
  fprintf (stream, "\n");
  for (thunks = DECL_THUNKS (thunk); thunks; thunks = TREE_CHAIN (thunks))
    dump_thunk (stream, indent + 2, thunks);
}

/* Dump the thunks for FN.  */

void
debug_thunks (tree fn)
{
  dump_thunk (stderr, 0, fn);
}

/* Virtual function table initialization.  */

/* Create all the necessary vtables for T and its base classes.  */

static void
finish_vtbls (tree t)
{
  tree vbase;
  vec<constructor_elt, va_gc> *v = NULL;
  tree vtable = BINFO_VTABLE (TYPE_BINFO (t));

  /* We lay out the primary and secondary vtables in one contiguous
     vtable.  The primary vtable is first, followed by the non-virtual
     secondary vtables in inheritance graph order.  */
  accumulate_vtbl_inits (TYPE_BINFO (t), TYPE_BINFO (t), TYPE_BINFO (t),
			 vtable, t, &v);

  /* Then come the virtual bases, also in inheritance graph order.  */
  for (vbase = TYPE_BINFO (t); vbase; vbase = TREE_CHAIN (vbase))
    {
      if (!BINFO_VIRTUAL_P (vbase))
	continue;
      accumulate_vtbl_inits (vbase, vbase, TYPE_BINFO (t), vtable, t, &v);
    }

  if (BINFO_VTABLE (TYPE_BINFO (t)))
    initialize_vtable (TYPE_BINFO (t), v);
}

/* Initialize the vtable for BINFO with the INITS.  */

static void
initialize_vtable (tree binfo, vec<constructor_elt, va_gc> *inits)
{
  tree decl;

  layout_vtable_decl (binfo, vec_safe_length (inits));
  decl = get_vtbl_decl_for_binfo (binfo);
  initialize_artificial_var (decl, inits);
  dump_vtable (BINFO_TYPE (binfo), binfo, decl);
}

/* Build the VTT (virtual table table) for T.
   A class requires a VTT if it has virtual bases.

   This holds
   1 - primary virtual pointer for complete object T
   2 - secondary VTTs for each direct non-virtual base of T which requires a
       VTT
   3 - secondary virtual pointers for each direct or indirect base of T which
       has virtual bases or is reachable via a virtual path from T.
   4 - secondary VTTs for each direct or indirect virtual base of T.

   Secondary VTTs look like complete object VTTs without part 4.  */

static void
build_vtt (tree t)
{
  tree type;
  tree vtt;
  tree index;
  vec<constructor_elt, va_gc> *inits;

  /* Build up the initializers for the VTT.  */
  inits = NULL;
  index = size_zero_node;
  build_vtt_inits (TYPE_BINFO (t), t, &inits, &index);

  /* If we didn't need a VTT, we're done.  */
  if (!inits)
    return;

  /* Figure out the type of the VTT.  */
  type = build_array_of_n_type (const_ptr_type_node,
                                inits->length ());

  /* Now, build the VTT object itself.  */
  vtt = build_vtable (t, mangle_vtt_for_type (t), type);
  initialize_artificial_var (vtt, inits);
  /* Add the VTT to the vtables list.  */
  DECL_CHAIN (vtt) = DECL_CHAIN (CLASSTYPE_VTABLES (t));
  DECL_CHAIN (CLASSTYPE_VTABLES (t)) = vtt;

  dump_vtt (t, vtt);
}

/* When building a secondary VTT, BINFO_VTABLE is set to a TREE_LIST with
   PURPOSE the RTTI_BINFO, VALUE the real vtable pointer for this binfo,
   and CHAIN the vtable pointer for this binfo after construction is
   complete.  VALUE can also be another BINFO, in which case we recurse.  */

static tree
binfo_ctor_vtable (tree binfo)
{
  tree vt;

  while (1)
    {
      vt = BINFO_VTABLE (binfo);
      if (TREE_CODE (vt) == TREE_LIST)
	vt = TREE_VALUE (vt);
      if (TREE_CODE (vt) == TREE_BINFO)
	binfo = vt;
      else
	break;
    }

  return vt;
}

/* Data for secondary VTT initialization.  */
struct secondary_vptr_vtt_init_data
{
  /* Is this the primary VTT? */
  bool top_level_p;

  /* Current index into the VTT.  */
  tree index;

  /* Vector of initializers built up.  */
  vec<constructor_elt, va_gc> *inits;

  /* The type being constructed by this secondary VTT.  */
  tree type_being_constructed;
};

/* Recursively build the VTT-initializer for BINFO (which is in the
   hierarchy dominated by T).  INITS points to the end of the initializer
   list to date.  INDEX is the VTT index where the next element will be
   replaced.  Iff BINFO is the binfo for T, this is the top level VTT (i.e.
   not a subvtt for some base of T).  When that is so, we emit the sub-VTTs
   for virtual bases of T. When it is not so, we build the constructor
   vtables for the BINFO-in-T variant.  */

static void
build_vtt_inits (tree binfo, tree t, vec<constructor_elt, va_gc> **inits,
		 tree *index)
{
  int i;
  tree b;
  tree init;
  secondary_vptr_vtt_init_data data;
  int top_level_p = SAME_BINFO_TYPE_P (BINFO_TYPE (binfo), t);

  /* We only need VTTs for subobjects with virtual bases.  */
  if (!CLASSTYPE_VBASECLASSES (BINFO_TYPE (binfo)))
    return;

  /* We need to use a construction vtable if this is not the primary
     VTT.  */
  if (!top_level_p)
    {
      build_ctor_vtbl_group (binfo, t);

      /* Record the offset in the VTT where this sub-VTT can be found.  */
      BINFO_SUBVTT_INDEX (binfo) = *index;
    }

  /* Add the address of the primary vtable for the complete object.  */
  init = binfo_ctor_vtable (binfo);
  CONSTRUCTOR_APPEND_ELT (*inits, NULL_TREE, init);
  if (top_level_p)
    {
      gcc_assert (!BINFO_VPTR_INDEX (binfo));
      BINFO_VPTR_INDEX (binfo) = *index;
    }
  *index = size_binop (PLUS_EXPR, *index, TYPE_SIZE_UNIT (ptr_type_node));

  /* Recursively add the secondary VTTs for non-virtual bases.  */
  for (i = 0; BINFO_BASE_ITERATE (binfo, i, b); ++i)
    if (!BINFO_VIRTUAL_P (b))
      build_vtt_inits (b, t, inits, index);

  /* Add secondary virtual pointers for all subobjects of BINFO with
     either virtual bases or reachable along a virtual path, except
     subobjects that are non-virtual primary bases.  */
  data.top_level_p = top_level_p;
  data.index = *index;
  data.inits = *inits;
  data.type_being_constructed = BINFO_TYPE (binfo);

  dfs_walk_once (binfo, dfs_build_secondary_vptr_vtt_inits, NULL, &data);

  *index = data.index;

  /* data.inits might have grown as we added secondary virtual pointers.
     Make sure our caller knows about the new vector.  */
  *inits = data.inits;

  if (top_level_p)
    /* Add the secondary VTTs for virtual bases in inheritance graph
       order.  */
    for (b = TYPE_BINFO (BINFO_TYPE (binfo)); b; b = TREE_CHAIN (b))
      {
	if (!BINFO_VIRTUAL_P (b))
	  continue;

	build_vtt_inits (b, t, inits, index);
      }
  else
    /* Remove the ctor vtables we created.  */
    dfs_walk_all (binfo, dfs_fixup_binfo_vtbls, NULL, binfo);
}

/* Called from build_vtt_inits via dfs_walk.  BINFO is the binfo for the base
   in most derived. DATA is a SECONDARY_VPTR_VTT_INIT_DATA structure.  */

static tree
dfs_build_secondary_vptr_vtt_inits (tree binfo, void *data_)
{
  secondary_vptr_vtt_init_data *data = (secondary_vptr_vtt_init_data *)data_;

  /* We don't care about bases that don't have vtables.  */
  if (!TYPE_VFIELD (BINFO_TYPE (binfo)))
    return dfs_skip_bases;

  /* We're only interested in proper subobjects of the type being
     constructed.  */
  if (SAME_BINFO_TYPE_P (BINFO_TYPE (binfo), data->type_being_constructed))
    return NULL_TREE;

  /* We're only interested in bases with virtual bases or reachable
     via a virtual path from the type being constructed.  */
  if (!(CLASSTYPE_VBASECLASSES (BINFO_TYPE (binfo))
	|| binfo_via_virtual (binfo, data->type_being_constructed)))
    return dfs_skip_bases;

  /* We're not interested in non-virtual primary bases.  */
  if (!BINFO_VIRTUAL_P (binfo) && BINFO_PRIMARY_P (binfo))
    return NULL_TREE;

  /* Record the index where this secondary vptr can be found.  */
  if (data->top_level_p)
    {
      gcc_assert (!BINFO_VPTR_INDEX (binfo));
      BINFO_VPTR_INDEX (binfo) = data->index;

      if (BINFO_VIRTUAL_P (binfo))
	{
	  /* It's a primary virtual base, and this is not a
	     construction vtable.  Find the base this is primary of in
	     the inheritance graph, and use that base's vtable
	     now.  */
	  while (BINFO_PRIMARY_P (binfo))
	    binfo = BINFO_INHERITANCE_CHAIN (binfo);
	}
    }

  /* Add the initializer for the secondary vptr itself.  */
  CONSTRUCTOR_APPEND_ELT (data->inits, NULL_TREE, binfo_ctor_vtable (binfo));

  /* Advance the vtt index.  */
  data->index = size_binop (PLUS_EXPR, data->index,
			    TYPE_SIZE_UNIT (ptr_type_node));

  return NULL_TREE;
}

/* Called from build_vtt_inits via dfs_walk. After building
   constructor vtables and generating the sub-vtt from them, we need
   to restore the BINFO_VTABLES that were scribbled on.  DATA is the
   binfo of the base whose sub vtt was generated.  */

static tree
dfs_fixup_binfo_vtbls (tree binfo, void* data)
{
  tree vtable = BINFO_VTABLE (binfo);

  if (!TYPE_CONTAINS_VPTR_P (BINFO_TYPE (binfo)))
    /* If this class has no vtable, none of its bases do.  */
    return dfs_skip_bases;

  if (!vtable)
    /* This might be a primary base, so have no vtable in this
       hierarchy.  */
    return NULL_TREE;

  /* If we scribbled the construction vtable vptr into BINFO, clear it
     out now.  */
  if (TREE_CODE (vtable) == TREE_LIST
      && (TREE_PURPOSE (vtable) == (tree) data))
    BINFO_VTABLE (binfo) = TREE_CHAIN (vtable);

  return NULL_TREE;
}

/* Build the construction vtable group for BINFO which is in the
   hierarchy dominated by T.  */

static void
build_ctor_vtbl_group (tree binfo, tree t)
{
  tree type;
  tree vtbl;
  tree id;
  tree vbase;
  vec<constructor_elt, va_gc> *v;

  /* See if we've already created this construction vtable group.  */
  id = mangle_ctor_vtbl_for_type (t, binfo);
  if (get_global_binding (id))
    return;

  gcc_assert (!SAME_BINFO_TYPE_P (BINFO_TYPE (binfo), t));
  /* Build a version of VTBL (with the wrong type) for use in
     constructing the addresses of secondary vtables in the
     construction vtable group.  */
  vtbl = build_vtable (t, id, ptr_type_node);

  /* Don't export construction vtables from shared libraries.  Even on
     targets that don't support hidden visibility, this tells
     can_refer_decl_in_current_unit_p not to assume that it's safe to
     access from a different compilation unit (bz 54314).  */
  DECL_VISIBILITY (vtbl) = VISIBILITY_HIDDEN;
  DECL_VISIBILITY_SPECIFIED (vtbl) = true;

  v = NULL;
  accumulate_vtbl_inits (binfo, TYPE_BINFO (TREE_TYPE (binfo)),
			 binfo, vtbl, t, &v);

  /* Add the vtables for each of our virtual bases using the vbase in T
     binfo.  */
  for (vbase = TYPE_BINFO (BINFO_TYPE (binfo));
       vbase;
       vbase = TREE_CHAIN (vbase))
    {
      tree b;

      if (!BINFO_VIRTUAL_P (vbase))
	continue;
      b = copied_binfo (vbase, binfo);

      accumulate_vtbl_inits (b, vbase, binfo, vtbl, t, &v);
    }

  /* Figure out the type of the construction vtable.  */
  type = build_array_of_n_type (vtable_entry_type, v->length ());
  layout_type (type);
  TREE_TYPE (vtbl) = type;
  DECL_SIZE (vtbl) = DECL_SIZE_UNIT (vtbl) = NULL_TREE;
  layout_decl (vtbl, 0);

  /* Initialize the construction vtable.  */
  CLASSTYPE_VTABLES (t) = chainon (CLASSTYPE_VTABLES (t), vtbl);
  initialize_artificial_var (vtbl, v);
  dump_vtable (t, binfo, vtbl);
}

/* Add the vtbl initializers for BINFO (and its bases other than
   non-virtual primaries) to the list of INITS.  BINFO is in the
   hierarchy dominated by T.  RTTI_BINFO is the binfo within T of
   the constructor the vtbl inits should be accumulated for. (If this
   is the complete object vtbl then RTTI_BINFO will be TYPE_BINFO (T).)
   ORIG_BINFO is the binfo for this object within BINFO_TYPE (RTTI_BINFO).
   BINFO is the active base equivalent of ORIG_BINFO in the inheritance
   graph of T. Both BINFO and ORIG_BINFO will have the same BINFO_TYPE,
   but are not necessarily the same in terms of layout.  */

static void
accumulate_vtbl_inits (tree binfo,
		       tree orig_binfo,
		       tree rtti_binfo,
		       tree vtbl,
		       tree t,
		       vec<constructor_elt, va_gc> **inits)
{
  int i;
  tree base_binfo;
  int ctor_vtbl_p = !SAME_BINFO_TYPE_P (BINFO_TYPE (rtti_binfo), t);

  gcc_assert (SAME_BINFO_TYPE_P (BINFO_TYPE (binfo), BINFO_TYPE (orig_binfo)));

  /* If it doesn't have a vptr, we don't do anything.  */
  if (!TYPE_CONTAINS_VPTR_P (BINFO_TYPE (binfo)))
    return;

  /* If we're building a construction vtable, we're not interested in
     subobjects that don't require construction vtables.  */
  if (ctor_vtbl_p
      && !CLASSTYPE_VBASECLASSES (BINFO_TYPE (binfo))
      && !binfo_via_virtual (orig_binfo, BINFO_TYPE (rtti_binfo)))
    return;

  /* Build the initializers for the BINFO-in-T vtable.  */
  dfs_accumulate_vtbl_inits (binfo, orig_binfo, rtti_binfo, vtbl, t, inits);

  /* Walk the BINFO and its bases.  We walk in preorder so that as we
     initialize each vtable we can figure out at what offset the
     secondary vtable lies from the primary vtable.  We can't use
     dfs_walk here because we need to iterate through bases of BINFO
     and RTTI_BINFO simultaneously.  */
  for (i = 0; BINFO_BASE_ITERATE (binfo, i, base_binfo); ++i)
    {
      /* Skip virtual bases.  */
      if (BINFO_VIRTUAL_P (base_binfo))
	continue;
      accumulate_vtbl_inits (base_binfo,
			     BINFO_BASE_BINFO (orig_binfo, i),
			     rtti_binfo, vtbl, t,
			     inits);
    }
}

/* Called from accumulate_vtbl_inits.  Adds the initializers for the
   BINFO vtable to L.  */

static void
dfs_accumulate_vtbl_inits (tree binfo,
			   tree orig_binfo,
			   tree rtti_binfo,
			   tree orig_vtbl,
			   tree t,
			   vec<constructor_elt, va_gc> **l)
{
  tree vtbl = NULL_TREE;
  int ctor_vtbl_p = !SAME_BINFO_TYPE_P (BINFO_TYPE (rtti_binfo), t);
  int n_inits;

  if (ctor_vtbl_p
      && BINFO_VIRTUAL_P (orig_binfo) && BINFO_PRIMARY_P (orig_binfo))
    {
      /* In the hierarchy of BINFO_TYPE (RTTI_BINFO), this is a
	 primary virtual base.  If it is not the same primary in
	 the hierarchy of T, we'll need to generate a ctor vtable
	 for it, to place at its location in T.  If it is the same
	 primary, we still need a VTT entry for the vtable, but it
	 should point to the ctor vtable for the base it is a
	 primary for within the sub-hierarchy of RTTI_BINFO.

	 There are three possible cases:

	 1) We are in the same place.
	 2) We are a primary base within a lost primary virtual base of
	 RTTI_BINFO.
	 3) We are primary to something not a base of RTTI_BINFO.  */

      tree b;
      tree last = NULL_TREE;

      /* First, look through the bases we are primary to for RTTI_BINFO
	 or a virtual base.  */
      b = binfo;
      while (BINFO_PRIMARY_P (b))
	{
	  b = BINFO_INHERITANCE_CHAIN (b);
	  last = b;
	  if (BINFO_VIRTUAL_P (b) || b == rtti_binfo)
	    goto found;
	}
      /* If we run out of primary links, keep looking down our
	 inheritance chain; we might be an indirect primary.  */
      for (b = last; b; b = BINFO_INHERITANCE_CHAIN (b))
	if (BINFO_VIRTUAL_P (b) || b == rtti_binfo)
	  break;
    found:

      /* If we found RTTI_BINFO, this is case 1.  If we found a virtual
	 base B and it is a base of RTTI_BINFO, this is case 2.  In
	 either case, we share our vtable with LAST, i.e. the
	 derived-most base within B of which we are a primary.  */
      if (b == rtti_binfo
	  || (b && binfo_for_vbase (BINFO_TYPE (b), BINFO_TYPE (rtti_binfo))))
	/* Just set our BINFO_VTABLE to point to LAST, as we may not have
	   set LAST's BINFO_VTABLE yet.  We'll extract the actual vptr in
	   binfo_ctor_vtable after everything's been set up.  */
	vtbl = last;

      /* Otherwise, this is case 3 and we get our own.  */
    }
  else if (!BINFO_NEW_VTABLE_MARKED (orig_binfo))
    return;

  n_inits = vec_safe_length (*l);

  if (!vtbl)
    {
      tree index;
      int non_fn_entries;

      /* Add the initializer for this vtable.  */
      build_vtbl_initializer (binfo, orig_binfo, t, rtti_binfo,
                              &non_fn_entries, l);

      /* Figure out the position to which the VPTR should point.  */
      vtbl = build1 (ADDR_EXPR, vtbl_ptr_type_node, orig_vtbl);
      index = size_binop (MULT_EXPR,
			  TYPE_SIZE_UNIT (vtable_entry_type),
			  size_int (non_fn_entries + n_inits));
      vtbl = fold_build_pointer_plus (vtbl, index);
    }

  if (ctor_vtbl_p)
    /* For a construction vtable, we can't overwrite BINFO_VTABLE.
       So, we make a TREE_LIST.  Later, dfs_fixup_binfo_vtbls will
       straighten this out.  */
    BINFO_VTABLE (binfo) = tree_cons (rtti_binfo, vtbl, BINFO_VTABLE (binfo));
  else if (BINFO_PRIMARY_P (binfo) && BINFO_VIRTUAL_P (binfo))
    /* Throw away any unneeded intializers.  */
    (*l)->truncate (n_inits);
  else
     /* For an ordinary vtable, set BINFO_VTABLE.  */
    BINFO_VTABLE (binfo) = vtbl;
}

static GTY(()) tree abort_fndecl_addr;
static GTY(()) tree dvirt_fn;

/* Construct the initializer for BINFO's virtual function table.  BINFO
   is part of the hierarchy dominated by T.  If we're building a
   construction vtable, the ORIG_BINFO is the binfo we should use to
   find the actual function pointers to put in the vtable - but they
   can be overridden on the path to most-derived in the graph that
   ORIG_BINFO belongs.  Otherwise,
   ORIG_BINFO should be the same as BINFO.  The RTTI_BINFO is the
   BINFO that should be indicated by the RTTI information in the
   vtable; it will be a base class of T, rather than T itself, if we
   are building a construction vtable.

   The value returned is a TREE_LIST suitable for wrapping in a
   CONSTRUCTOR to use as the DECL_INITIAL for a vtable.  If
   NON_FN_ENTRIES_P is not NULL, *NON_FN_ENTRIES_P is set to the
   number of non-function entries in the vtable.

   It might seem that this function should never be called with a
   BINFO for which BINFO_PRIMARY_P holds, the vtable for such a
   base is always subsumed by a derived class vtable.  However, when
   we are building construction vtables, we do build vtables for
   primary bases; we need these while the primary base is being
   constructed.  */

static void
build_vtbl_initializer (tree binfo,
			tree orig_binfo,
			tree t,
			tree rtti_binfo,
			int* non_fn_entries_p,
			vec<constructor_elt, va_gc> **inits)
{
  tree v;
  vtbl_init_data vid;
  unsigned ix, jx;
  tree vbinfo;
  vec<tree, va_gc> *vbases;
  constructor_elt *e;

  /* Initialize VID.  */
  memset (&vid, 0, sizeof (vid));
  vid.binfo = binfo;
  vid.derived = t;
  vid.rtti_binfo = rtti_binfo;
  vid.primary_vtbl_p = SAME_BINFO_TYPE_P (BINFO_TYPE (binfo), t);
  vid.ctor_vtbl_p = !SAME_BINFO_TYPE_P (BINFO_TYPE (rtti_binfo), t);
  vid.generate_vcall_entries = true;
  /* The first vbase or vcall offset is at index -3 in the vtable.  */
  vid.index = ssize_int(-3 * TARGET_VTABLE_DATA_ENTRY_DISTANCE);

  /* Add entries to the vtable for RTTI.  */
  build_rtti_vtbl_entries (binfo, &vid);

  /* Create an array for keeping track of the functions we've
     processed.  When we see multiple functions with the same
     signature, we share the vcall offsets.  */
  vec_alloc (vid.fns, 32);
  /* Add the vcall and vbase offset entries.  */
  build_vcall_and_vbase_vtbl_entries (binfo, &vid);

  /* Clear BINFO_VTABLE_PATH_MARKED; it's set by
     build_vbase_offset_vtbl_entries.  */
  for (vbases = CLASSTYPE_VBASECLASSES (t), ix = 0;
       vec_safe_iterate (vbases, ix, &vbinfo); ix++)
    BINFO_VTABLE_PATH_MARKED (vbinfo) = 0;

  /* If the target requires padding between data entries, add that now.  */
  if (TARGET_VTABLE_DATA_ENTRY_DISTANCE > 1)
    {
      int n_entries = vec_safe_length (vid.inits);

      vec_safe_grow (vid.inits, TARGET_VTABLE_DATA_ENTRY_DISTANCE * n_entries);

      /* Move data entries into their new positions and add padding
	 after the new positions.  Iterate backwards so we don't
	 overwrite entries that we would need to process later.  */
      for (ix = n_entries - 1;
	   vid.inits->iterate (ix, &e);
	   ix--)
	{
	  int j;
	  int new_position = (TARGET_VTABLE_DATA_ENTRY_DISTANCE * ix
			      + (TARGET_VTABLE_DATA_ENTRY_DISTANCE - 1));

	  (*vid.inits)[new_position] = *e;

	  for (j = 1; j < TARGET_VTABLE_DATA_ENTRY_DISTANCE; ++j)
	    {
	      constructor_elt *f = &(*vid.inits)[new_position - j];
	      f->index = NULL_TREE;
	      f->value = build1 (NOP_EXPR, vtable_entry_type,
				 null_pointer_node);
	    }
	}
    }

  if (non_fn_entries_p)
    *non_fn_entries_p = vec_safe_length (vid.inits);

  /* The initializers for virtual functions were built up in reverse
     order.  Straighten them out and add them to the running list in one
     step.  */
  jx = vec_safe_length (*inits);
  vec_safe_grow (*inits, jx + vid.inits->length ());

  for (ix = vid.inits->length () - 1;
       vid.inits->iterate (ix, &e);
       ix--, jx++)
    (**inits)[jx] = *e;

  /* Go through all the ordinary virtual functions, building up
     initializers.  */
  for (v = BINFO_VIRTUALS (orig_binfo); v; v = TREE_CHAIN (v))
    {
      tree delta;
      tree vcall_index;
      tree fn, fn_original;
      tree init = NULL_TREE;

      fn = BV_FN (v);
      fn_original = fn;
      if (DECL_THUNK_P (fn))
	{
	  if (!DECL_NAME (fn))
	    finish_thunk (fn);
	  if (THUNK_ALIAS (fn))
	    {
	      fn = THUNK_ALIAS (fn);
	      BV_FN (v) = fn;
	    }
	  fn_original = THUNK_TARGET (fn);
	}

      /* If the only definition of this function signature along our
	 primary base chain is from a lost primary, this vtable slot will
	 never be used, so just zero it out.  This is important to avoid
	 requiring extra thunks which cannot be generated with the function.

	 We first check this in update_vtable_entry_for_fn, so we handle
	 restored primary bases properly; we also need to do it here so we
	 zero out unused slots in ctor vtables, rather than filling them
	 with erroneous values (though harmless, apart from relocation
	 costs).  */
      if (BV_LOST_PRIMARY (v))
	init = size_zero_node;

      if (! init)
	{
	  /* Pull the offset for `this', and the function to call, out of
	     the list.  */
	  delta = BV_DELTA (v);
	  vcall_index = BV_VCALL_INDEX (v);

	  gcc_assert (TREE_CODE (delta) == INTEGER_CST);
	  gcc_assert (TREE_CODE (fn) == FUNCTION_DECL);

	  /* You can't call an abstract virtual function; it's abstract.
	     So, we replace these functions with __pure_virtual.  */
	  if (DECL_PURE_VIRTUAL_P (fn_original))
	    {
	      fn = abort_fndecl;
	      if (!TARGET_VTABLE_USES_DESCRIPTORS)
		{
		  if (abort_fndecl_addr == NULL)
		    abort_fndecl_addr
		      = fold_convert (vfunc_ptr_type_node,
				      build_fold_addr_expr (fn));
		  init = abort_fndecl_addr;
		}
	    }
	  /* Likewise for deleted virtuals.  */
	  else if (DECL_DELETED_FN (fn_original))
	    {
	      if (!dvirt_fn)
		{
		  tree name = get_identifier ("__cxa_deleted_virtual");
		  dvirt_fn = get_global_binding (name);
		  if (!dvirt_fn)
		    dvirt_fn = push_library_fn
		      (name,
		       build_function_type_list (void_type_node, NULL_TREE),
		       NULL_TREE, ECF_NORETURN | ECF_COLD);
		}
	      fn = dvirt_fn;
	      if (!TARGET_VTABLE_USES_DESCRIPTORS)
		init = fold_convert (vfunc_ptr_type_node,
				     build_fold_addr_expr (fn));
	    }
	  else
	    {
	      if (!integer_zerop (delta) || vcall_index)
		{
		  fn = make_thunk (fn, /*this_adjusting=*/1,
				   delta, vcall_index);
		  if (!DECL_NAME (fn))
		    finish_thunk (fn);
		}
	      /* Take the address of the function, considering it to be of an
		 appropriate generic type.  */
	      if (!TARGET_VTABLE_USES_DESCRIPTORS)
		init = fold_convert (vfunc_ptr_type_node,
				     build_fold_addr_expr (fn));
	      /* Don't refer to a virtual destructor from a constructor
		 vtable or a vtable for an abstract class, since destroying
		 an object under construction is undefined behavior and we
		 don't want it to be considered a candidate for speculative
		 devirtualization.  But do create the thunk for ABI
		 compliance.  */
	      if (DECL_DESTRUCTOR_P (fn_original)
		  && (CLASSTYPE_PURE_VIRTUALS (DECL_CONTEXT (fn_original))
		      || orig_binfo != binfo))
		init = size_zero_node;
	    }
	}

      /* And add it to the chain of initializers.  */
      if (TARGET_VTABLE_USES_DESCRIPTORS)
	{
	  int i;
	  if (init == size_zero_node)
	    for (i = 0; i < TARGET_VTABLE_USES_DESCRIPTORS; ++i)
	      CONSTRUCTOR_APPEND_ELT (*inits, size_int (jx++), init);
	  else
	    for (i = 0; i < TARGET_VTABLE_USES_DESCRIPTORS; ++i)
	      {
		tree fdesc = build2 (FDESC_EXPR, vfunc_ptr_type_node,
				     fn, build_int_cst (NULL_TREE, i));
		TREE_CONSTANT (fdesc) = 1;

		CONSTRUCTOR_APPEND_ELT (*inits, size_int (jx++), fdesc);
	      }
	}
      else
	CONSTRUCTOR_APPEND_ELT (*inits, size_int (jx++), init);
    }
}

/* Adds to vid->inits the initializers for the vbase and vcall
   offsets in BINFO, which is in the hierarchy dominated by T.  */

static void
build_vcall_and_vbase_vtbl_entries (tree binfo, vtbl_init_data* vid)
{
  tree b;

  /* If this is a derived class, we must first create entries
     corresponding to the primary base class.  */
  b = get_primary_binfo (binfo);
  if (b)
    build_vcall_and_vbase_vtbl_entries (b, vid);

  /* Add the vbase entries for this base.  */
  build_vbase_offset_vtbl_entries (binfo, vid);
  /* Add the vcall entries for this base.  */
  build_vcall_offset_vtbl_entries (binfo, vid);
}

/* Returns the initializers for the vbase offset entries in the vtable
   for BINFO (which is part of the class hierarchy dominated by T), in
   reverse order.  VBASE_OFFSET_INDEX gives the vtable index
   where the next vbase offset will go.  */

static void
build_vbase_offset_vtbl_entries (tree binfo, vtbl_init_data* vid)
{
  tree vbase;
  tree t;
  tree non_primary_binfo;

  /* If there are no virtual baseclasses, then there is nothing to
     do.  */
  if (!CLASSTYPE_VBASECLASSES (BINFO_TYPE (binfo)))
    return;

  t = vid->derived;

  /* We might be a primary base class.  Go up the inheritance hierarchy
     until we find the most derived class of which we are a primary base:
     it is the offset of that which we need to use.  */
  non_primary_binfo = binfo;
  while (BINFO_INHERITANCE_CHAIN (non_primary_binfo))
    {
      tree b;

      /* If we have reached a virtual base, then it must be a primary
	 base (possibly multi-level) of vid->binfo, or we wouldn't
	 have called build_vcall_and_vbase_vtbl_entries for it.  But it
	 might be a lost primary, so just skip down to vid->binfo.  */
      if (BINFO_VIRTUAL_P (non_primary_binfo))
	{
	  non_primary_binfo = vid->binfo;
	  break;
	}

      b = BINFO_INHERITANCE_CHAIN (non_primary_binfo);
      if (get_primary_binfo (b) != non_primary_binfo)
	break;
      non_primary_binfo = b;
    }

  /* Go through the virtual bases, adding the offsets.  */
  for (vbase = TYPE_BINFO (BINFO_TYPE (binfo));
       vbase;
       vbase = TREE_CHAIN (vbase))
    {
      tree b;
      tree delta;

      if (!BINFO_VIRTUAL_P (vbase))
	continue;

      /* Find the instance of this virtual base in the complete
	 object.  */
      b = copied_binfo (vbase, binfo);

      /* If we've already got an offset for this virtual base, we
	 don't need another one.  */
      if (BINFO_VTABLE_PATH_MARKED (b))
	continue;
      BINFO_VTABLE_PATH_MARKED (b) = 1;

      /* Figure out where we can find this vbase offset.  */
      delta = size_binop (MULT_EXPR,
			  vid->index,
			  fold_convert (ssizetype,
				   TYPE_SIZE_UNIT (vtable_entry_type)));
      if (vid->primary_vtbl_p)
	BINFO_VPTR_FIELD (b) = delta;

      if (binfo != TYPE_BINFO (t))
	/* The vbase offset had better be the same.  */
	gcc_assert (tree_int_cst_equal (delta, BINFO_VPTR_FIELD (vbase)));

      /* The next vbase will come at a more negative offset.  */
      vid->index = size_binop (MINUS_EXPR, vid->index,
			       ssize_int (TARGET_VTABLE_DATA_ENTRY_DISTANCE));

      /* The initializer is the delta from BINFO to this virtual base.
	 The vbase offsets go in reverse inheritance-graph order, and
	 we are walking in inheritance graph order so these end up in
	 the right order.  */
      delta = size_diffop_loc (input_location,
			   BINFO_OFFSET (b), BINFO_OFFSET (non_primary_binfo));

      CONSTRUCTOR_APPEND_ELT (vid->inits, NULL_TREE,
			      fold_build1_loc (input_location, NOP_EXPR,
					       vtable_entry_type, delta));
    }
}

/* Adds the initializers for the vcall offset entries in the vtable
   for BINFO (which is part of the class hierarchy dominated by VID->DERIVED)
   to VID->INITS.  */

static void
build_vcall_offset_vtbl_entries (tree binfo, vtbl_init_data* vid)
{
  /* We only need these entries if this base is a virtual base.  We
     compute the indices -- but do not add to the vtable -- when
     building the main vtable for a class.  */
  if (binfo == TYPE_BINFO (vid->derived)
      || (BINFO_VIRTUAL_P (binfo) 
	  /* If BINFO is RTTI_BINFO, then (since BINFO does not
	     correspond to VID->DERIVED), we are building a primary
	     construction virtual table.  Since this is a primary
	     virtual table, we do not need the vcall offsets for
	     BINFO.  */
	  && binfo != vid->rtti_binfo))
    {
      /* We need a vcall offset for each of the virtual functions in this
	 vtable.  For example:

	   class A { virtual void f (); };
	   class B1 : virtual public A { virtual void f (); };
	   class B2 : virtual public A { virtual void f (); };
	   class C: public B1, public B2 { virtual void f (); };

	 A C object has a primary base of B1, which has a primary base of A.  A
	 C also has a secondary base of B2, which no longer has a primary base
	 of A.  So the B2-in-C construction vtable needs a secondary vtable for
	 A, which will adjust the A* to a B2* to call f.  We have no way of
	 knowing what (or even whether) this offset will be when we define B2,
	 so we store this "vcall offset" in the A sub-vtable and look it up in
	 a "virtual thunk" for B2::f.

	 We need entries for all the functions in our primary vtable and
	 in our non-virtual bases' secondary vtables.  */
      vid->vbase = binfo;
      /* If we are just computing the vcall indices -- but do not need
	 the actual entries -- not that.  */
      if (!BINFO_VIRTUAL_P (binfo))
	vid->generate_vcall_entries = false;
      /* Now, walk through the non-virtual bases, adding vcall offsets.  */
      add_vcall_offset_vtbl_entries_r (binfo, vid);
    }
}

/* Build vcall offsets, starting with those for BINFO.  */

static void
add_vcall_offset_vtbl_entries_r (tree binfo, vtbl_init_data* vid)
{
  int i;
  tree primary_binfo;
  tree base_binfo;

  /* Don't walk into virtual bases -- except, of course, for the
     virtual base for which we are building vcall offsets.  Any
     primary virtual base will have already had its offsets generated
     through the recursion in build_vcall_and_vbase_vtbl_entries.  */
  if (BINFO_VIRTUAL_P (binfo) && vid->vbase != binfo)
    return;

  /* If BINFO has a primary base, process it first.  */
  primary_binfo = get_primary_binfo (binfo);
  if (primary_binfo)
    add_vcall_offset_vtbl_entries_r (primary_binfo, vid);

  /* Add BINFO itself to the list.  */
  add_vcall_offset_vtbl_entries_1 (binfo, vid);

  /* Scan the non-primary bases of BINFO.  */
  for (i = 0; BINFO_BASE_ITERATE (binfo, i, base_binfo); ++i)
    if (base_binfo != primary_binfo)
      add_vcall_offset_vtbl_entries_r (base_binfo, vid);
}

/* Called from build_vcall_offset_vtbl_entries_r.  */

static void
add_vcall_offset_vtbl_entries_1 (tree binfo, vtbl_init_data* vid)
{
  /* Make entries for the rest of the virtuals.  */
  tree orig_fn;

  /* The ABI requires that the methods be processed in declaration
     order.  */
  for (orig_fn = TYPE_FIELDS (BINFO_TYPE (binfo));
       orig_fn;
       orig_fn = DECL_CHAIN (orig_fn))
    if (TREE_CODE (orig_fn) == FUNCTION_DECL && DECL_VINDEX (orig_fn))
      add_vcall_offset (orig_fn, binfo, vid);
}

/* Add a vcall offset entry for ORIG_FN to the vtable.  */

static void
add_vcall_offset (tree orig_fn, tree binfo, vtbl_init_data *vid)
{
  size_t i;
  tree vcall_offset;
  tree derived_entry;

  /* If there is already an entry for a function with the same
     signature as FN, then we do not need a second vcall offset.
     Check the list of functions already present in the derived
     class vtable.  */
  FOR_EACH_VEC_SAFE_ELT (vid->fns, i, derived_entry)
    {
      if (same_signature_p (derived_entry, orig_fn)
	  /* We only use one vcall offset for virtual destructors,
	     even though there are two virtual table entries.  */
	  || (DECL_DESTRUCTOR_P (derived_entry)
	      && DECL_DESTRUCTOR_P (orig_fn)))
	return;
    }

  /* If we are building these vcall offsets as part of building
     the vtable for the most derived class, remember the vcall
     offset.  */
  if (vid->binfo == TYPE_BINFO (vid->derived))
    {
      tree_pair_s elt = {orig_fn, vid->index};
      vec_safe_push (CLASSTYPE_VCALL_INDICES (vid->derived), elt);
    }

  /* The next vcall offset will be found at a more negative
     offset.  */
  vid->index = size_binop (MINUS_EXPR, vid->index,
			   ssize_int (TARGET_VTABLE_DATA_ENTRY_DISTANCE));

  /* Keep track of this function.  */
  vec_safe_push (vid->fns, orig_fn);

  if (vid->generate_vcall_entries)
    {
      tree base;
      tree fn;

      /* Find the overriding function.  */
      fn = find_final_overrider (vid->rtti_binfo, binfo, orig_fn);
      if (fn == error_mark_node)
	vcall_offset = build_zero_cst (vtable_entry_type);
      else
	{
	  base = TREE_VALUE (fn);

	  /* The vbase we're working on is a primary base of
	     vid->binfo.  But it might be a lost primary, so its
	     BINFO_OFFSET might be wrong, so we just use the
	     BINFO_OFFSET from vid->binfo.  */
	  vcall_offset = size_diffop_loc (input_location,
				      BINFO_OFFSET (base),
				      BINFO_OFFSET (vid->binfo));
	  vcall_offset = fold_build1_loc (input_location,
				      NOP_EXPR, vtable_entry_type,
				      vcall_offset);
	}
      /* Add the initializer to the vtable.  */
      CONSTRUCTOR_APPEND_ELT (vid->inits, NULL_TREE, vcall_offset);
    }
}

/* Return vtbl initializers for the RTTI entries corresponding to the
   BINFO's vtable.  The RTTI entries should indicate the object given
   by VID->rtti_binfo.  */

static void
build_rtti_vtbl_entries (tree binfo, vtbl_init_data* vid)
{
  tree b;
  tree t;
  tree offset;
  tree decl;
  tree init;

  t = BINFO_TYPE (vid->rtti_binfo);

  /* To find the complete object, we will first convert to our most
     primary base, and then add the offset in the vtbl to that value.  */
  b = most_primary_binfo (binfo);
  offset = size_diffop_loc (input_location,
			BINFO_OFFSET (vid->rtti_binfo), BINFO_OFFSET (b));

  /* The second entry is the address of the typeinfo object.  */
  if (flag_rtti)
    decl = build_address (get_tinfo_decl (t));
  else
    decl = integer_zero_node;

  /* Convert the declaration to a type that can be stored in the
     vtable.  */
  init = build_nop (vfunc_ptr_type_node, decl);
  CONSTRUCTOR_APPEND_ELT (vid->inits, NULL_TREE, init);

  /* Add the offset-to-top entry.  It comes earlier in the vtable than
     the typeinfo entry.  Convert the offset to look like a
     function pointer, so that we can put it in the vtable.  */
  init = build_nop (vfunc_ptr_type_node, offset);
  CONSTRUCTOR_APPEND_ELT (vid->inits, NULL_TREE, init);
}

/* TRUE iff TYPE is uniquely derived from PARENT.  Ignores
   accessibility.  */

bool
uniquely_derived_from_p (tree parent, tree type)
{
  tree base = lookup_base (type, parent, ba_unique, NULL, tf_none);
  return base && base != error_mark_node;
}

/* TRUE iff TYPE is publicly & uniquely derived from PARENT.  */

bool
publicly_uniquely_derived_p (tree parent, tree type)
{
  tree base = lookup_base (type, parent, ba_ignore_scope | ba_check,
			   NULL, tf_none);
  return base && base != error_mark_node;
}

/* CTX1 and CTX2 are declaration contexts.  Return the innermost common
   class between them, if any.  */

tree
common_enclosing_class (tree ctx1, tree ctx2)
{
  if (!TYPE_P (ctx1) || !TYPE_P (ctx2))
    return NULL_TREE;
  gcc_assert (ctx1 == TYPE_MAIN_VARIANT (ctx1)
	      && ctx2 == TYPE_MAIN_VARIANT (ctx2));
  if (ctx1 == ctx2)
    return ctx1;
  for (tree t = ctx1; TYPE_P (t); t = TYPE_CONTEXT (t))
    TYPE_MARKED_P (t) = true;
  tree found = NULL_TREE;
  for (tree t = ctx2; TYPE_P (t); t = TYPE_CONTEXT (t))
    if (TYPE_MARKED_P (t))
      {
	found = t;
	break;
      }
  for (tree t = ctx1; TYPE_P (t); t = TYPE_CONTEXT (t))
    TYPE_MARKED_P (t) = false;
  return found;
}

#include "gt-cp-class.h"<|MERGE_RESOLUTION|>--- conflicted
+++ resolved
@@ -4631,18 +4631,8 @@
       TREE_TYPE (clone) = TREE_TYPE (result);
       return clone;
     }
-<<<<<<< HEAD
-=======
-  else
-    {
-      /* Clone constraints.  */
-      if (flag_concepts)
-        if (tree ci = get_constraints (fn))
-          set_constraints (clone, copy_node (ci));
-    }
->>>>>>> da903a16
-
-  // Clone constraints.
+
+  /* Clone constraints.  */
   if (flag_concepts)
     if (tree ci = get_constraints (fn))
       set_constraints (clone, copy_node (ci));
