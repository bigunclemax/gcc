--- conflicted
+++ resolved
@@ -1098,11 +1098,7 @@
 
       /* Two using-declarations can coexist, we'll complain about ambiguity in
 	 overload resolution.  */
-<<<<<<< HEAD
       if (via_using && iter.using_p ()
-=======
-      if (via_using && TREE_CODE (fns) == OVERLOAD && OVL_USED (fns)
->>>>>>> d5a2f455
 	  /* Except handle inherited constructors specially.  */
 	  && ! DECL_CONSTRUCTOR_P (fn))
 	continue;
@@ -1244,10 +1240,6 @@
 	      error ("with %q+#D", fn);
 	      return false;
 	    }
-<<<<<<< HEAD
-=======
-
->>>>>>> d5a2f455
 	}
     }
 
@@ -1255,18 +1247,7 @@
   if (current_fns && DECL_MAYBE_IN_CHARGE_DESTRUCTOR_P (method))
     return false;
 
-<<<<<<< HEAD
   overload = ovl_insert (current_fns, method, via_using);
-=======
-  /* Add the new binding.  */
-  if (via_using)
-    {
-      overload = ovl_cons (method, current_fns);
-      OVL_USED (overload) = true;
-    }
-  else
-    overload = build_overload (method, current_fns);
->>>>>>> d5a2f455
 
   if (conv_p)
     TYPE_HAS_CONVERSION (type) = 1;
@@ -4886,11 +4867,7 @@
    decls brought in via using declarations (i.e. inheriting ctors).  */
 
 void
-<<<<<<< HEAD
 clone_function_decl (tree fn, bool update_methods, bool via_using)
-=======
-clone_function_decl (tree fn, bool update_methods)
->>>>>>> d5a2f455
 {
   tree clone;
   
@@ -4905,17 +4882,10 @@
 	 and a not-in-charge version.  */
       clone = build_clone (fn, complete_ctor_identifier);
       if (update_methods)
-<<<<<<< HEAD
 	add_method (DECL_CONTEXT (clone), clone, via_using);
       clone = build_clone (fn, base_ctor_identifier);
       if (update_methods)
 	add_method (DECL_CONTEXT (clone), clone, via_using);
-=======
-	add_method (DECL_CONTEXT (clone), clone, false);
-      clone = build_clone (fn, base_ctor_identifier);
-      if (update_methods)
-	add_method (DECL_CONTEXT (clone), clone, false);
->>>>>>> d5a2f455
     }
   else
     {
@@ -4934,7 +4904,6 @@
 	{
 	  clone = build_clone (fn, deleting_dtor_identifier);
 	  if (update_methods)
-<<<<<<< HEAD
 	    add_method (DECL_CONTEXT (clone), clone, via_using);
 	}
       clone = build_clone (fn, complete_dtor_identifier);
@@ -4943,16 +4912,6 @@
       clone = build_clone (fn, base_dtor_identifier);
       if (update_methods)
 	add_method (DECL_CONTEXT (clone), clone, via_using);
-=======
-	    add_method (DECL_CONTEXT (clone), clone, false);
-	}
-      clone = build_clone (fn, complete_dtor_identifier);
-      if (update_methods)
-	add_method (DECL_CONTEXT (clone), clone, false);
-      clone = build_clone (fn, base_dtor_identifier);
-      if (update_methods)
-	add_method (DECL_CONTEXT (clone), clone, false);
->>>>>>> d5a2f455
     }
 
   /* Note that this is an abstract function that is never emitted.  */
@@ -5053,19 +5012,12 @@
   if (!CLASSTYPE_METHOD_VEC (t))
     return;
 
-<<<<<<< HEAD
+  /* Because we can lazily declare functions, we need to propagate
+     the usingness of the source function.  */
   for (ovl_iterator iter (CLASSTYPE_CONSTRUCTORS (t)); iter; ++iter)
     clone_function_decl (*iter, /*update_methods=*/true, iter.using_p ());
   for (ovl_iterator iter (CLASSTYPE_DESTRUCTORS (t)); iter; ++iter)
     clone_function_decl (*iter, /*update_methods=*/true, iter.using_p ());
-=======
-  /* While constructors can be via a using declaration, at this point
-     we no longer need to know that.  */
-  for (fns = CLASSTYPE_CONSTRUCTORS (t); fns; fns = OVL_NEXT (fns))
-    clone_function_decl (OVL_CURRENT (fns), /*update_methods=*/true);
-  for (fns = CLASSTYPE_DESTRUCTORS (t); fns; fns = OVL_NEXT (fns))
-    clone_function_decl (OVL_CURRENT (fns), /*update_methods=*/true);
->>>>>>> d5a2f455
 }
 
 /* Deduce noexcept for a destructor DTOR.  */
