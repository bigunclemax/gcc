/* Definitions for C++ parsing and type checking.
   Copyright (C) 1987-2017 Free Software Foundation, Inc.
   Contributed by Michael Tiemann (tiemann@cygnus.com)

This file is part of GCC.

GCC is free software; you can redistribute it and/or modify
it under the terms of the GNU General Public License as published by
the Free Software Foundation; either version 3, or (at your option)
any later version.

GCC is distributed in the hope that it will be useful,
but WITHOUT ANY WARRANTY; without even the implied warranty of
MERCHANTABILITY or FITNESS FOR A PARTICULAR PURPOSE.  See the
GNU General Public License for more details.

You should have received a copy of the GNU General Public License
along with GCC; see the file COPYING3.  If not see
<http://www.gnu.org/licenses/>.  */

#ifndef GCC_CP_TREE_H
#define GCC_CP_TREE_H

#include "tm.h"
#include "hard-reg-set.h"
#include "function.h"

/* In order for the format checking to accept the C++ front end
   diagnostic framework extensions, you must include this file before
   diagnostic-core.h, not after.  We override the definition of GCC_DIAG_STYLE
   in c-common.h.  */
#undef GCC_DIAG_STYLE
#define GCC_DIAG_STYLE __gcc_cxxdiag__
#if defined(GCC_DIAGNOSTIC_CORE_H) || defined (GCC_C_COMMON_H)
#error \
In order for the format checking to accept the C++ front end diagnostic \
framework extensions, you must include this file before diagnostic-core.h and \
c-common.h, not after.
#endif
#include "c-family/c-common.h"
#include "diagnostic.h"

/* A tree node, together with a location, so that we can track locations
   (and ranges) during parsing.

   The location is redundant for node kinds that have locations,
   but not all node kinds do (e.g. constants, and references to
   params, locals, etc), so we stash a copy here.  */

class cp_expr
{
public:
  cp_expr () :
    m_value (NULL), m_loc (UNKNOWN_LOCATION) {}

  cp_expr (tree value) :
    m_value (value), m_loc (EXPR_LOCATION (m_value)) {}

  cp_expr (tree value, location_t loc):
    m_value (value), m_loc (loc) {}

  cp_expr (const cp_expr &other) :
    m_value (other.m_value), m_loc (other.m_loc) {}

  /* Implicit conversions to tree.  */
  operator tree () const { return m_value; }
  tree & operator* () { return m_value; }
  tree & operator-> () { return m_value; }

  tree get_value () const { return m_value; }
  location_t get_location () const { return m_loc; }
  location_t get_start () const
  {
    source_range src_range = get_range_from_loc (line_table, m_loc);
    return src_range.m_start;
  }
  location_t get_finish () const
  {
    source_range src_range = get_range_from_loc (line_table, m_loc);
    return src_range.m_finish;
  }

  void set_location (location_t loc)
  {
    protected_set_expr_location (m_value, loc);
    m_loc = loc;
  }

  void set_range (location_t start, location_t finish)
  {
    set_location (make_location (m_loc, start, finish));
  }

 private:
  tree m_value;
  location_t m_loc;
};

inline bool
operator == (const cp_expr &lhs, tree rhs)
{
  return lhs.get_value () == rhs;
}


enum cp_tree_index
{
    CPTI_WCHAR_DECL,
    CPTI_VTABLE_ENTRY_TYPE,
    CPTI_DELTA_TYPE,
    CPTI_VTABLE_INDEX_TYPE,
    CPTI_CLEANUP_TYPE,
    CPTI_VTT_PARM_TYPE,

    CPTI_CLASS_TYPE,
    CPTI_UNKNOWN_TYPE,
    CPTI_INIT_LIST_TYPE,
    CPTI_VTBL_TYPE,
    CPTI_VTBL_PTR_TYPE,
    CPTI_STD,
    CPTI_ABI,
    CPTI_GLOBAL,
    CPTI_GLOBAL_TYPE,
    CPTI_CONST_TYPE_INFO_TYPE,
    CPTI_TYPE_INFO_PTR_TYPE,
    CPTI_ABORT_FNDECL,
    CPTI_AGGR_TAG,

    CPTI_CTOR_IDENTIFIER,
    CPTI_COMPLETE_CTOR_IDENTIFIER,
    CPTI_BASE_CTOR_IDENTIFIER,
    CPTI_DTOR_IDENTIFIER,
    CPTI_COMPLETE_DTOR_IDENTIFIER,
    CPTI_BASE_DTOR_IDENTIFIER,
    CPTI_DELETING_DTOR_IDENTIFIER,
    CPTI_DELTA_IDENTIFIER,
    CPTI_IN_CHARGE_IDENTIFIER,
    CPTI_VTT_PARM_IDENTIFIER,
    CPTI_NELTS_IDENTIFIER,
    CPTI_THIS_IDENTIFIER,
    CPTI_PFN_IDENTIFIER,
    CPTI_VPTR_IDENTIFIER,
    CPTI_GLOBAL_IDENTIFIER,
    CPTI_STD_IDENTIFIER,
    CPTI_ANON_IDENTIFIER,
    CPTI_AUTO_IDENTIFIER,
    CPTI_DECLTYPE_AUTO_IDENTIFIER,
    CPTI_INIT_LIST_IDENTIFIER,

    CPTI_LANG_NAME_C,
    CPTI_LANG_NAME_CPLUSPLUS,

    CPTI_EMPTY_EXCEPT_SPEC,
    CPTI_NOEXCEPT_TRUE_SPEC,
    CPTI_NOEXCEPT_FALSE_SPEC,
    CPTI_NOEXCEPT_DEFERRED_SPEC,

    CPTI_TERMINATE_FN,
    CPTI_CALL_UNEXPECTED_FN,
    CPTI_GET_EXCEPTION_PTR_FN,
    CPTI_BEGIN_CATCH_FN,
    CPTI_END_CATCH_FN,
    CPTI_ALLOCATE_EXCEPTION_FN,
    CPTI_FREE_EXCEPTION_FN,
    CPTI_THROW_FN,
    CPTI_RETHROW_FN,
    CPTI_ATEXIT_FN_PTR_TYPE,
    CPTI_ATEXIT,
    CPTI_DSO_HANDLE,
    CPTI_DCAST,

    CPTI_KEYED_CLASSES,

    CPTI_NULLPTR,
    CPTI_NULLPTR_TYPE,

    CPTI_ALIGN_TYPE,

    CPTI_ANY_TARG,

    CPTI_MAX
};

extern GTY(()) tree cp_global_trees[CPTI_MAX];

#define wchar_decl_node			cp_global_trees[CPTI_WCHAR_DECL]
#define vtable_entry_type		cp_global_trees[CPTI_VTABLE_ENTRY_TYPE]
/* The type used to represent an offset by which to adjust the `this'
   pointer in pointer-to-member types.  */
#define delta_type_node			cp_global_trees[CPTI_DELTA_TYPE]
/* The type used to represent an index into the vtable.  */
#define vtable_index_type		cp_global_trees[CPTI_VTABLE_INDEX_TYPE]

#define class_type_node			cp_global_trees[CPTI_CLASS_TYPE]
#define unknown_type_node		cp_global_trees[CPTI_UNKNOWN_TYPE]
#define init_list_type_node		cp_global_trees[CPTI_INIT_LIST_TYPE]
#define vtbl_type_node			cp_global_trees[CPTI_VTBL_TYPE]
#define vtbl_ptr_type_node		cp_global_trees[CPTI_VTBL_PTR_TYPE]
#define std_node			cp_global_trees[CPTI_STD]
#define abi_node			cp_global_trees[CPTI_ABI]
#define global_namespace		cp_global_trees[CPTI_GLOBAL]
#define global_type_node		cp_global_trees[CPTI_GLOBAL_TYPE]
#define const_type_info_type_node	cp_global_trees[CPTI_CONST_TYPE_INFO_TYPE]
#define type_info_ptr_type		cp_global_trees[CPTI_TYPE_INFO_PTR_TYPE]
#define abort_fndecl			cp_global_trees[CPTI_ABORT_FNDECL]
#define current_aggr			cp_global_trees[CPTI_AGGR_TAG]
#define nullptr_node			cp_global_trees[CPTI_NULLPTR]
#define nullptr_type_node		cp_global_trees[CPTI_NULLPTR_TYPE]
/* std::align_val_t */
#define align_type_node			cp_global_trees[CPTI_ALIGN_TYPE]

/* We cache these tree nodes so as to call get_identifier less
   frequently.  */

/* The name of a constructor that takes an in-charge parameter to
   decide whether or not to construct virtual base classes.  */
#define ctor_identifier			cp_global_trees[CPTI_CTOR_IDENTIFIER]
/* The name of a constructor that constructs virtual base classes.  */
#define complete_ctor_identifier	cp_global_trees[CPTI_COMPLETE_CTOR_IDENTIFIER]
/* The name of a constructor that does not construct virtual base classes.  */
#define base_ctor_identifier		cp_global_trees[CPTI_BASE_CTOR_IDENTIFIER]
/* The name of a destructor that takes an in-charge parameter to
   decide whether or not to destroy virtual base classes and whether
   or not to delete the object.  */
#define dtor_identifier			cp_global_trees[CPTI_DTOR_IDENTIFIER]
/* The name of a destructor that destroys virtual base classes.  */
#define complete_dtor_identifier	cp_global_trees[CPTI_COMPLETE_DTOR_IDENTIFIER]
/* The name of a destructor that does not destroy virtual base
   classes.  */
#define base_dtor_identifier		cp_global_trees[CPTI_BASE_DTOR_IDENTIFIER]
/* The name of a destructor that destroys virtual base classes, and
   then deletes the entire object.  */
#define deleting_dtor_identifier	cp_global_trees[CPTI_DELETING_DTOR_IDENTIFIER]
#define delta_identifier		cp_global_trees[CPTI_DELTA_IDENTIFIER]
#define in_charge_identifier		cp_global_trees[CPTI_IN_CHARGE_IDENTIFIER]
/* The name of the parameter that contains a pointer to the VTT to use
   for this subobject constructor or destructor.  */
#define vtt_parm_identifier		cp_global_trees[CPTI_VTT_PARM_IDENTIFIER]
#define nelts_identifier		cp_global_trees[CPTI_NELTS_IDENTIFIER]
#define this_identifier			cp_global_trees[CPTI_THIS_IDENTIFIER]
#define pfn_identifier			cp_global_trees[CPTI_PFN_IDENTIFIER]
#define vptr_identifier			cp_global_trees[CPTI_VPTR_IDENTIFIER]
/* The name of the ::, std & anon namespaces.  */
#define global_identifier		cp_global_trees[CPTI_GLOBAL_IDENTIFIER]
#define std_identifier			cp_global_trees[CPTI_STD_IDENTIFIER]
#define anon_identifier			cp_global_trees[CPTI_ANON_IDENTIFIER]
/* auto and declspec(auto) identifiers.  */
#define auto_identifier			cp_global_trees[CPTI_AUTO_IDENTIFIER]
#define decltype_auto_identifier	cp_global_trees[CPTI_DECLTYPE_AUTO_IDENTIFIER]
#define init_list_identifier		cp_global_trees[CPTI_INIT_LIST_IDENTIFIER]
#define lang_name_c			cp_global_trees[CPTI_LANG_NAME_C]
#define lang_name_cplusplus		cp_global_trees[CPTI_LANG_NAME_CPLUSPLUS]

/* Exception specifiers used for throw(), noexcept(true),
   noexcept(false) and deferred noexcept.  We rely on these being
   uncloned.  */
#define empty_except_spec		cp_global_trees[CPTI_EMPTY_EXCEPT_SPEC]
#define noexcept_true_spec		cp_global_trees[CPTI_NOEXCEPT_TRUE_SPEC]
#define noexcept_false_spec		cp_global_trees[CPTI_NOEXCEPT_FALSE_SPEC]
#define noexcept_deferred_spec		cp_global_trees[CPTI_NOEXCEPT_DEFERRED_SPEC]

/* Exception handling function declarations.  */
#define terminate_fn			cp_global_trees[CPTI_TERMINATE_FN]
#define call_unexpected_fn		cp_global_trees[CPTI_CALL_UNEXPECTED_FN]
#define get_exception_ptr_fn		cp_global_trees[CPTI_GET_EXCEPTION_PTR_FN]
#define begin_catch_fn			cp_global_trees[CPTI_BEGIN_CATCH_FN]
#define end_catch_fn			cp_global_trees[CPTI_END_CATCH_FN]
#define allocate_exception_fn		cp_global_trees[CPTI_ALLOCATE_EXCEPTION_FN]
#define free_exception_fn		cp_global_trees[CPTI_FREE_EXCEPTION_FN]
#define throw_fn			cp_global_trees[CPTI_THROW_FN]
#define rethrow_fn			cp_global_trees[CPTI_RETHROW_FN]

/* The type of the function-pointer argument to "__cxa_atexit" (or
   "std::atexit", if "__cxa_atexit" is not being used).  */
#define atexit_fn_ptr_type_node         cp_global_trees[CPTI_ATEXIT_FN_PTR_TYPE]

/* A pointer to `std::atexit'.  */
#define atexit_node			cp_global_trees[CPTI_ATEXIT]

/* A pointer to `__dso_handle'.  */
#define dso_handle_node			cp_global_trees[CPTI_DSO_HANDLE]

/* The declaration of the dynamic_cast runtime.  */
#define dynamic_cast_node		cp_global_trees[CPTI_DCAST]

/* The type of a destructor.  */
#define cleanup_type			cp_global_trees[CPTI_CLEANUP_TYPE]

/* The type of the vtt parameter passed to subobject constructors and
   destructors.  */
#define vtt_parm_type			cp_global_trees[CPTI_VTT_PARM_TYPE]

/* A TREE_LIST of the dynamic classes whose vtables may have to be
   emitted in this translation unit.  */

#define keyed_classes			cp_global_trees[CPTI_KEYED_CLASSES]

/* A node which matches any template argument.  */
#define any_targ_node			cp_global_trees[CPTI_ANY_TARG]

/* Node to indicate default access. This must be distinct from the
   access nodes in tree.h.  */

#define access_default_node		null_node


#include "name-lookup.h"

/* Usage of TREE_LANG_FLAG_?:
   0: IDENTIFIER_MARKED (IDENTIFIER_NODEs)
      NEW_EXPR_USE_GLOBAL (in NEW_EXPR).
      COND_EXPR_IS_VEC_DELETE (in COND_EXPR).
      DELETE_EXPR_USE_GLOBAL (in DELETE_EXPR).
      COMPOUND_EXPR_OVERLOADED (in COMPOUND_EXPR).
      CLEANUP_P (in TRY_BLOCK)
      AGGR_INIT_VIA_CTOR_P (in AGGR_INIT_EXPR)
      PTRMEM_OK_P (in ADDR_EXPR, OFFSET_REF, SCOPE_REF)
      PAREN_STRING_LITERAL (in STRING_CST)
      CP_DECL_THREAD_LOCAL_P (in VAR_DECL)
      KOENIG_LOOKUP_P (in CALL_EXPR)
      STATEMENT_LIST_NO_SCOPE (in STATEMENT_LIST).
      EXPR_STMT_STMT_EXPR_RESULT (in EXPR_STMT)
      STMT_EXPR_NO_SCOPE (in STMT_EXPR)
      BIND_EXPR_TRY_BLOCK (in BIND_EXPR)
      TYPENAME_IS_ENUM_P (in TYPENAME_TYPE)
      OMP_FOR_GIMPLIFYING_P (in OMP_FOR, OMP_SIMD, OMP_DISTRIBUTE,
			     and OMP_TASKLOOP)
      BASELINK_QUALIFIED_P (in BASELINK)
      TARGET_EXPR_IMPLICIT_P (in TARGET_EXPR)
      TEMPLATE_PARM_PARAMETER_PACK (in TEMPLATE_PARM_INDEX)
      TREE_INDIRECT_USING (in a TREE_LIST of using-directives)
      ATTR_IS_DEPENDENT (in the TREE_LIST for an attribute)
      ABI_TAG_IMPLICIT (in the TREE_LIST for the argument of abi_tag)
      CONSTRUCTOR_IS_DIRECT_INIT (in CONSTRUCTOR)
      LAMBDA_EXPR_CAPTURES_THIS_P (in LAMBDA_EXPR)
      DECLTYPE_FOR_LAMBDA_CAPTURE (in DECLTYPE_TYPE)
      VEC_INIT_EXPR_IS_CONSTEXPR (in VEC_INIT_EXPR)
      DECL_OVERRIDE_P (in FUNCTION_DECL)
      IMPLICIT_CONV_EXPR_DIRECT_INIT (in IMPLICIT_CONV_EXPR)
      TRANSACTION_EXPR_IS_STMT (in TRANSACTION_EXPR)
      CONVERT_EXPR_VBASE_PATH (in CONVERT_EXPR)
      PACK_EXPANSION_LOCAL_P (in *_PACK_EXPANSION)
      TINFO_HAS_ACCESS_ERRORS (in TEMPLATE_INFO)
      SIZEOF_EXPR_TYPE_P (in SIZEOF_EXPR)
      COMPOUND_REQ_NOEXCEPT_P (in COMPOUND_REQ)
      WILDCARD_PACK_P (in WILDCARD_DECL)
      BLOCK_OUTER_CURLY_BRACE_P (in BLOCK)
      FOLD_EXPR_MODOP_P (*_FOLD_EXPR)
      IF_STMT_CONSTEXPR_P (IF_STMT)
      TEMPLATE_TYPE_PARM_FOR_CLASS (TEMPLATE_TYPE_PARM)
      DECL_NAMESPACE_INLINE_P (in NAMESPACE_DECL)
      OVL_EXPORT_P (in OVERLOAD)
   1: IDENTIFIER_VIRTUAL_P (in IDENTIFIER_NODE)
      TI_PENDING_TEMPLATE_FLAG.
      TEMPLATE_PARMS_FOR_INLINE.
      DELETE_EXPR_USE_VEC (in DELETE_EXPR).
      (TREE_CALLS_NEW) (in _EXPR or _REF) (commented-out).
      ICS_ELLIPSIS_FLAG (in _CONV)
      DECL_INITIALIZED_P (in VAR_DECL)
      TYPENAME_IS_CLASS_P (in TYPENAME_TYPE)
      STMT_IS_FULL_EXPR_P (in _STMT)
      TARGET_EXPR_LIST_INIT_P (in TARGET_EXPR)
      LAMBDA_EXPR_MUTABLE_P (in LAMBDA_EXPR)
      DECL_FINAL_P (in FUNCTION_DECL)
      QUALIFIED_NAME_IS_TEMPLATE (in SCOPE_REF)
      DECLTYPE_FOR_INIT_CAPTURE (in DECLTYPE_TYPE)
      CONSTRUCTOR_NO_IMPLICIT_ZERO (in CONSTRUCTOR)
      TINFO_USED_TEMPLATE_ID (in TEMPLATE_INFO)
      PACK_EXPANSION_SIZEOF_P (in *_PACK_EXPANSION)
      OVL_USING_P (in OVERLOAD)
   2: IDENTIFIER_OPNAME_P (in IDENTIFIER_NODE)
      ICS_THIS_FLAG (in _CONV)
      DECL_INITIALIZED_BY_CONSTANT_EXPRESSION_P (in VAR_DECL)
      STATEMENT_LIST_TRY_BLOCK (in STATEMENT_LIST)
      TYPENAME_IS_RESOLVING_P (in TYPE_NAME_TYPE)
      TARGET_EXPR_DIRECT_INIT_P (in TARGET_EXPR)
      FNDECL_USED_AUTO (in FUNCTION_DECL)
      DECLTYPE_FOR_LAMBDA_PROXY (in DECLTYPE_TYPE)
      REF_PARENTHESIZED_P (in COMPONENT_REF, INDIRECT_REF, SCOPE_REF)
      AGGR_INIT_ZERO_FIRST (in AGGR_INIT_EXPR)
      CONSTRUCTOR_MUTABLE_POISON (in CONSTRUCTOR)
      OVL_HIDDEN_P (in OVERLOAD)
   3: (TREE_REFERENCE_EXPR) (in NON_LVALUE_EXPR) (commented-out).
      ICS_BAD_FLAG (in _CONV)
      FN_TRY_BLOCK_P (in TRY_BLOCK)
      IDENTIFIER_CTOR_OR_DTOR_P (in IDENTIFIER_NODE)
      BIND_EXPR_BODY_BLOCK (in BIND_EXPR)
      CALL_EXPR_ORDERED_ARGS (in CALL_EXPR, AGGR_INIT_EXPR)
      DECLTYPE_FOR_REF_CAPTURE (in DECLTYPE_TYPE)
      CONSTUCTOR_C99_COMPOUND_LITERAL (in CONSTRUCTOR)
      DECL_MODULE_EXPORT_P (in _DECL)
      OVL_NESTED_P (in OVERLOAD)
   4: TREE_HAS_CONSTRUCTOR (in INDIRECT_REF, SAVE_EXPR, CONSTRUCTOR,
	  CALL_EXPR, or FIELD_DECL).
      IDENTIFIER_TYPENAME_P (in IDENTIFIER_NODE)
      DECL_TINFO_P (in VAR_DECL)
      FUNCTION_REF_QUALIFIED (in FUNCTION_TYPE, METHOD_TYPE)
      OVL_LOOKUP_P (in OVERLOAD)
      LOOKUP_FOUND_P (in RECORD_TYPE, UNION_TYPE, NAMESPACE_DECL)
   5: C_IS_RESERVED_WORD (in IDENTIFIER_NODE)
      DECL_VTABLE_OR_VTT_P (in VAR_DECL)
      FUNCTION_RVALUE_QUALIFIED (in FUNCTION_TYPE, METHOD_TYPE)
      CALL_EXPR_REVERSE_ARGS (in CALL_EXPR, AGGR_INIT_EXPR)
   6: IDENTIFIER_REPO_CHOSEN (in IDENTIFIER_NODE)
      TYPE_MARKED_P (in _TYPE)
      DECL_NON_TRIVIALLY_INITIALIZED_P (in VAR_DECL)
      RANGE_FOR_IVDEP (in RANGE_FOR_STMT)
      CALL_EXPR_OPERATOR_SYNTAX (in CALL_EXPR, AGGR_INIT_EXPR)

   Usage of TYPE_LANG_FLAG_?:
   0: TYPE_DEPENDENT_P
   1: TYPE_HAS_USER_CONSTRUCTOR.
   2: TYPE_HAS_LATE_RETURN_TYPE (in FUNCTION_TYPE, METHOD_TYPE)
      TYPE_PTRMEMFUNC_FLAG (in RECORD_TYPE)
   4: TYPE_HAS_NONTRIVIAL_DESTRUCTOR
   5: CLASS_TYPE_P (in RECORD_TYPE and UNION_TYPE)
      ENUM_FIXED_UNDERLYING_TYPE_P (in ENUMERAL_TYPE)
      AUTO_IS_DECLTYPE (in TEMPLATE_TYPE_PARM)
      REFERENCE_VLA_OK (in REFERENCE_TYPE)
   6: TYPE_DEPENDENT_P_VALID

   Usage of DECL_LANG_FLAG_?:
   0: DECL_ERROR_REPORTED (in VAR_DECL).
      DECL_TEMPLATE_PARM_P (in PARM_DECL, CONST_DECL, TYPE_DECL, or TEMPLATE_DECL)
      DECL_LOCAL_FUNCTION_P (in FUNCTION_DECL)
      DECL_MUTABLE_P (in FIELD_DECL)
      DECL_DEPENDENT_P (in USING_DECL)
      LABEL_DECL_BREAK (in LABEL_DECL)
   1: C_TYPEDEF_EXPLICITLY_SIGNED (in TYPE_DECL).
      DECL_TEMPLATE_INSTANTIATED (in a VAR_DECL or a FUNCTION_DECL)
      DECL_MEMBER_TEMPLATE_P (in TEMPLATE_DECL)
      USING_DECL_TYPENAME_P (in USING_DECL)
      DECL_VLA_CAPTURE_P (in FIELD_DECL)
      DECL_ARRAY_PARAMETER_P (in PARM_DECL)
      LABEL_DECL_CONTINUE (in LABEL_DECL)
   2: DECL_THIS_EXTERN (in VAR_DECL or FUNCTION_DECL).
      DECL_IMPLICIT_TYPEDEF_P (in a TYPE_DECL)
      DECL_CONSTRAINT_VAR_P (in a PARM_DECL)
      TEMPLATE_DECL_COMPLEX_ALIAS_P (in TEMPLATE_DECL)
      DECL_INSTANTIATING_NSDMI_P (in a FIELD_DECL)
   3: DECL_IN_AGGR_P.
   4: DECL_C_BIT_FIELD (in a FIELD_DECL)
      DECL_ANON_UNION_VAR_P (in a VAR_DECL)
      DECL_SELF_REFERENCE_P (in a TYPE_DECL)
      DECL_INVALID_OVERRIDER_P (in a FUNCTION_DECL)
   5: DECL_INTERFACE_KNOWN.
   6: DECL_THIS_STATIC (in VAR_DECL or FUNCTION_DECL).
      DECL_FIELD_IS_BASE (in FIELD_DECL)
      TYPE_DECL_ALIAS_P (in TYPE_DECL)
   7: DECL_DEAD_FOR_LOCAL (in VAR_DECL).
      DECL_THUNK_P (in a member FUNCTION_DECL)
      DECL_NORMAL_CAPTURE_P (in FIELD_DECL)
   8: DECL_DECLARED_CONSTEXPR_P (in VAR_DECL, FUNCTION_DECL)

   Usage of language-independent fields in a language-dependent manner:

   TYPE_ALIAS_SET
     This field is used by TYPENAME_TYPEs, TEMPLATE_TYPE_PARMs, and so
     forth as a substitute for the mark bits provided in `lang_type'.
     At present, only the six low-order bits are used.

   TYPE_LANG_SLOT_1
     For an ENUMERAL_TYPE, this is ENUM_TEMPLATE_INFO.
     For a FUNCTION_TYPE or METHOD_TYPE, this is TYPE_RAISES_EXCEPTIONS

  BINFO_VIRTUALS
     For a binfo, this is a TREE_LIST.  There is an entry for each
     virtual function declared either in BINFO or its direct and
     indirect primary bases.

     The BV_DELTA of each node gives the amount by which to adjust the
     `this' pointer when calling the function.  If the method is an
     overridden version of a base class method, then it is assumed
     that, prior to adjustment, the this pointer points to an object
     of the base class.

     The BV_VCALL_INDEX of each node, if non-NULL, gives the vtable
     index of the vcall offset for this entry.

     The BV_FN is the declaration for the virtual function itself.

     If BV_LOST_PRIMARY is set, it means that this entry is for a lost
     primary virtual base and can be left null in the vtable.

   BINFO_VTABLE
     This is an expression with POINTER_TYPE that gives the value
     to which the vptr should be initialized.  Use get_vtbl_decl_for_binfo
     to extract the VAR_DECL for the complete vtable.

   DECL_VINDEX
     This field is NULL for a non-virtual function.  For a virtual
     function, it is eventually set to an INTEGER_CST indicating the
     index in the vtable at which this function can be found.  When
     a virtual function is declared, but before it is known what
     function is overridden, this field is the error_mark_node.

     Temporarily, it may be set to a TREE_LIST whose TREE_VALUE is
     the virtual function this one overrides, and whose TREE_CHAIN is
     the old DECL_VINDEX.  */

/* Language-specific tree checkers.  */

#define DECL_CHECK(NODE) \
  TREE_CLASS_CHECK (NODE,tcc_declaration)

#define VAR_OR_FUNCTION_DECL_CHECK(NODE) \
  TREE_CHECK2(NODE,VAR_DECL,FUNCTION_DECL)

#define TYPE_FUNCTION_OR_TEMPLATE_DECL_CHECK(NODE) \
  TREE_CHECK3(NODE,TYPE_DECL,TEMPLATE_DECL,FUNCTION_DECL)

#define TYPE_FUNCTION_OR_TEMPLATE_DECL_P(NODE) \
  (TREE_CODE (NODE) == TYPE_DECL || TREE_CODE (NODE) == TEMPLATE_DECL \
   || TREE_CODE (NODE) == FUNCTION_DECL)

#define VAR_FUNCTION_OR_PARM_DECL_CHECK(NODE) \
  TREE_CHECK3(NODE,VAR_DECL,FUNCTION_DECL,PARM_DECL)

#define VAR_TEMPL_TYPE_OR_FUNCTION_DECL_CHECK(NODE) \
  TREE_CHECK4(NODE,VAR_DECL,FUNCTION_DECL,TYPE_DECL,TEMPLATE_DECL)

#define VAR_TEMPL_TYPE_FIELD_OR_FUNCTION_DECL_CHECK(NODE) \
  TREE_CHECK5(NODE,VAR_DECL,FIELD_DECL,FUNCTION_DECL,TYPE_DECL,TEMPLATE_DECL)

#define BOUND_TEMPLATE_TEMPLATE_PARM_TYPE_CHECK(NODE) \
  TREE_CHECK(NODE,BOUND_TEMPLATE_TEMPLATE_PARM)

#if defined ENABLE_TREE_CHECKING && (GCC_VERSION >= 2007)
#define THUNK_FUNCTION_CHECK(NODE) __extension__			\
({  __typeof (NODE) const __t = (NODE);					\
    if (TREE_CODE (__t) != FUNCTION_DECL || !__t->decl_common.lang_specific \
	|| !__t->decl_common.lang_specific->u.fn.thunk_p)		\
      tree_check_failed (__t, __FILE__, __LINE__, __FUNCTION__, 0);	\
     __t; })
#else
#define THUNK_FUNCTION_CHECK(NODE) (NODE)
#endif

/* Language-dependent contents of an identifier.  */

struct GTY(()) lang_identifier {
  struct c_common_identifier c_common;
  cxx_binding *bindings;
  tree class_template_info;
  tree label_value;
  bool oracle_looked_up;
};

/* Return a typed pointer version of T if it designates a
   C++ front-end identifier.  */
inline lang_identifier*
identifier_p (tree t)
{
  if (TREE_CODE (t) == IDENTIFIER_NODE)
    return (lang_identifier*) t;
  return NULL;
}

/* Hash trait specialization for lang_identifiers.  This allows
   PCH-safe maps keyed by DECL_NAME.  If it wasn't for PCH, we could
   just use a regular tree key.  */

template <>
struct default_hash_traits <lang_identifier *>
  : pointer_hash <tree_node>, ggc_remove <tree>
{
  /* Use a regular tree as the type, to make using the hash table
     simpler.  We'll get dynamic type checking with the hash function
     itself.  */
  GTY((skip)) typedef tree value_type;
  GTY((skip)) typedef tree compare_type;

  static hashval_t hash (const value_type &id)
  {
    return IDENTIFIER_HASH_VALUE (id);
  }
};

/* In an IDENTIFIER_NODE, nonzero if this identifier is actually a
   keyword.  C_RID_CODE (node) is then the RID_* value of the keyword.  */

#define C_IS_RESERVED_WORD(ID) TREE_LANG_FLAG_5 (ID)

#define LANG_IDENTIFIER_CAST(NODE) \
	((struct lang_identifier*)IDENTIFIER_NODE_CHECK (NODE))

struct GTY(()) template_parm_index {
  struct tree_common common;
  int index;
  int level;
  int orig_level;
  tree decl;
};

struct GTY(()) ptrmem_cst {
  struct tree_common common;
  tree member;
};
typedef struct ptrmem_cst * ptrmem_cst_t;

#define IDENTIFIER_GLOBAL_VALUE(NODE) \
  get_namespace_binding (NULL_TREE, (NODE))
#define SET_IDENTIFIER_GLOBAL_VALUE(NODE, VAL) \
  set_global_binding ((NODE), (VAL))

#define CLEANUP_P(NODE)		TREE_LANG_FLAG_0 (TRY_BLOCK_CHECK (NODE))

#define BIND_EXPR_TRY_BLOCK(NODE) \
  TREE_LANG_FLAG_0 (BIND_EXPR_CHECK (NODE))

/* Used to mark the block around the member initializers and cleanups.  */
#define BIND_EXPR_BODY_BLOCK(NODE) \
  TREE_LANG_FLAG_3 (BIND_EXPR_CHECK (NODE))
#define FUNCTION_NEEDS_BODY_BLOCK(NODE) \
  (DECL_CONSTRUCTOR_P (NODE) || DECL_DESTRUCTOR_P (NODE) \
   || LAMBDA_FUNCTION_P (NODE))

#define STATEMENT_LIST_NO_SCOPE(NODE) \
  TREE_LANG_FLAG_0 (STATEMENT_LIST_CHECK (NODE))
#define STATEMENT_LIST_TRY_BLOCK(NODE) \
  TREE_LANG_FLAG_2 (STATEMENT_LIST_CHECK (NODE))

/* Mark the outer curly brace BLOCK.  */
#define BLOCK_OUTER_CURLY_BRACE_P(NODE)	TREE_LANG_FLAG_0 (BLOCK_CHECK (NODE))

/* Nonzero if this statement should be considered a full-expression,
   i.e., if temporaries created during this statement should have
   their destructors run at the end of this statement.  */
#define STMT_IS_FULL_EXPR_P(NODE) TREE_LANG_FLAG_1 ((NODE))

/* Marks the result of a statement expression.  */
#define EXPR_STMT_STMT_EXPR_RESULT(NODE) \
  TREE_LANG_FLAG_0 (EXPR_STMT_CHECK (NODE))

/* Nonzero if this statement-expression does not have an associated scope.  */
#define STMT_EXPR_NO_SCOPE(NODE) \
   TREE_LANG_FLAG_0 (STMT_EXPR_CHECK (NODE))

#define COND_EXPR_IS_VEC_DELETE(NODE) \
  TREE_LANG_FLAG_0 (COND_EXPR_CHECK (NODE))

/* Returns nonzero iff TYPE1 and TYPE2 are the same type, in the usual
   sense of `same'.  */
#define same_type_p(TYPE1, TYPE2) \
  comptypes ((TYPE1), (TYPE2), COMPARE_STRICT)

/* Returns nonzero iff NODE is a declaration for the global function
   `main'.  */
#define DECL_MAIN_P(NODE)				\
   (DECL_EXTERN_C_FUNCTION_P (NODE)			\
    && DECL_NAME (NODE) != NULL_TREE			\
    && MAIN_NAME_P (DECL_NAME (NODE))			\
    && flag_hosted)

/* Lookup walker marking.  */
#define LOOKUP_SEEN_P(NODE) TREE_VISITED(NODE)
#define LOOKUP_FOUND_P(NODE) \
  TREE_LANG_FLAG_4 (TREE_CHECK3(NODE,RECORD_TYPE,UNION_TYPE,NAMESPACE_DECL))

/* These two accessors should only be used by OVL manipulators.
   Other users should use iterators and convenience functions.  */
#define OVL_FUNCTION(NODE) \
  (((struct tree_overload*)OVERLOAD_CHECK (NODE))->function)
#define OVL_CHAIN(NODE) \
  (((struct tree_overload*)OVERLOAD_CHECK (NODE))->common.chain)

/* It is not an accident that EXPORT, VIA_USING and HIDDEN use
   contiguous bit fields.  */
/* If set, this is an exported declaration.   */
#define OVL_EXPORT_P(NODE)	TREE_LANG_FLAG_0 (OVERLOAD_CHECK (NODE))
/* If set, this was imported in a using declaration.   */
#define OVL_USING_P(NODE)	TREE_LANG_FLAG_1 (OVERLOAD_CHECK (NODE))
/* If set, this overload is a hidden decl.  */
#define OVL_HIDDEN_P(NODE)	TREE_LANG_FLAG_2 (OVERLOAD_CHECK (NODE))
/* If set, this overload contains a nested overload.  */
#define OVL_NESTED_P(NODE)	TREE_LANG_FLAG_3 (OVERLOAD_CHECK (NODE))
/* If set, this overload was constructed during lookup.  */
#define OVL_LOOKUP_P(NODE)	TREE_LANG_FLAG_4 (OVERLOAD_CHECK (NODE))
/* If set, this is a persistant lookup. */
#define OVL_USED_P(NODE)	TREE_USED (OVERLOAD_CHECK (NODE))

/* The first decl of an overload.  */
#define OVL_FIRST(NODE)	ovl_first (NODE)
/* The name of the overload set.  */
#define OVL_NAME(NODE) DECL_NAME (OVL_FIRST (NODE))

/* Whether this is a set of overloaded functions.  TEMPLATE_DECLS are
   always wrapped in an OVERLOAD, so we don't need to check them
   here.  */
#define OVL_P(NODE) \
  (TREE_CODE (NODE) == FUNCTION_DECL || TREE_CODE (NODE) == OVERLOAD)
/* Whether this is a single member overload.  */
#define OVL_SINGLE_P(NODE) \
  (TREE_CODE (NODE) != OVERLOAD || !OVL_CHAIN (NODE))
/* Whether this is a plurality of overloaded functions (which could
   include a single TEMPLATE_DECL).  */
#define OVL_PLURAL_P(NODE) \
  (TREE_CODE (NODE) == OVERLOAD && TREE_TYPE (NODE) == unknown_type_node)

/* We keep HIDDEN_P nodes at the front of the list.  */

struct GTY(()) tree_overload {
  struct tree_common common;
  tree function;
};

/* Iterator for a 1 dimensional overload.  Permits iterating over the
   outer level of a 2-d overload when explicitly enabled.  */

class ovl_iterator 
{
  tree ovl;
  const bool allow_inner; /* Only used when checking.  */

 public:
  ovl_iterator (tree o, bool allow = false)
    : ovl (o), allow_inner (allow)
  {}

  ovl_iterator &operator= (const ovl_iterator &from)
  {
    ovl = from.ovl;
    gcc_checking_assert (allow_inner == from.allow_inner);

    return *this;
  }

 public:
  operator bool () const
  {
    return ovl;
  }
  ovl_iterator &operator++ ()
  {
    ovl = TREE_CODE (ovl) != OVERLOAD ? NULL_TREE : OVL_CHAIN (ovl);
    return *this;
  }
  tree operator* () const
  {
    tree fn = TREE_CODE (ovl) != OVERLOAD ? ovl : OVL_FUNCTION (ovl);

    /* Check this is not an unexpected 2-dimensional overload.  */
    gcc_checking_assert (allow_inner || TREE_CODE (fn) != OVERLOAD);

    return fn;
  }

 public:
  /* Whether this overload was introduced by a using decl.  */
  bool using_p () const
  {
    return TREE_CODE (ovl) == OVERLOAD && OVL_USING_P (ovl);
  }
  bool hidden_p () const
  {
    return TREE_CODE (ovl) == OVERLOAD && OVL_HIDDEN_P (ovl);
  }

 public:
  tree remove_node (tree head)
  {
    gcc_assert (using_p ());
    return remove_node (head, ovl);
  }
  tree reveal_node (tree overload)
  {
    return reveal_node (overload, ovl);
  }

 public:
  tree &ref () const
  {
    return OVL_FUNCTION (ovl);
  }

protected:
  tree maybe_push ()
  {
    tree r = NULL_TREE;

    if (ovl && TREE_CODE (ovl) == OVERLOAD && OVL_NESTED_P (ovl))
      {
	r = OVL_CHAIN (ovl);
	ovl = OVL_FUNCTION (ovl);
      }
    return r;
  }

 private:
  /* We make these static functions to avoid the address of the
     iterator escaping the local context.  */
  static tree remove_node (tree head, tree node);
  static tree reveal_node (tree ovl, tree node);
};

/* Iterator over a (potentially) 2 dimensional overload.  */

class lkp_iterator : public ovl_iterator
{
  typedef ovl_iterator parent;

  tree outer;

 public:
  lkp_iterator (tree o)
    : parent (o), outer (maybe_push ())
  {
  }

  lkp_iterator &operator++ ()
  {
    bool repush = !outer;

    if (!parent::operator++ () && !repush)
      {
	parent::operator= (outer);
	repush = true;
      }

    if (repush)
      outer = maybe_push ();

    return *this;
  }
};

/* Bindings for modules are held in a sparse array.  Slots 0 & 1 are
   aways present (global and this modules).  Remaining slots are
   allocated as needed.  By construction of the importing mechanism we
   only ever need to append to the array.  Rather than have straight
   index/slot tuples, we bunch them up for greater packing.  */

struct GTY(()) module_cluster {
  unsigned short bases[2];
  unsigned short spans[2]; /* Used for namespace binding compression. */
  tree slots[2];
};

#define MODULE_VECTOR_NUM_CLUSTERS(NODE) \
  (MODULE_VECTOR_CHECK (NODE)->base.u.length)
#define MODULE_VECTOR_CLUSTER_BASE(NODE) \
  (((tree_module_vec *)MODULE_VECTOR_CHECK (NODE))->vec)
#define MODULE_VECTOR_CLUSTER_LAST(NODE) \
  (&MODULE_VECTOR_CLUSTER (NODE, MODULE_VECTOR_NUM_CLUSTERS (NODE) - 1))
#define MODULE_VECTOR_CLUSTER(NODE,IX) \
  (((tree_module_vec *)MODULE_VECTOR_CHECK (NODE))->vec[IX])

struct GTY(()) tree_module_vec {
  struct tree_base base;
  module_cluster GTY((length ("%h.base.u.length"))) vec[1];
};

struct GTY(()) tree_template_decl {
  struct tree_decl_common common;
  tree arguments;
  tree result;
};

/* Returns true iff NODE is a BASELINK.  */
#define BASELINK_P(NODE) \
  (TREE_CODE (NODE) == BASELINK)
/* The BINFO indicating the base in which lookup found the
   BASELINK_FUNCTIONS.  */
#define BASELINK_BINFO(NODE) \
  (((struct tree_baselink*) BASELINK_CHECK (NODE))->binfo)
/* The functions referred to by the BASELINK; either a FUNCTION_DECL,
   a TEMPLATE_DECL, an OVERLOAD, or a TEMPLATE_ID_EXPR.  */
#define BASELINK_FUNCTIONS(NODE) \
  (((struct tree_baselink*) BASELINK_CHECK (NODE))->functions)
/* If T is a BASELINK, grab the functions, otherwise just T, which is
   expected to already be a (list of) functions.  */
#define MAYBE_BASELINK_FUNCTIONS(T) \
  (BASELINK_P (T) ? BASELINK_FUNCTIONS (T) : T)
/* The BINFO in which the search for the functions indicated by this baselink
   began.  This base is used to determine the accessibility of functions
   selected by overload resolution.  */
#define BASELINK_ACCESS_BINFO(NODE) \
  (((struct tree_baselink*) BASELINK_CHECK (NODE))->access_binfo)
/* For a type-conversion operator, the BASELINK_OPTYPE indicates the type
   to which the conversion should occur.  This value is important if
   the BASELINK_FUNCTIONS include a template conversion operator --
   the BASELINK_OPTYPE can be used to determine what type the user
   requested.  */
#define BASELINK_OPTYPE(NODE) \
  (TREE_CHAIN (BASELINK_CHECK (NODE)))
/* Nonzero if this baselink was from a qualified lookup.  */
#define BASELINK_QUALIFIED_P(NODE) \
  TREE_LANG_FLAG_0 (BASELINK_CHECK (NODE))

struct GTY(()) tree_baselink {
  struct tree_common common;
  tree binfo;
  tree functions;
  tree access_binfo;
};

/* The different kinds of ids that we encounter.  */

enum cp_id_kind
{
  /* Not an id at all.  */
  CP_ID_KIND_NONE,
  /* An unqualified-id that is not a template-id.  */
  CP_ID_KIND_UNQUALIFIED,
  /* An unqualified-id that is a dependent name.  */
  CP_ID_KIND_UNQUALIFIED_DEPENDENT,
  /* An unqualified template-id.  */
  CP_ID_KIND_TEMPLATE_ID,
  /* A qualified-id.  */
  CP_ID_KIND_QUALIFIED
};


/* The various kinds of C++0x warnings we encounter. */

enum cpp0x_warn_str
{
  /* extended initializer lists */
  CPP0X_INITIALIZER_LISTS,
  /* explicit conversion operators */
  CPP0X_EXPLICIT_CONVERSION,
  /* variadic templates */
  CPP0X_VARIADIC_TEMPLATES,
  /* lambda expressions */
  CPP0X_LAMBDA_EXPR,
  /* C++0x auto */
  CPP0X_AUTO,
  /* scoped enums */
  CPP0X_SCOPED_ENUMS,
  /* defaulted and deleted functions */
  CPP0X_DEFAULTED_DELETED,
  /* inline namespaces */
  CPP0X_INLINE_NAMESPACES,
  /* override controls, override/final */
  CPP0X_OVERRIDE_CONTROLS,
  /* non-static data member initializers */
  CPP0X_NSDMI,
  /* user defined literals */
  CPP0X_USER_DEFINED_LITERALS,
  /* delegating constructors */
  CPP0X_DELEGATING_CTORS,
  /* inheriting constructors */
  CPP0X_INHERITING_CTORS,
  /* C++11 attributes */
  CPP0X_ATTRIBUTES,
  /* ref-qualified member functions */
  CPP0X_REF_QUALIFIER
};

/* The various kinds of operation used by composite_pointer_type. */

enum composite_pointer_operation
{
  /* comparison */
  CPO_COMPARISON,
  /* conversion */
  CPO_CONVERSION,
  /* conditional expression */
  CPO_CONDITIONAL_EXPR
};

/* Possible cases of expression list used by build_x_compound_expr_from_list. */
enum expr_list_kind {
  ELK_INIT,		/* initializer */
  ELK_MEM_INIT,		/* member initializer */
  ELK_FUNC_CAST		/* functional cast */
};

/* Possible cases of implicit bad rhs conversions. */
enum impl_conv_rhs {
  ICR_DEFAULT_ARGUMENT, /* default argument */
  ICR_CONVERTING,       /* converting */
  ICR_INIT,             /* initialization */
  ICR_ARGPASS,          /* argument passing */
  ICR_RETURN,           /* return */
  ICR_ASSIGN            /* assignment */
};

/* Possible cases of implicit or explicit bad conversions to void. */
enum impl_conv_void {
  ICV_CAST,            /* (explicit) conversion to void */
  ICV_SECOND_OF_COND,  /* second operand of conditional expression */
  ICV_THIRD_OF_COND,   /* third operand of conditional expression */
  ICV_RIGHT_OF_COMMA,  /* right operand of comma operator */
  ICV_LEFT_OF_COMMA,   /* left operand of comma operator */
  ICV_STATEMENT,       /* statement */
  ICV_THIRD_IN_FOR     /* for increment expression */
};

/* Possible invalid uses of an abstract class that might not have a
   specific associated declaration.  */
enum GTY(()) abstract_class_use {
  ACU_UNKNOWN,			/* unknown or decl provided */
  ACU_CAST,			/* cast to abstract class */
  ACU_NEW,			/* new-expression of abstract class */
  ACU_THROW,			/* throw-expression of abstract class */
  ACU_CATCH,			/* catch-parameter of abstract class */
  ACU_ARRAY,			/* array of abstract class */
  ACU_RETURN,			/* return type of abstract class */
  ACU_PARM			/* parameter type of abstract class */
};

/* Macros for access to language-specific slots in an identifier.  */

#define IDENTIFIER_TEMPLATE(NODE)	\
  (LANG_IDENTIFIER_CAST (NODE)->class_template_info)

/* The IDENTIFIER_BINDING is the innermost cxx_binding for the
    identifier.  Its PREVIOUS is the next outermost binding.  Each
    VALUE field is a DECL for the associated declaration.  Thus,
    name lookup consists simply of pulling off the node at the front
    of the list (modulo oddities for looking up the names of types,
    and such.)  You can use SCOPE field to determine the scope
    that bound the name.  */
#define IDENTIFIER_BINDING(NODE) \
  (LANG_IDENTIFIER_CAST (NODE)->bindings)

/* TREE_TYPE only indicates on local and class scope the current
   type. For namespace scope, the presence of a type in any namespace
   is indicated with global_type_node, and the real type behind must
   be found through lookup.  */
#define IDENTIFIER_TYPE_VALUE(NODE) identifier_type_value (NODE)
#define REAL_IDENTIFIER_TYPE_VALUE(NODE) TREE_TYPE (NODE)
#define SET_IDENTIFIER_TYPE_VALUE(NODE,TYPE) (TREE_TYPE (NODE) = (TYPE))
#define IDENTIFIER_HAS_TYPE_VALUE(NODE) (IDENTIFIER_TYPE_VALUE (NODE) ? 1 : 0)

#define IDENTIFIER_LABEL_VALUE(NODE) \
  (LANG_IDENTIFIER_CAST (NODE)->label_value)
#define SET_IDENTIFIER_LABEL_VALUE(NODE, VALUE)   \
  IDENTIFIER_LABEL_VALUE (NODE) = (VALUE)

/* Nonzero if this identifier is used as a virtual function name somewhere
   (optimizes searches).  */
#define IDENTIFIER_VIRTUAL_P(NODE) TREE_LANG_FLAG_1 (NODE)

/* Nonzero if this identifier is the prefix for a mangled C++ operator
   name.  */
#define IDENTIFIER_OPNAME_P(NODE) TREE_LANG_FLAG_2 (NODE)

/* Nonzero if this identifier is the name of a type-conversion
   operator.  */
#define IDENTIFIER_TYPENAME_P(NODE) \
  TREE_LANG_FLAG_4 (NODE)

/* Nonzero if this identifier is the name of a constructor or
   destructor.  */
#define IDENTIFIER_CTOR_OR_DTOR_P(NODE) \
  TREE_LANG_FLAG_3 (NODE)

/* True iff NAME is the DECL_ASSEMBLER_NAME for an entity with vague
   linkage which the prelinker has assigned to this translation
   unit.  */
#define IDENTIFIER_REPO_CHOSEN(NAME) \
  (TREE_LANG_FLAG_6 (NAME))

/* In a RECORD_TYPE or UNION_TYPE, nonzero if any component is read-only.  */
#define C_TYPE_FIELDS_READONLY(TYPE) \
  (LANG_TYPE_CLASS_CHECK (TYPE)->fields_readonly)

/* The tokens stored in the default argument.  */

#define DEFARG_TOKENS(NODE) \
  (((struct tree_default_arg *)DEFAULT_ARG_CHECK (NODE))->tokens)
#define DEFARG_INSTANTIATIONS(NODE) \
  (((struct tree_default_arg *)DEFAULT_ARG_CHECK (NODE))->instantiations)

struct GTY (()) tree_default_arg {
  struct tree_common common;
  struct cp_token_cache *tokens;
  vec<tree, va_gc> *instantiations;
};


#define DEFERRED_NOEXCEPT_PATTERN(NODE) \
  (((struct tree_deferred_noexcept *)DEFERRED_NOEXCEPT_CHECK (NODE))->pattern)
#define DEFERRED_NOEXCEPT_ARGS(NODE) \
  (((struct tree_deferred_noexcept *)DEFERRED_NOEXCEPT_CHECK (NODE))->args)
#define DEFERRED_NOEXCEPT_SPEC_P(NODE)				\
  ((NODE) && (TREE_PURPOSE (NODE))				\
   && (TREE_CODE (TREE_PURPOSE (NODE)) == DEFERRED_NOEXCEPT))
#define UNEVALUATED_NOEXCEPT_SPEC_P(NODE)				\
  (DEFERRED_NOEXCEPT_SPEC_P (NODE)					\
   && DEFERRED_NOEXCEPT_PATTERN (TREE_PURPOSE (NODE)) == NULL_TREE)

struct GTY (()) tree_deferred_noexcept {
  struct tree_base base;
  tree pattern;
  tree args;
};


/* The condition associated with the static assertion.  This must be
   an integral constant expression.  */
#define STATIC_ASSERT_CONDITION(NODE) \
  (((struct tree_static_assert *)STATIC_ASSERT_CHECK (NODE))->condition)

/* The message associated with the static assertion.  This must be a
   string constant, which will be emitted as an error message when the
   static assert condition is false.  */
#define STATIC_ASSERT_MESSAGE(NODE) \
  (((struct tree_static_assert *)STATIC_ASSERT_CHECK (NODE))->message)

/* Source location information for a static assertion.  */
#define STATIC_ASSERT_SOURCE_LOCATION(NODE) \
  (((struct tree_static_assert *)STATIC_ASSERT_CHECK (NODE))->location)

struct GTY (()) tree_static_assert {
  struct tree_common common;
  tree condition;
  tree message;
  location_t location;
};

struct GTY (()) tree_argument_pack_select {
  struct tree_common common;
  tree argument_pack;
  int index;
};

/* The different kinds of traits that we encounter.  */

enum cp_trait_kind
{
  CPTK_BASES,
  CPTK_DIRECT_BASES,
  CPTK_HAS_NOTHROW_ASSIGN,
  CPTK_HAS_NOTHROW_CONSTRUCTOR,
  CPTK_HAS_NOTHROW_COPY,
  CPTK_HAS_TRIVIAL_ASSIGN,
  CPTK_HAS_TRIVIAL_CONSTRUCTOR,
  CPTK_HAS_TRIVIAL_COPY,
  CPTK_HAS_TRIVIAL_DESTRUCTOR,
  CPTK_HAS_UNIQUE_OBJ_REPRESENTATIONS,
  CPTK_HAS_VIRTUAL_DESTRUCTOR,
  CPTK_IS_ABSTRACT,
  CPTK_IS_AGGREGATE,
  CPTK_IS_BASE_OF,
  CPTK_IS_CLASS,
  CPTK_IS_EMPTY,
  CPTK_IS_ENUM,
  CPTK_IS_FINAL,
  CPTK_IS_LITERAL_TYPE,
  CPTK_IS_POD,
  CPTK_IS_POLYMORPHIC,
  CPTK_IS_SAME_AS,
  CPTK_IS_STD_LAYOUT,
  CPTK_IS_TRIVIAL,
  CPTK_IS_TRIVIALLY_ASSIGNABLE,
  CPTK_IS_TRIVIALLY_CONSTRUCTIBLE,
  CPTK_IS_TRIVIALLY_COPYABLE,
  CPTK_IS_UNION,
  CPTK_UNDERLYING_TYPE,
  CPTK_IS_ASSIGNABLE,
  CPTK_IS_CONSTRUCTIBLE
};

/* The types that we are processing.  */
#define TRAIT_EXPR_TYPE1(NODE) \
  (((struct tree_trait_expr *)TRAIT_EXPR_CHECK (NODE))->type1)

#define TRAIT_EXPR_TYPE2(NODE) \
  (((struct tree_trait_expr *)TRAIT_EXPR_CHECK (NODE))->type2)

/* The specific trait that we are processing.  */
#define TRAIT_EXPR_KIND(NODE) \
  (((struct tree_trait_expr *)TRAIT_EXPR_CHECK (NODE))->kind)

struct GTY (()) tree_trait_expr {
  struct tree_common common;
  tree type1;
  tree type2;  
  enum cp_trait_kind kind;
};

/* Based off of TYPE_UNNAMED_P.  */
#define LAMBDA_TYPE_P(NODE) \
  (CLASS_TYPE_P (NODE) && CLASSTYPE_LAMBDA_EXPR (NODE))

/* Test if FUNCTION_DECL is a lambda function.  */
#define LAMBDA_FUNCTION_P(FNDECL) \
  (DECL_OVERLOADED_OPERATOR_P (FNDECL) == CALL_EXPR \
   && LAMBDA_TYPE_P (CP_DECL_CONTEXT (FNDECL)))

enum cp_lambda_default_capture_mode_type {
  CPLD_NONE,
  CPLD_COPY,
  CPLD_REFERENCE
};

/* The method of default capture, if any.  */
#define LAMBDA_EXPR_DEFAULT_CAPTURE_MODE(NODE) \
  (((struct tree_lambda_expr *)LAMBDA_EXPR_CHECK (NODE))->default_capture_mode)

/* The capture-list, including `this'.  Each capture is stored as a FIELD_DECL
 * so that the name, type, and field are all together, whether or not it has
 * been added to the lambda's class type.
   TREE_LIST:
     TREE_PURPOSE: The FIELD_DECL for this capture.
     TREE_VALUE: The initializer. This is part of a GNU extension.  */
#define LAMBDA_EXPR_CAPTURE_LIST(NODE) \
  (((struct tree_lambda_expr *)LAMBDA_EXPR_CHECK (NODE))->capture_list)

/* During parsing of the lambda-introducer, the node in the capture-list
   that holds the 'this' capture.  During parsing of the body, the
   capture proxy for that node.  */
#define LAMBDA_EXPR_THIS_CAPTURE(NODE) \
  (((struct tree_lambda_expr *)LAMBDA_EXPR_CHECK (NODE))->this_capture)

/* Predicate tracking whether `this' is in the effective capture set.  */
#define LAMBDA_EXPR_CAPTURES_THIS_P(NODE) \
  LAMBDA_EXPR_THIS_CAPTURE(NODE)

/* Predicate tracking whether the lambda was declared 'mutable'.  */
#define LAMBDA_EXPR_MUTABLE_P(NODE) \
  TREE_LANG_FLAG_1 (LAMBDA_EXPR_CHECK (NODE))

/* The return type in the expression.
 * NULL_TREE indicates that none was specified.  */
#define LAMBDA_EXPR_RETURN_TYPE(NODE) \
  (((struct tree_lambda_expr *)LAMBDA_EXPR_CHECK (NODE))->return_type)

/* The source location of the lambda.  */
#define LAMBDA_EXPR_LOCATION(NODE) \
  (((struct tree_lambda_expr *)LAMBDA_EXPR_CHECK (NODE))->locus)

/* The mangling scope for the lambda: FUNCTION_DECL, PARM_DECL, VAR_DECL,
   FIELD_DECL or NULL_TREE.  If this is NULL_TREE, we have no linkage.  */
#define LAMBDA_EXPR_EXTRA_SCOPE(NODE) \
  (((struct tree_lambda_expr *)LAMBDA_EXPR_CHECK (NODE))->extra_scope)

/* If EXTRA_SCOPE, this is the number of the lambda within that scope.  */
#define LAMBDA_EXPR_DISCRIMINATOR(NODE) \
  (((struct tree_lambda_expr *)LAMBDA_EXPR_CHECK (NODE))->discriminator)

/* During parsing of the lambda, a vector of capture proxies which need
   to be pushed once we're done processing a nested lambda.  */
#define LAMBDA_EXPR_PENDING_PROXIES(NODE) \
  (((struct tree_lambda_expr *)LAMBDA_EXPR_CHECK (NODE))->pending_proxies)

/* The closure type of the lambda.  Note that the TREE_TYPE of a
   LAMBDA_EXPR is always NULL_TREE, because we need to instantiate the
   LAMBDA_EXPR in order to instantiate the type.  */
#define LAMBDA_EXPR_CLOSURE(NODE) \
  (((struct tree_lambda_expr *)LAMBDA_EXPR_CHECK (NODE))->closure)

struct GTY (()) tree_lambda_expr
{
  struct tree_typed typed;
  tree capture_list;
  tree this_capture;
  tree return_type;
  tree extra_scope;
  tree closure;
  vec<tree, va_gc> *pending_proxies;
  location_t locus;
  enum cp_lambda_default_capture_mode_type default_capture_mode;
  int discriminator;
};

/* A (typedef,context,usage location) triplet.
   It represents a typedef used through a
   context at a given source location.
   e.g.
   struct foo {
     typedef int myint;
   };

   struct bar {
    foo::myint v; // #1<-- this location.
   };

   In bar, the triplet will be (myint, foo, #1).
   */
struct GTY(()) qualified_typedef_usage_s {
  tree typedef_decl;
  tree context;
  location_t locus;
};
typedef struct qualified_typedef_usage_s qualified_typedef_usage_t;

/* Non-zero if this template specialization has access violations that
   should be rechecked when the function is instantiated outside argument
   deduction.  */
#define TINFO_HAS_ACCESS_ERRORS(NODE) \
  (TREE_LANG_FLAG_0 (TEMPLATE_INFO_CHECK (NODE)))
#define FNDECL_HAS_ACCESS_ERRORS(NODE) \
  (TINFO_HAS_ACCESS_ERRORS (DECL_TEMPLATE_INFO (NODE)))

/* Non-zero if this variable template specialization was specified using a
   template-id, so it's a partial or full specialization and not a definition
   of the member template of a particular class specialization.  */
#define TINFO_USED_TEMPLATE_ID(NODE) \
  (TREE_LANG_FLAG_1 (TEMPLATE_INFO_CHECK (NODE)))

struct GTY(()) tree_template_info {
  struct tree_common common;
  vec<qualified_typedef_usage_t, va_gc> *typedefs_needing_access_checking;
};

// Constraint information for a C++ declaration. Constraint information is
// comprised of:
//
// - a constraint expression introduced by the template header
// - a constraint expression introduced by a function declarator
// - the associated constraints, which are the conjunction of those,
//   and used for declaration matching
//
// The template and declarator requirements are kept to support pretty
// printing constrained declarations.
struct GTY(()) tree_constraint_info {
  struct tree_base base;
  tree template_reqs;
  tree declarator_reqs;
  tree associated_constr;
};

// Require that pointer P is non-null before returning.
template<typename T>
inline T*
check_nonnull (T* p)
{
  gcc_assert (p);
  return p;
}

// Returns true iff T is non-null and represents constraint info.
inline tree_constraint_info *
check_constraint_info (tree t)
{
  if (t && TREE_CODE (t) == CONSTRAINT_INFO)
    return (tree_constraint_info *)t;
  return NULL;
}

// Access the expression describing the template constraints. This may be
// null if no constraints were introduced in the template parameter list,
// a requirements clause after the template parameter list, or constraints
// through a constrained-type-specifier.
#define CI_TEMPLATE_REQS(NODE) \
  check_constraint_info (check_nonnull(NODE))->template_reqs

// Access the expression describing the trailing constraints. This is non-null
// for any implicit instantiation of a constrained declaration. For a
// templated declaration it is non-null only when a trailing requires-clause
// was specified.
#define CI_DECLARATOR_REQS(NODE) \
  check_constraint_info (check_nonnull(NODE))->declarator_reqs

// The computed associated constraint expression for a declaration.
#define CI_ASSOCIATED_CONSTRAINTS(NODE) \
  check_constraint_info (check_nonnull(NODE))->associated_constr

// Access the logical constraints on the template parameters introduced
// at a given template parameter list level indicated by NODE.
#define TEMPLATE_PARMS_CONSTRAINTS(NODE) \
  TREE_TYPE (TREE_LIST_CHECK (NODE))

// Access the logical constraints on the template parameter declaration
// indicated by NODE.
#define TEMPLATE_PARM_CONSTRAINTS(NODE) \
  TREE_TYPE (TREE_LIST_CHECK (NODE))

/* Non-zero if the noexcept is present in a compound requirement. */
#define COMPOUND_REQ_NOEXCEPT_P(NODE) \
  TREE_LANG_FLAG_0 (TREE_CHECK (NODE, COMPOUND_REQ))

/* The constraints on an 'auto' placeholder type, used in an argument deduction
   constraint.  */
#define PLACEHOLDER_TYPE_CONSTRAINTS(NODE) \
  DECL_SIZE_UNIT (TYPE_NAME (NODE))

/* The expression evaluated by the predicate constraint. */
#define PRED_CONSTR_EXPR(NODE) \
  TREE_OPERAND (TREE_CHECK (NODE, PRED_CONSTR), 0)

/* The concept of a concept check. */
#define CHECK_CONSTR_CONCEPT(NODE) \
  TREE_OPERAND (TREE_CHECK (NODE, CHECK_CONSTR), 0)

/* The template arguments of a concept check. */
#define CHECK_CONSTR_ARGS(NODE) \
  TREE_OPERAND (TREE_CHECK (NODE, CHECK_CONSTR), 1)

/* The expression validated by the predicate constraint. */
#define EXPR_CONSTR_EXPR(NODE) \
  TREE_OPERAND (TREE_CHECK (NODE, EXPR_CONSTR), 0)

/* The type validated by the predicate constraint. */
#define TYPE_CONSTR_TYPE(NODE) \
  TREE_OPERAND (TREE_CHECK (NODE, TYPE_CONSTR), 0)

/* In an implicit conversion constraint, the source expression. */
#define ICONV_CONSTR_EXPR(NODE) \
  TREE_OPERAND (TREE_CHECK (NODE, ICONV_CONSTR), 0)

/* In an implicit conversion constraint, the target type. */
#define ICONV_CONSTR_TYPE(NODE) \
  TREE_OPERAND (TREE_CHECK (NODE, ICONV_CONSTR), 1)

/* In an argument deduction constraint, the source expression. */
#define DEDUCT_CONSTR_EXPR(NODE) \
  TREE_OPERAND (TREE_CHECK (NODE, DEDUCT_CONSTR), 0)

/* In an argument deduction constraint, the target type pattern. */
#define DEDUCT_CONSTR_PATTERN(NODE) \
  TREE_OPERAND (TREE_CHECK (NODE, DEDUCT_CONSTR), 1)

/* In an argument deduction constraint, the list of placeholder nodes. */
#define DEDUCT_CONSTR_PLACEHOLDER(NODE) \
  TREE_OPERAND (TREE_CHECK (NODE, DEDUCT_CONSTR), 2)

/* The expression of an exception constraint. */
#define EXCEPT_CONSTR_EXPR(NODE) \
  TREE_OPERAND (TREE_CHECK (NODE, EXCEPT_CONSTR), 0)

/* In a parameterized constraint, the local parameters. */
#define PARM_CONSTR_PARMS(NODE) \
  TREE_OPERAND (TREE_CHECK (NODE, PARM_CONSTR), 0)

/* In a parameterized constraint, the operand. */
#define PARM_CONSTR_OPERAND(NODE) \
  TREE_OPERAND (TREE_CHECK (NODE, PARM_CONSTR), 1)

/* Whether a PARM_DECL represents a local parameter in a
   requires-expression.  */
#define CONSTRAINT_VAR_P(NODE) \
  DECL_LANG_FLAG_2 (TREE_CHECK (NODE, PARM_DECL))

/* The concept constraining this constrained template-parameter.  */
#define CONSTRAINED_PARM_CONCEPT(NODE) \
  DECL_SIZE_UNIT (TYPE_DECL_CHECK (NODE))
/* Any extra template arguments specified for a constrained
   template-parameter.  */
#define CONSTRAINED_PARM_EXTRA_ARGS(NODE) \
  DECL_SIZE (TYPE_DECL_CHECK (NODE))
/* The first template parameter of CONSTRAINED_PARM_CONCEPT to be used as a
   prototype for the constrained parameter in finish_shorthand_constraint,
   attached for convenience.  */
#define CONSTRAINED_PARM_PROTOTYPE(NODE) \
  DECL_INITIAL (TYPE_DECL_CHECK (NODE))

/* Module defines.  */

/* Indices for modules.  */
#define GLOBAL_MODULE_INDEX 0
#define THIS_MODULE_INDEX 1
#define IMPORTED_MODULE_BASE 2
#define MODULE_INDEX_LIMIT 16384

/* The owning module of a DECL.  */

#define DECL_MODULE_INDEX(N) \
  (DECL_LANG_SPECIFIC (N)->u.base.module_index)

/* Get DECL's module index.  Anything lacking lang-specific is in the
   global module.  */
#define MAYBE_DECL_MODULE_INDEX(N) \
  (DECL_LANG_SPECIFIC (N) ? DECL_MODULE_INDEX (N) : GLOBAL_MODULE_INDEX)

/* Whether this is an exported DECL.  */
#define DECL_MODULE_EXPORT_P(NODE) \
  TREE_LANG_FLAG_3 (DECL_CHECK (NODE))


enum cp_tree_node_structure_enum {
  TS_CP_GENERIC,
  TS_CP_IDENTIFIER,
  TS_CP_TPI,
  TS_CP_PTRMEM,
  TS_CP_BINDING,
  TS_CP_OVERLOAD,
  TS_CP_MODULE_VECTOR,
  TS_CP_BASELINK,
  TS_CP_TEMPLATE_DECL,
  TS_CP_WRAPPER,
  TS_CP_DEFAULT_ARG,
  TS_CP_DEFERRED_NOEXCEPT,
  TS_CP_STATIC_ASSERT,
  TS_CP_ARGUMENT_PACK_SELECT,
  TS_CP_TRAIT_EXPR,
  TS_CP_LAMBDA_EXPR,
  TS_CP_TEMPLATE_INFO,
  TS_CP_CONSTRAINT_INFO,
  TS_CP_USERDEF_LITERAL,
  LAST_TS_CP_ENUM
};

/* The resulting tree type.  */
union GTY((desc ("cp_tree_node_structure (&%h)"),
       chain_next ("(union lang_tree_node *) c_tree_chain_next (&%h.generic)"))) lang_tree_node {
  union tree_node GTY ((tag ("TS_CP_GENERIC"),
			desc ("tree_node_structure (&%h)"))) generic;
  struct template_parm_index GTY ((tag ("TS_CP_TPI"))) tpi;
  struct ptrmem_cst GTY ((tag ("TS_CP_PTRMEM"))) ptrmem;
  struct tree_overload GTY ((tag ("TS_CP_OVERLOAD"))) overload;
  struct tree_module_vec GTY ((tag ("TS_CP_MODULE_VECTOR"))) module_vec;
  struct tree_baselink GTY ((tag ("TS_CP_BASELINK"))) baselink;
  struct tree_template_decl GTY ((tag ("TS_CP_TEMPLATE_DECL"))) template_decl;
  struct tree_default_arg GTY ((tag ("TS_CP_DEFAULT_ARG"))) default_arg;
  struct tree_deferred_noexcept GTY ((tag ("TS_CP_DEFERRED_NOEXCEPT"))) deferred_noexcept;
  struct lang_identifier GTY ((tag ("TS_CP_IDENTIFIER"))) identifier;
  struct tree_static_assert GTY ((tag ("TS_CP_STATIC_ASSERT"))) 
    static_assertion;
  struct tree_argument_pack_select GTY ((tag ("TS_CP_ARGUMENT_PACK_SELECT")))
    argument_pack_select;
  struct tree_trait_expr GTY ((tag ("TS_CP_TRAIT_EXPR")))
    trait_expression;
  struct tree_lambda_expr GTY ((tag ("TS_CP_LAMBDA_EXPR")))
    lambda_expression;
  struct tree_template_info GTY ((tag ("TS_CP_TEMPLATE_INFO")))
    template_info;
  struct tree_constraint_info GTY ((tag ("TS_CP_CONSTRAINT_INFO")))
    constraint_info;
  struct tree_userdef_literal GTY ((tag ("TS_CP_USERDEF_LITERAL")))
    userdef_literal;
};


/* Global state.  */

struct GTY(()) saved_scope {
  vec<cxx_saved_binding, va_gc> *old_bindings;
  tree old_namespace;
  vec<tree, va_gc> *decl_ns_list;
  tree class_name;
  tree class_type;
  tree access_specifier;
  tree function_decl;
  vec<tree, va_gc> *lang_base;
  tree lang_name;
  tree template_parms;
  cp_binding_level *x_previous_class_level;
  tree x_saved_tree;

  /* Only used for uses of this in trailing return type.  */
  tree x_current_class_ptr;
  tree x_current_class_ref;

  /* Current module index. */
  unsigned this_module;

  int x_processing_template_decl;
  int x_processing_specialization;
  BOOL_BITFIELD x_processing_explicit_instantiation : 1;
  BOOL_BITFIELD need_pop_function_context : 1;

/* Nonzero if we are parsing the discarded statement of a constexpr
   if-statement.  */
  BOOL_BITFIELD discarded_stmt : 1;

  int unevaluated_operand;
  int inhibit_evaluation_warnings;
  int noexcept_operand;
  /* If non-zero, implicit "omp declare target" attribute is added into the
     attribute lists.  */
  int omp_declare_target_attribute;

  struct stmt_tree_s x_stmt_tree;

  cp_binding_level *class_bindings;
  cp_binding_level *bindings;

  hash_map<tree, tree> *GTY((skip)) x_local_specializations;

  struct saved_scope *prev;
};

extern GTY(()) struct saved_scope *scope_chain;

/* The current module index.  */

#define current_module scope_chain->this_module
  
/* The current open namespace.  */

#define current_namespace scope_chain->old_namespace

/* The stack for namespaces of current declarations.  */

#define decl_namespace_list scope_chain->decl_ns_list

/* IDENTIFIER_NODE: name of current class */

#define current_class_name scope_chain->class_name

/* _TYPE: the type of the current class */

#define current_class_type scope_chain->class_type

/* When parsing a class definition, the access specifier most recently
   given by the user, or, if no access specifier was given, the
   default value appropriate for the kind of class (i.e., struct,
   class, or union).  */

#define current_access_specifier scope_chain->access_specifier

/* Pointer to the top of the language name stack.  */

#define current_lang_base scope_chain->lang_base
#define current_lang_name scope_chain->lang_name

/* When parsing a template declaration, a TREE_LIST represents the
   active template parameters.  Each node in the list represents one
   level of template parameters.  The innermost level is first in the
   list.  The depth of each level is stored as an INTEGER_CST in the
   TREE_PURPOSE of each node.  The parameters for that level are
   stored in the TREE_VALUE.  */

#define current_template_parms scope_chain->template_parms

#define processing_template_decl scope_chain->x_processing_template_decl
#define processing_specialization scope_chain->x_processing_specialization
#define processing_explicit_instantiation scope_chain->x_processing_explicit_instantiation

#define in_discarded_stmt scope_chain->discarded_stmt

/* RAII sentinel to handle clearing processing_template_decl and restoring
   it when done.  */

struct processing_template_decl_sentinel
{
  int saved;
  processing_template_decl_sentinel (bool reset = true)
    : saved (processing_template_decl)
  {
    if (reset)
      processing_template_decl = 0;
  }
  ~processing_template_decl_sentinel()
  {
    processing_template_decl = saved;
  }
};

/* RAII sentinel to disable certain warnings during template substitution
   and elsewhere.  */

struct warning_sentinel
{
  int &flag;
  int val;
  warning_sentinel(int& flag, bool suppress=true)
    : flag(flag), val(flag) { if (suppress) flag = 0; }
  ~warning_sentinel() { flag = val; }
};

/* The cached class binding level, from the most recently exited
   class, or NULL if none.  */

#define previous_class_level scope_chain->x_previous_class_level

/* A map from local variable declarations in the body of the template
   presently being instantiated to the corresponding instantiated
   local variables.  */

#define local_specializations scope_chain->x_local_specializations

/* Nonzero if we are parsing the operand of a noexcept operator.  */

#define cp_noexcept_operand scope_chain->noexcept_operand

/* A list of private types mentioned, for deferred access checking.  */

struct GTY((for_user)) cxx_int_tree_map {
  unsigned int uid;
  tree to;
};

struct cxx_int_tree_map_hasher : ggc_ptr_hash<cxx_int_tree_map>
{
  static hashval_t hash (cxx_int_tree_map *);
  static bool equal (cxx_int_tree_map *, cxx_int_tree_map *);
};

struct named_label_entry;

struct named_label_hasher : ggc_ptr_hash<named_label_entry>
{
  static hashval_t hash (named_label_entry *);
  static bool equal (named_label_entry *, named_label_entry *);
};

/* Global state pertinent to the current function.  */

struct GTY(()) language_function {
  struct c_language_function base;

  tree x_cdtor_label;
  tree x_current_class_ptr;
  tree x_current_class_ref;
  tree x_eh_spec_block;
  tree x_in_charge_parm;
  tree x_vtt_parm;
  tree x_return_value;
  tree x_auto_return_pattern;

  BOOL_BITFIELD returns_value : 1;
  BOOL_BITFIELD returns_null : 1;
  BOOL_BITFIELD returns_abnormally : 1;
  BOOL_BITFIELD infinite_loop: 1;
  BOOL_BITFIELD x_in_function_try_handler : 1;
  BOOL_BITFIELD x_in_base_initializer : 1;

  /* True if this function can throw an exception.  */
  BOOL_BITFIELD can_throw : 1;

  BOOL_BITFIELD invalid_constexpr : 1;

  hash_table<named_label_hasher> *x_named_labels;
  cp_binding_level *bindings;
  vec<tree, va_gc> *x_local_names;
  /* Tracking possibly infinite loops.  This is a vec<tree> only because
     vec<bool> doesn't work with gtype.  */
  vec<tree, va_gc> *infinite_loops;
  hash_table<cxx_int_tree_map_hasher> *extern_decl_map;
};

/* The current C++-specific per-function global variables.  */

#define cp_function_chain (cfun->language)

/* In a constructor destructor, the point at which all derived class
   destroying/construction has been done.  I.e., just before a
   constructor returns, or before any base class destroying will be done
   in a destructor.  */

#define cdtor_label cp_function_chain->x_cdtor_label

/* When we're processing a member function, current_class_ptr is the
   PARM_DECL for the `this' pointer.  The current_class_ref is an
   expression for `*this'.  */

#define current_class_ptr			\
  (*(cfun && cp_function_chain			\
     ? &cp_function_chain->x_current_class_ptr	\
     : &scope_chain->x_current_class_ptr))
#define current_class_ref			\
  (*(cfun && cp_function_chain			\
     ? &cp_function_chain->x_current_class_ref	\
     : &scope_chain->x_current_class_ref))

/* The EH_SPEC_BLOCK for the exception-specifiers for the current
   function, if any.  */

#define current_eh_spec_block cp_function_chain->x_eh_spec_block

/* The `__in_chrg' parameter for the current function.  Only used for
   constructors and destructors.  */

#define current_in_charge_parm cp_function_chain->x_in_charge_parm

/* The `__vtt_parm' parameter for the current function.  Only used for
   constructors and destructors.  */

#define current_vtt_parm cp_function_chain->x_vtt_parm

/* Set to 0 at beginning of a function definition, set to 1 if
   a return statement that specifies a return value is seen.  */

#define current_function_returns_value cp_function_chain->returns_value

/* Set to 0 at beginning of a function definition, set to 1 if
   a return statement with no argument is seen.  */

#define current_function_returns_null cp_function_chain->returns_null

/* Set to 0 at beginning of a function definition, set to 1 if
   a call to a noreturn function is seen.  */

#define current_function_returns_abnormally \
  cp_function_chain->returns_abnormally

/* Set to 0 at beginning of a function definition, set to 1 if we see an
   obvious infinite loop.  This can have false positives and false
   negatives, so it should only be used as a heuristic.  */

#define current_function_infinite_loop cp_function_chain->infinite_loop

/* Nonzero if we are processing a base initializer.  Zero elsewhere.  */
#define in_base_initializer cp_function_chain->x_in_base_initializer

#define in_function_try_handler cp_function_chain->x_in_function_try_handler

/* Expression always returned from function, or error_mark_node
   otherwise, for use by the automatic named return value optimization.  */

#define current_function_return_value \
  (cp_function_chain->x_return_value)

/* A type involving 'auto' to be used for return type deduction.  */

#define current_function_auto_return_pattern \
  (cp_function_chain->x_auto_return_pattern)

/* True if NAME is the IDENTIFIER_NODE for an overloaded "operator
   new" or "operator delete".  */
#define NEW_DELETE_OPNAME_P(NAME)		\
  ((NAME) == cp_operator_id (NEW_EXPR)		\
   || (NAME) == cp_operator_id (VEC_NEW_EXPR)	\
   || (NAME) == cp_operator_id (DELETE_EXPR)	\
   || (NAME) == cp_operator_id (VEC_DELETE_EXPR))

#define cp_operator_id(CODE) \
  (operator_name_info[(int) (CODE)].identifier)
#define cp_assignment_operator_id(CODE) \
  (assignment_operator_name_info[(int) (CODE)].identifier)
/* In parser.c.  */
extern tree cp_literal_operator_id (const char *);

/* TRUE if a tree code represents a statement.  */
extern bool statement_code_p[MAX_TREE_CODES];

#define STATEMENT_CODE_P(CODE) statement_code_p[(int) (CODE)]

enum languages { lang_c, lang_cplusplus };

/* Macros to make error reporting functions' lives easier.  */
#define TYPE_LINKAGE_IDENTIFIER(NODE) \
  (TYPE_IDENTIFIER (TYPE_MAIN_VARIANT (NODE)))
#define TYPE_NAME_STRING(NODE) (IDENTIFIER_POINTER (TYPE_IDENTIFIER (NODE)))
#define TYPE_NAME_LENGTH(NODE) (IDENTIFIER_LENGTH (TYPE_IDENTIFIER (NODE)))

/* Nonzero if NODE has no name for linkage purposes.  */
#define TYPE_UNNAMED_P(NODE) \
  (OVERLOAD_TYPE_P (NODE) && anon_aggrname_p (TYPE_LINKAGE_IDENTIFIER (NODE)))

/* The _DECL for this _TYPE.  */
#define TYPE_MAIN_DECL(NODE) (TYPE_STUB_DECL (TYPE_MAIN_VARIANT (NODE)))

/* Nonzero if T is a type that could resolve to any kind of concrete type
   at instantiation time.  */
#define WILDCARD_TYPE_P(T)				\
  (TREE_CODE (T) == TEMPLATE_TYPE_PARM			\
   || TREE_CODE (T) == TYPENAME_TYPE			\
   || TREE_CODE (T) == TYPEOF_TYPE			\
   || TREE_CODE (T) == BOUND_TEMPLATE_TEMPLATE_PARM	\
   || TREE_CODE (T) == DECLTYPE_TYPE)

/* Nonzero if T is a class (or struct or union) type.  Also nonzero
   for template type parameters, typename types, and instantiated
   template template parameters.  Keep these checks in ascending code
   order.  */
#define MAYBE_CLASS_TYPE_P(T) (WILDCARD_TYPE_P (T) || CLASS_TYPE_P (T))

/* Set CLASS_TYPE_P for T to VAL.  T must be a class, struct, or
   union type.  */
#define SET_CLASS_TYPE_P(T, VAL) \
  (TYPE_LANG_FLAG_5 (T) = (VAL))

/* Nonzero if T is a class type.  Zero for template type parameters,
   typename types, and so forth.  */
#define CLASS_TYPE_P(T) \
  (RECORD_OR_UNION_CODE_P (TREE_CODE (T)) && TYPE_LANG_FLAG_5 (T))

/* Nonzero if T is a class type but not an union.  */
#define NON_UNION_CLASS_TYPE_P(T) \
  (CLASS_TYPE_P (T) && TREE_CODE (T) != UNION_TYPE)

/* Keep these checks in ascending code order.  */
#define RECORD_OR_UNION_CODE_P(T)	\
  ((T) == RECORD_TYPE || (T) == UNION_TYPE)
#define OVERLOAD_TYPE_P(T) \
  (CLASS_TYPE_P (T) || TREE_CODE (T) == ENUMERAL_TYPE)

/* True if this type is dependent.  This predicate is only valid if
   TYPE_DEPENDENT_P_VALID is true.  */
#define TYPE_DEPENDENT_P(NODE) TYPE_LANG_FLAG_0 (NODE)

/* True if dependent_type_p has been called for this type, with the
   result that TYPE_DEPENDENT_P is valid.  */
#define TYPE_DEPENDENT_P_VALID(NODE) TYPE_LANG_FLAG_6(NODE)

/* Nonzero if this type is const-qualified.  */
#define CP_TYPE_CONST_P(NODE)				\
  ((cp_type_quals (NODE) & TYPE_QUAL_CONST) != 0)

/* Nonzero if this type is volatile-qualified.  */
#define CP_TYPE_VOLATILE_P(NODE)			\
  ((cp_type_quals (NODE) & TYPE_QUAL_VOLATILE) != 0)

/* Nonzero if this type is restrict-qualified.  */
#define CP_TYPE_RESTRICT_P(NODE)			\
  ((cp_type_quals (NODE) & TYPE_QUAL_RESTRICT) != 0)

/* Nonzero if this type is const-qualified, but not
   volatile-qualified.  Other qualifiers are ignored.  This macro is
   used to test whether or not it is OK to bind an rvalue to a
   reference.  */
#define CP_TYPE_CONST_NON_VOLATILE_P(NODE)				\
  ((cp_type_quals (NODE) & (TYPE_QUAL_CONST | TYPE_QUAL_VOLATILE))	\
   == TYPE_QUAL_CONST)

#define FUNCTION_ARG_CHAIN(NODE) \
  TREE_CHAIN (TYPE_ARG_TYPES (TREE_TYPE (NODE)))

/* Given a FUNCTION_DECL, returns the first TREE_LIST out of TYPE_ARG_TYPES
   which refers to a user-written parameter.  */
#define FUNCTION_FIRST_USER_PARMTYPE(NODE) \
  skip_artificial_parms_for ((NODE), TYPE_ARG_TYPES (TREE_TYPE (NODE)))

/* Similarly, but for DECL_ARGUMENTS.  */
#define FUNCTION_FIRST_USER_PARM(NODE) \
  skip_artificial_parms_for ((NODE), DECL_ARGUMENTS (NODE))

/* Nonzero iff TYPE is derived from PARENT. Ignores accessibility and
   ambiguity issues.  */
#define DERIVED_FROM_P(PARENT, TYPE) \
  (lookup_base ((TYPE), (PARENT), ba_any, NULL, tf_none) != NULL_TREE)

/* Gives the visibility specification for a class type.  */
#define CLASSTYPE_VISIBILITY(TYPE)		\
	DECL_VISIBILITY (TYPE_MAIN_DECL (TYPE))
#define CLASSTYPE_VISIBILITY_SPECIFIED(TYPE)	\
	DECL_VISIBILITY_SPECIFIED (TYPE_MAIN_DECL (TYPE))

struct GTY (()) tree_pair_s {
  tree purpose;
  tree value;
};
typedef tree_pair_s *tree_pair_p;

/* This is a few header flags for 'struct lang_type'.  Actually,
   all but the first are used only for lang_type_class; they
   are put in this structure to save space.  */
struct GTY(()) lang_type_header {
  BOOL_BITFIELD is_lang_type_class : 1;

  BOOL_BITFIELD has_type_conversion : 1;
  BOOL_BITFIELD has_copy_ctor : 1;
  BOOL_BITFIELD has_default_ctor : 1;
  BOOL_BITFIELD const_needs_init : 1;
  BOOL_BITFIELD ref_needs_init : 1;
  BOOL_BITFIELD has_const_copy_assign : 1;

  BOOL_BITFIELD spare : 1;
};

/* This structure provides additional information above and beyond
   what is provide in the ordinary tree_type.  In the past, we used it
   for the types of class types, template parameters types, typename
   types, and so forth.  However, there can be many (tens to hundreds
   of thousands) of template parameter types in a compilation, and
   there's no need for this additional information in that case.
   Therefore, we now use this data structure only for class types.

   In the past, it was thought that there would be relatively few
   class types.  However, in the presence of heavy use of templates,
   many (i.e., thousands) of classes can easily be generated.
   Therefore, we should endeavor to keep the size of this structure to
   a minimum.  */
struct GTY(()) lang_type_class {
  struct lang_type_header h;

  unsigned char align;

  unsigned has_mutable : 1;
  unsigned com_interface : 1;
  unsigned non_pod_class : 1;
  unsigned nearly_empty_p : 1;
  unsigned user_align : 1;
  unsigned has_copy_assign : 1;
  unsigned has_new : 1;
  unsigned has_array_new : 1;

  unsigned gets_delete : 2;
  unsigned interface_only : 1;
  unsigned interface_unknown : 1;
  unsigned contains_empty_class_p : 1;
  unsigned anon_aggr : 1;
  unsigned non_zero_init : 1;
  unsigned empty_p : 1;

  unsigned vec_new_uses_cookie : 1;
  unsigned declared_class : 1;
  unsigned diamond_shaped : 1;
  unsigned repeated_base : 1;
  unsigned being_defined : 1;
  unsigned debug_requested : 1;
  unsigned fields_readonly : 1;
  unsigned ptrmemfunc_flag : 1;

  unsigned use_template : 2;
  unsigned was_anonymous : 1;
  unsigned lazy_default_ctor : 1;
  unsigned lazy_copy_ctor : 1;
  unsigned lazy_copy_assign : 1;
  unsigned lazy_destructor : 1;
  unsigned has_const_copy_ctor : 1;

  unsigned has_complex_copy_ctor : 1;
  unsigned has_complex_copy_assign : 1;
  unsigned non_aggregate : 1;
  unsigned has_complex_dflt : 1;
  unsigned has_list_ctor : 1;
  unsigned non_std_layout : 1;
  unsigned is_literal : 1;
  unsigned lazy_move_ctor : 1;

  unsigned lazy_move_assign : 1;
  unsigned has_complex_move_ctor : 1;
  unsigned has_complex_move_assign : 1;
  unsigned has_constexpr_ctor : 1;
  unsigned unique_obj_representations : 1;
  unsigned unique_obj_representations_set : 1;

  /* When adding a flag here, consider whether or not it ought to
     apply to a template instance if it applies to the template.  If
     so, make sure to copy it in instantiate_class_template!  */

  /* There are some bits left to fill out a 32-bit word.  Keep track
     of this by updating the size of this bitfield whenever you add or
     remove a flag.  */
  unsigned dummy : 2;

  tree primary_base;
  vec<tree_pair_s, va_gc> *vcall_indices;
  tree vtables;
  tree typeinfo_var;
  vec<tree, va_gc> *vbases;
  binding_table nested_udts;
  tree as_base;
  vec<tree, va_gc> *pure_virtuals;
  tree friend_classes;
  vec<tree, va_gc> * GTY((reorder ("resort_type_method_vec"))) methods;
  tree key_method;
  tree decl_list;
  tree template_info;
  tree befriending_classes;
  /* In a RECORD_TYPE, information specific to Objective-C++, such
     as a list of adopted protocols or a pointer to a corresponding
     @interface.  See objc/objc-act.h for details.  */
  tree objc_info;
  /* sorted_fields is sorted based on a pointer, so we need to be able
     to resort it if pointers get rearranged.  */
  struct sorted_fields_type * GTY ((reorder ("resort_sorted_fields")))
    sorted_fields;
  /* FIXME reuse another field?  */
  tree lambda_expr;
};

struct GTY(()) lang_type_ptrmem {
  struct lang_type_header h;
  tree record;
};

struct GTY(()) lang_type {
  union lang_type_u
  {
    struct lang_type_header GTY((skip (""))) h;
    struct lang_type_class  GTY((tag ("1"))) c;
    struct lang_type_ptrmem GTY((tag ("0"))) ptrmem;
  } GTY((desc ("%h.h.is_lang_type_class"))) u;
};

#if defined ENABLE_TREE_CHECKING && (GCC_VERSION >= 2007)

#define LANG_TYPE_CLASS_CHECK(NODE) __extension__		\
({  struct lang_type *lt = TYPE_LANG_SPECIFIC (NODE);		\
    if (! lt->u.h.is_lang_type_class)				\
      lang_check_failed (__FILE__, __LINE__, __FUNCTION__);	\
    &lt->u.c; })

#define LANG_TYPE_PTRMEM_CHECK(NODE) __extension__		\
({  struct lang_type *lt = TYPE_LANG_SPECIFIC (NODE);		\
    if (lt->u.h.is_lang_type_class)				\
      lang_check_failed (__FILE__, __LINE__, __FUNCTION__);	\
    &lt->u.ptrmem; })

#else

#define LANG_TYPE_CLASS_CHECK(NODE) (&TYPE_LANG_SPECIFIC (NODE)->u.c)
#define LANG_TYPE_PTRMEM_CHECK(NODE) (&TYPE_LANG_SPECIFIC (NODE)->u.ptrmem)

#endif /* ENABLE_TREE_CHECKING */

/* Nonzero for _CLASSTYPE means that operator delete is defined.  */
#define TYPE_GETS_DELETE(NODE) (LANG_TYPE_CLASS_CHECK (NODE)->gets_delete)
#define TYPE_GETS_REG_DELETE(NODE) (TYPE_GETS_DELETE (NODE) & 1)

/* Nonzero if `new NODE[x]' should cause the allocation of extra
   storage to indicate how many array elements are in use.  */
#define TYPE_VEC_NEW_USES_COOKIE(NODE)			\
  (CLASS_TYPE_P (NODE)					\
   && LANG_TYPE_CLASS_CHECK (NODE)->vec_new_uses_cookie)

/* Nonzero means that this _CLASSTYPE node defines ways of converting
   itself to other types.  */
#define TYPE_HAS_CONVERSION(NODE) \
  (LANG_TYPE_CLASS_CHECK (NODE)->h.has_type_conversion)

/* Nonzero means that NODE (a class type) has a default constructor --
   but that it has not yet been declared.  */
#define CLASSTYPE_LAZY_DEFAULT_CTOR(NODE) \
  (LANG_TYPE_CLASS_CHECK (NODE)->lazy_default_ctor)

/* Nonzero means that NODE (a class type) has a copy constructor --
   but that it has not yet been declared.  */
#define CLASSTYPE_LAZY_COPY_CTOR(NODE) \
  (LANG_TYPE_CLASS_CHECK (NODE)->lazy_copy_ctor)

/* Nonzero means that NODE (a class type) has a move constructor --
   but that it has not yet been declared.  */
#define CLASSTYPE_LAZY_MOVE_CTOR(NODE) \
  (LANG_TYPE_CLASS_CHECK (NODE)->lazy_move_ctor)

/* Nonzero means that NODE (a class type) has an assignment operator
   -- but that it has not yet been declared.  */
#define CLASSTYPE_LAZY_COPY_ASSIGN(NODE) \
  (LANG_TYPE_CLASS_CHECK (NODE)->lazy_copy_assign)

/* Nonzero means that NODE (a class type) has an assignment operator
   -- but that it has not yet been declared.  */
#define CLASSTYPE_LAZY_MOVE_ASSIGN(NODE) \
  (LANG_TYPE_CLASS_CHECK (NODE)->lazy_move_assign)

/* Nonzero means that NODE (a class type) has a destructor -- but that
   it has not yet been declared.  */
#define CLASSTYPE_LAZY_DESTRUCTOR(NODE) \
  (LANG_TYPE_CLASS_CHECK (NODE)->lazy_destructor)

/* Nonzero means that NODE (a class type) is final */
#define CLASSTYPE_FINAL(NODE) \
  TYPE_FINAL_P (NODE)


/* Nonzero means that this _CLASSTYPE node overloads operator=(X&).  */
#define TYPE_HAS_COPY_ASSIGN(NODE) (LANG_TYPE_CLASS_CHECK (NODE)->has_copy_assign)

/* True iff the class type NODE has an "operator =" whose parameter
   has a parameter of type "const X&".  */
#define TYPE_HAS_CONST_COPY_ASSIGN(NODE) \
  (LANG_TYPE_CLASS_CHECK (NODE)->h.has_const_copy_assign)

/* Nonzero means that this _CLASSTYPE node has an X(X&) constructor.  */
#define TYPE_HAS_COPY_CTOR(NODE) (LANG_TYPE_CLASS_CHECK (NODE)->h.has_copy_ctor)
#define TYPE_HAS_CONST_COPY_CTOR(NODE) \
  (LANG_TYPE_CLASS_CHECK (NODE)->has_const_copy_ctor)

/* Nonzero if this class has an X(initializer_list<T>) constructor.  */
#define TYPE_HAS_LIST_CTOR(NODE) \
  (LANG_TYPE_CLASS_CHECK (NODE)->has_list_ctor)

/* Nonzero if this class has a constexpr constructor other than a copy/move
   constructor.  Note that a class can have constexpr constructors for
   static initialization even if it isn't a literal class.  */
#define TYPE_HAS_CONSTEXPR_CTOR(NODE) \
  (LANG_TYPE_CLASS_CHECK (NODE)->has_constexpr_ctor)

/* Nonzero if this class defines an overloaded operator new.  (An
   operator new [] doesn't count.)  */
#define TYPE_HAS_NEW_OPERATOR(NODE) \
  (LANG_TYPE_CLASS_CHECK (NODE)->has_new)

/* Nonzero if this class defines an overloaded operator new[].  */
#define TYPE_HAS_ARRAY_NEW_OPERATOR(NODE) \
  (LANG_TYPE_CLASS_CHECK (NODE)->has_array_new)

/* Nonzero means that this type is being defined.  I.e., the left brace
   starting the definition of this type has been seen.  */
#define TYPE_BEING_DEFINED(NODE) (LANG_TYPE_CLASS_CHECK (NODE)->being_defined)

/* Nonzero means that this type is either complete or being defined, so we
   can do lookup in it.  */
#define COMPLETE_OR_OPEN_TYPE_P(NODE) \
  (COMPLETE_TYPE_P (NODE) || (CLASS_TYPE_P (NODE) && TYPE_BEING_DEFINED (NODE)))

/* Mark bits for repeated base checks.  */
#define TYPE_MARKED_P(NODE) TREE_LANG_FLAG_6 (TYPE_CHECK (NODE))

/* Nonzero if the class NODE has multiple paths to the same (virtual)
   base object.  */
#define CLASSTYPE_DIAMOND_SHAPED_P(NODE) \
  (LANG_TYPE_CLASS_CHECK(NODE)->diamond_shaped)

/* Nonzero if the class NODE has multiple instances of the same base
   type.  */
#define CLASSTYPE_REPEATED_BASE_P(NODE) \
  (LANG_TYPE_CLASS_CHECK(NODE)->repeated_base)

/* The member function with which the vtable will be emitted:
   the first noninline non-pure-virtual member function.  NULL_TREE
   if there is no key function or if this is a class template */
#define CLASSTYPE_KEY_METHOD(NODE) (LANG_TYPE_CLASS_CHECK (NODE)->key_method)

/* Vector member functions defined in this class.  Each element is
   either a FUNCTION_DECL, a TEMPLATE_DECL, or an OVERLOAD.  All
   functions with the same name end up in the same slot.  The first
   two elements are for constructors, and destructors, respectively.
   All template conversion operators to innermost template dependent
   types are overloaded on the next slot, if they exist.  Note, the
   names for these functions will not all be the same.  The
   non-template conversion operators & templated conversions to
   non-innermost template types are next, followed by ordinary member
   functions.  There may be empty entries at the end of the vector.
   The conversion operators are unsorted. The ordinary member
   functions are sorted, once the class is complete.  */
#define CLASSTYPE_METHOD_VEC(NODE) (LANG_TYPE_CLASS_CHECK (NODE)->methods)

/* For class templates, this is a TREE_LIST of all member data,
   functions, types, and friends in the order of declaration.
   The TREE_PURPOSE of each TREE_LIST is NULL_TREE for a friend,
   and the RECORD_TYPE for the class template otherwise.  */
#define CLASSTYPE_DECL_LIST(NODE) (LANG_TYPE_CLASS_CHECK (NODE)->decl_list)

/* The slot in the CLASSTYPE_METHOD_VEC where constructors go.  */
#define CLASSTYPE_CONSTRUCTOR_SLOT 0

/* The slot in the CLASSTYPE_METHOD_VEC where destructors go.  */
#define CLASSTYPE_DESTRUCTOR_SLOT 1

/* The first slot in the CLASSTYPE_METHOD_VEC where conversion
   operators can appear.  */
#define CLASSTYPE_FIRST_CONVERSION_SLOT 2

/* A FUNCTION_DECL or OVERLOAD for the constructors for NODE.  These
   are the constructors that take an in-charge parameter.  */
#define CLASSTYPE_CONSTRUCTORS(NODE) \
  ((*CLASSTYPE_METHOD_VEC (NODE))[CLASSTYPE_CONSTRUCTOR_SLOT])

/* A FUNCTION_DECL for the destructor for NODE.  These are the
   destructors that take an in-charge parameter.  If
   CLASSTYPE_LAZY_DESTRUCTOR is true, then this entry will be NULL
   until the destructor is created with lazily_declare_fn.  */
#define CLASSTYPE_DESTRUCTORS(NODE) \
  (CLASSTYPE_METHOD_VEC (NODE)						      \
   ? (*CLASSTYPE_METHOD_VEC (NODE))[CLASSTYPE_DESTRUCTOR_SLOT]		      \
   : NULL_TREE)

/* A dictionary of the nested user-defined-types (class-types, or enums)
   found within this class.  This table includes nested member class
   templates.  */
#define CLASSTYPE_NESTED_UTDS(NODE) \
   (LANG_TYPE_CLASS_CHECK (NODE)->nested_udts)

/* Nonzero if NODE has a primary base class, i.e., a base class with
   which it shares the virtual function table pointer.  */
#define CLASSTYPE_HAS_PRIMARY_BASE_P(NODE) \
  (CLASSTYPE_PRIMARY_BINFO (NODE) != NULL_TREE)

/* If non-NULL, this is the binfo for the primary base class, i.e.,
   the base class which contains the virtual function table pointer
   for this class.  */
#define CLASSTYPE_PRIMARY_BINFO(NODE) \
  (LANG_TYPE_CLASS_CHECK (NODE)->primary_base)

/* A vector of BINFOs for the direct and indirect virtual base classes
   that this type uses in a post-order depth-first left-to-right
   order.  (In other words, these bases appear in the order that they
   should be initialized.)  */
#define CLASSTYPE_VBASECLASSES(NODE) (LANG_TYPE_CLASS_CHECK (NODE)->vbases)

/* The type corresponding to NODE when NODE is used as a base class,
   i.e., NODE without virtual base classes or tail padding.  */

#define CLASSTYPE_AS_BASE(NODE) (LANG_TYPE_CLASS_CHECK (NODE)->as_base)

/* True iff NODE is the CLASSTYPE_AS_BASE version of some type.  */

#define IS_FAKE_BASE_TYPE(NODE)					\
  (TREE_CODE (NODE) == RECORD_TYPE				\
   && TYPE_CONTEXT (NODE) && CLASS_TYPE_P (TYPE_CONTEXT (NODE))	\
   && CLASSTYPE_AS_BASE (TYPE_CONTEXT (NODE)) == (NODE))

/* These are the size and alignment of the type without its virtual
   base classes, for when we use this type as a base itself.  */
#define CLASSTYPE_SIZE(NODE) TYPE_SIZE (CLASSTYPE_AS_BASE (NODE))
#define CLASSTYPE_SIZE_UNIT(NODE) TYPE_SIZE_UNIT (CLASSTYPE_AS_BASE (NODE))
#define CLASSTYPE_ALIGN(NODE) TYPE_ALIGN (CLASSTYPE_AS_BASE (NODE))
#define CLASSTYPE_USER_ALIGN(NODE) TYPE_USER_ALIGN (CLASSTYPE_AS_BASE (NODE))

/* The alignment of NODE, without its virtual bases, in bytes.  */
#define CLASSTYPE_ALIGN_UNIT(NODE) \
  (CLASSTYPE_ALIGN (NODE) / BITS_PER_UNIT)

/* A vec<tree> of virtual functions which cannot be inherited by
   derived classes.  When deriving from this type, the derived
   class must provide its own definition for each of these functions.  */
#define CLASSTYPE_PURE_VIRTUALS(NODE) \
  (LANG_TYPE_CLASS_CHECK (NODE)->pure_virtuals)

/* Nonzero means that this type is an abstract class type.  */
#define ABSTRACT_CLASS_TYPE_P(NODE) \
  (CLASS_TYPE_P (NODE) && CLASSTYPE_PURE_VIRTUALS(NODE))

/* Nonzero means that this type has an X() constructor.  */
#define TYPE_HAS_DEFAULT_CONSTRUCTOR(NODE) \
  (LANG_TYPE_CLASS_CHECK (NODE)->h.has_default_ctor)

/* Nonzero means that this type contains a mutable member.  */
#define CLASSTYPE_HAS_MUTABLE(NODE) (LANG_TYPE_CLASS_CHECK (NODE)->has_mutable)
#define TYPE_HAS_MUTABLE_P(NODE) (cp_has_mutable_p (NODE))

/* Nonzero means that this class type is not POD for the purpose of layout
   (as defined in the ABI).  This is different from the language's POD.  */
#define CLASSTYPE_NON_LAYOUT_POD_P(NODE) \
  (LANG_TYPE_CLASS_CHECK (NODE)->non_pod_class)

/* Nonzero means that this class type is a non-standard-layout class.  */
#define CLASSTYPE_NON_STD_LAYOUT(NODE) \
  (LANG_TYPE_CLASS_CHECK (NODE)->non_std_layout)

/* Nonzero means that this class type does have unique object
   representations.  */
#define CLASSTYPE_UNIQUE_OBJ_REPRESENTATIONS(NODE) \
  (LANG_TYPE_CLASS_CHECK (NODE)->unique_obj_representations)

/* Nonzero means that this class type has
   CLASSTYPE_UNIQUE_OBJ_REPRESENTATIONS computed.  */
#define CLASSTYPE_UNIQUE_OBJ_REPRESENTATIONS_SET(NODE) \
  (LANG_TYPE_CLASS_CHECK (NODE)->unique_obj_representations_set)

/* Nonzero means that this class contains pod types whose default
   initialization is not a zero initialization (namely, pointers to
   data members).  */
#define CLASSTYPE_NON_ZERO_INIT_P(NODE) \
  (LANG_TYPE_CLASS_CHECK (NODE)->non_zero_init)

/* Nonzero if this class is "empty" in the sense of the C++ ABI.  */
#define CLASSTYPE_EMPTY_P(NODE) \
  (LANG_TYPE_CLASS_CHECK (NODE)->empty_p)

/* Nonzero if this class is "nearly empty", i.e., contains only a
   virtual function table pointer.  */
#define CLASSTYPE_NEARLY_EMPTY_P(NODE) \
  (LANG_TYPE_CLASS_CHECK (NODE)->nearly_empty_p)

/* Nonzero if this class contains an empty subobject.  */
#define CLASSTYPE_CONTAINS_EMPTY_CLASS_P(NODE) \
  (LANG_TYPE_CLASS_CHECK (NODE)->contains_empty_class_p)

/* A list of class types of which this type is a friend.  The
   TREE_VALUE is normally a TYPE, but will be a TEMPLATE_DECL in the
   case of a template friend.  */
#define CLASSTYPE_FRIEND_CLASSES(NODE) \
  (LANG_TYPE_CLASS_CHECK (NODE)->friend_classes)

/* A list of the classes which grant friendship to this class.  */
#define CLASSTYPE_BEFRIENDING_CLASSES(NODE) \
  (LANG_TYPE_CLASS_CHECK (NODE)->befriending_classes)

/* The associated LAMBDA_EXPR that made this class.  */
#define CLASSTYPE_LAMBDA_EXPR(NODE) \
  (LANG_TYPE_CLASS_CHECK (NODE)->lambda_expr)
/* The extra mangling scope for this closure type.  */
#define LAMBDA_TYPE_EXTRA_SCOPE(NODE) \
  (LAMBDA_EXPR_EXTRA_SCOPE (CLASSTYPE_LAMBDA_EXPR (NODE)))

/* Say whether this node was declared as a "class" or a "struct".  */
#define CLASSTYPE_DECLARED_CLASS(NODE) \
  (LANG_TYPE_CLASS_CHECK (NODE)->declared_class)

/* Nonzero if this class has const members
   which have no specified initialization.  */
#define CLASSTYPE_READONLY_FIELDS_NEED_INIT(NODE)	\
  (TYPE_LANG_SPECIFIC (NODE)				\
   ? LANG_TYPE_CLASS_CHECK (NODE)->h.const_needs_init : 0)
#define SET_CLASSTYPE_READONLY_FIELDS_NEED_INIT(NODE, VALUE) \
  (LANG_TYPE_CLASS_CHECK (NODE)->h.const_needs_init = (VALUE))

/* Nonzero if this class has ref members
   which have no specified initialization.  */
#define CLASSTYPE_REF_FIELDS_NEED_INIT(NODE)		\
  (TYPE_LANG_SPECIFIC (NODE)				\
   ? LANG_TYPE_CLASS_CHECK (NODE)->h.ref_needs_init : 0)
#define SET_CLASSTYPE_REF_FIELDS_NEED_INIT(NODE, VALUE) \
  (LANG_TYPE_CLASS_CHECK (NODE)->h.ref_needs_init = (VALUE))

/* Nonzero if this class is included from a header file which employs
   `#pragma interface', and it is not included in its implementation file.  */
#define CLASSTYPE_INTERFACE_ONLY(NODE) \
  (LANG_TYPE_CLASS_CHECK (NODE)->interface_only)

/* True if we have already determined whether or not vtables, VTTs,
   typeinfo, and other similar per-class data should be emitted in
   this translation unit.  This flag does not indicate whether or not
   these items should be emitted; it only indicates that we know one
   way or the other.  */
#define CLASSTYPE_INTERFACE_KNOWN(NODE) \
  (LANG_TYPE_CLASS_CHECK (NODE)->interface_unknown == 0)
/* The opposite of CLASSTYPE_INTERFACE_KNOWN.  */
#define CLASSTYPE_INTERFACE_UNKNOWN(NODE) \
  (LANG_TYPE_CLASS_CHECK (NODE)->interface_unknown)

#define SET_CLASSTYPE_INTERFACE_UNKNOWN_X(NODE,X) \
  (LANG_TYPE_CLASS_CHECK (NODE)->interface_unknown = !!(X))
#define SET_CLASSTYPE_INTERFACE_UNKNOWN(NODE) \
  (LANG_TYPE_CLASS_CHECK (NODE)->interface_unknown = 1)
#define SET_CLASSTYPE_INTERFACE_KNOWN(NODE) \
  (LANG_TYPE_CLASS_CHECK (NODE)->interface_unknown = 0)

/* Nonzero if a _DECL node requires us to output debug info for this class.  */
#define CLASSTYPE_DEBUG_REQUESTED(NODE) \
  (LANG_TYPE_CLASS_CHECK (NODE)->debug_requested)

/* Additional macros for inheritance information.  */

/* Nonzero means that this class is on a path leading to a new vtable.  */
#define BINFO_VTABLE_PATH_MARKED(NODE) BINFO_FLAG_1 (NODE)

/* Nonzero means B (a BINFO) has its own vtable.  Any copies will not
   have this flag set.  */
#define BINFO_NEW_VTABLE_MARKED(B) (BINFO_FLAG_2 (B))

/* Compare a BINFO_TYPE with another type for equality.  For a binfo,
   this is functionally equivalent to using same_type_p, but
   measurably faster.  At least one of the arguments must be a
   BINFO_TYPE.  The other can be a BINFO_TYPE or a regular type.  If
   BINFO_TYPE(T) ever stops being the main variant of the class the
   binfo is for, this macro must change.  */
#define SAME_BINFO_TYPE_P(A, B) ((A) == (B))

/* Any subobject that needs a new vtable must have a vptr and must not
   be a non-virtual primary base (since it would then use the vtable from a
   derived class and never become non-primary.)  */
#define SET_BINFO_NEW_VTABLE_MARKED(B)					 \
  (BINFO_NEW_VTABLE_MARKED (B) = 1,					 \
   gcc_assert (!BINFO_PRIMARY_P (B) || BINFO_VIRTUAL_P (B)),		 \
   gcc_assert (TYPE_VFIELD (BINFO_TYPE (B))))

/* Nonzero if this binfo is for a dependent base - one that should not
   be searched.  */
#define BINFO_DEPENDENT_BASE_P(NODE) BINFO_FLAG_3 (NODE)

/* Nonzero if this binfo has lost its primary base binfo (because that
   is a nearly-empty virtual base that has been taken by some other
   base in the complete hierarchy.  */
#define BINFO_LOST_PRIMARY_P(NODE) BINFO_FLAG_4 (NODE)

/* Nonzero if this BINFO is a primary base class.  */
#define BINFO_PRIMARY_P(NODE) BINFO_FLAG_5(NODE)

/* Used by various search routines.  */
#define IDENTIFIER_MARKED(NODE) TREE_LANG_FLAG_0 (NODE)

/* A vec<tree_pair_s> of the vcall indices associated with the class
   NODE.  The PURPOSE of each element is a FUNCTION_DECL for a virtual
   function.  The VALUE is the index into the virtual table where the
   vcall offset for that function is stored, when NODE is a virtual
   base.  */
#define CLASSTYPE_VCALL_INDICES(NODE) \
  (LANG_TYPE_CLASS_CHECK (NODE)->vcall_indices)

/* The various vtables for the class NODE.  The primary vtable will be
   first, followed by the construction vtables and VTT, if any.  */
#define CLASSTYPE_VTABLES(NODE) \
  (LANG_TYPE_CLASS_CHECK (NODE)->vtables)

/* The std::type_info variable representing this class, or NULL if no
   such variable has been created.  This field is only set for the
   TYPE_MAIN_VARIANT of the class.  */
#define CLASSTYPE_TYPEINFO_VAR(NODE) \
  (LANG_TYPE_CLASS_CHECK (NODE)->typeinfo_var)

/* Accessor macros for the BINFO_VIRTUALS list.  */

/* The number of bytes by which to adjust the `this' pointer when
   calling this virtual function.  Subtract this value from the this
   pointer. Always non-NULL, might be constant zero though.  */
#define BV_DELTA(NODE) (TREE_PURPOSE (NODE))

/* If non-NULL, the vtable index at which to find the vcall offset
   when calling this virtual function.  Add the value at that vtable
   index to the this pointer.  */
#define BV_VCALL_INDEX(NODE) (TREE_TYPE (NODE))

/* The function to call.  */
#define BV_FN(NODE) (TREE_VALUE (NODE))

/* Whether or not this entry is for a lost primary virtual base.  */
#define BV_LOST_PRIMARY(NODE) (TREE_LANG_FLAG_0 (NODE))

/* For FUNCTION_TYPE or METHOD_TYPE, a list of the exceptions that
   this type can raise.  Each TREE_VALUE is a _TYPE.  The TREE_VALUE
   will be NULL_TREE to indicate a throw specification of `()', or
   no exceptions allowed.  For a noexcept specification, TREE_VALUE
   is NULL_TREE and TREE_PURPOSE is the constant-expression.  For
   a deferred noexcept-specification, TREE_PURPOSE is a DEFERRED_NOEXCEPT
   (for templates) or an OVERLOAD list of functions (for implicitly
   declared functions).  */
#define TYPE_RAISES_EXCEPTIONS(NODE) \
  TYPE_LANG_SLOT_1 (FUNC_OR_METHOD_CHECK (NODE))

/* For FUNCTION_TYPE or METHOD_TYPE, return 1 iff it is declared `throw()'
   or noexcept(true).  */
#define TYPE_NOTHROW_P(NODE) nothrow_spec_p (TYPE_RAISES_EXCEPTIONS (NODE))

/* For FUNCTION_TYPE or METHOD_TYPE, true if NODE is noexcept.  This is the
   case for things declared noexcept(true) and, with -fnothrow-opt, for
   throw() functions.  */
#define TYPE_NOEXCEPT_P(NODE) type_noexcept_p (NODE)

/* The binding level associated with the namespace.  */
#define NAMESPACE_LEVEL(NODE) \
  (LANG_DECL_NS_CHECK (NODE)->level)

/* Flags shared by all forms of DECL_LANG_SPECIFIC.

   Some of the flags live here only to make lang_decl_min/fn smaller.  Do
   not make this struct larger than 32 bits; instead, make sel smaller.  */

struct GTY(()) lang_decl_base {
  unsigned selector : 2;
  unsigned module_index : 14;		   /* Module index. */
  ENUM_BITFIELD(languages) language : 1;
  unsigned use_template : 2;
  unsigned not_really_extern : 1;	   /* var or fn */
  unsigned initialized_in_class : 1;	   /* var or fn */
  unsigned repo_available_p : 1;	   /* var or fn */
  unsigned threadprivate_or_deleted_p : 1; /* var or fn */
  unsigned anticipated_p : 1;		   /* fn, type or template */
  /* anticipated_p reused as DECL_OMP_PRIVATIZED_MEMBER in var */
  unsigned friend_or_tls : 1;		   /* var, fn, type or template */
  unsigned template_conv_p : 1;		   /* var or template */
  unsigned odr_used : 1;		   /* var or fn */
  unsigned u2sel : 1;
  unsigned concept_p : 1;                  /* applies to vars and functions */
  unsigned var_declared_inline_p : 1;	   /* var */
  unsigned decomposition_p : 1;		   /* var */
  /* 1 spare bit */
};

/* True for DECL codes which have template info and access.  */
#define LANG_DECL_HAS_MIN(NODE)			\
  (VAR_OR_FUNCTION_DECL_P (NODE)		\
   || TREE_CODE (NODE) == FIELD_DECL		\
   || TREE_CODE (NODE) == CONST_DECL		\
   || TREE_CODE (NODE) == TYPE_DECL		\
   || TREE_CODE (NODE) == TEMPLATE_DECL		\
   || TREE_CODE (NODE) == USING_DECL)

/* DECL_LANG_SPECIFIC for the above codes.  */

struct GTY(()) lang_decl_min {
  struct lang_decl_base base; /* 32-bits.  */

  /* 32 bits padding on 64-bit host.  */

  /* In a FUNCTION_DECL for which DECL_THUNK_P holds, this is
     THUNK_ALIAS.
     In a FUNCTION_DECL for which DECL_THUNK_P does not hold,
     VAR_DECL, TYPE_DECL, or TEMPLATE_DECL, this is
     DECL_TEMPLATE_INFO.  */
  tree template_info;

  union lang_decl_u2 {
    /* In a FUNCTION_DECL for which DECL_THUNK_P holds, this is
       THUNK_VIRTUAL_OFFSET.
       Otherwise this is DECL_ACCESS.  */
    tree GTY ((tag ("0"))) access;

    /* For VAR_DECL in function, this is DECL_DISCRIMINATOR.  */
    int GTY ((tag ("1"))) discriminator;
  } GTY ((desc ("%0.u.base.u2sel"))) u2;
};

/* Additional DECL_LANG_SPECIFIC information for functions.  */

struct GTY(()) lang_decl_fn {
  struct lang_decl_min min;

  /* In an overloaded operator, this is the value of
     DECL_OVERLOADED_OPERATOR_P.  */
  ENUM_BITFIELD (tree_code) operator_code : 16;

  unsigned global_ctor_p : 1;
  unsigned global_dtor_p : 1;
  unsigned assignment_operator_p : 1;
  unsigned static_function : 1;
  unsigned pure_virtual : 1;
  unsigned defaulted_p : 1;
  unsigned has_in_charge_parm_p : 1;
  unsigned has_vtt_parm_p : 1;
  
  unsigned pending_inline_p : 1;
  unsigned nonconverting : 1;
  unsigned thunk_p : 1;
  unsigned this_thunk_p : 1;
  unsigned hidden_friend_p : 1;
  unsigned omp_declare_reduction_p : 1;
  /* 2 spare bits.  */
  /* 32-bits padding on 64-bit host.  */

  /* For a non-thunk function decl, this is a tree list of
     friendly classes. For a thunk function decl, it is the
     thunked to function decl.  */
  tree befriending_classes;

  /* For a non-virtual FUNCTION_DECL, this is
     DECL_FRIEND_CONTEXT.  For a virtual FUNCTION_DECL for which
     DECL_THIS_THUNK_P does not hold, this is DECL_THUNKS. Both
     this pointer and result pointer adjusting thunks are
     chained here.  This pointer thunks to return pointer thunks
     will be chained on the return pointer thunk.  */
  tree context;

  union lang_decl_u5
  {
    /* In a non-thunk FUNCTION_DECL or TEMPLATE_DECL, this is
       DECL_CLONED_FUNCTION.  */
    tree GTY ((tag ("0"))) cloned_function;

    /* In a FUNCTION_DECL for which THUNK_P holds this is the
       THUNK_FIXED_OFFSET.  */
    HOST_WIDE_INT GTY ((tag ("1"))) fixed_offset;
  } GTY ((desc ("%1.thunk_p"))) u5;

  union lang_decl_u3
  {
    struct cp_token_cache * GTY ((tag ("1"))) pending_inline_info;
    struct language_function * GTY ((tag ("0")))
      saved_language_function;
  } GTY ((desc ("%1.pending_inline_p"))) u;

};

/* DECL_LANG_SPECIFIC for namespaces.  */

struct GTY(()) lang_decl_ns {
  struct lang_decl_base base; /* 32 bits.  */
  cp_binding_level *level;

  /* using directives and inline children.  These need to be va_gc,
     because of PCH.  */
  vec<tree, va_gc> *usings;
  vec<tree, va_gc> *inlinees;

  /* Map from IDENTIFIER nodes to DECLS.  */
  hash_map<lang_identifier *, tree> *bindings;
};

/* DECL_LANG_SPECIFIC for parameters.  */

struct GTY(()) lang_decl_parm {
  struct lang_decl_base base; /* 32 bits.  */
  int level;
  int index;
};

/* DECL_LANG_SPECIFIC for all types.  It would be nice to just make this a
   union rather than a struct containing a union as its only field, but
   tree.h declares it as a struct.  */

struct GTY(()) lang_decl {
  union GTY((desc ("%h.base.selector"))) lang_decl_u {
    struct lang_decl_base GTY ((default)) base;
    struct lang_decl_min GTY((tag ("0"))) min;
    struct lang_decl_fn GTY ((tag ("1"))) fn;
    struct lang_decl_ns GTY((tag ("2"))) ns;
    struct lang_decl_parm GTY((tag ("3"))) parm;
  } u;
};

/* Looks through a template (if present) to find what it declares.  */
#define STRIP_TEMPLATE(NODE) \
  (TREE_CODE (NODE) == TEMPLATE_DECL ? DECL_TEMPLATE_RESULT (NODE) : NODE)

#if defined ENABLE_TREE_CHECKING && (GCC_VERSION >= 2007)

#define LANG_DECL_MIN_CHECK(NODE) __extension__			\
({ struct lang_decl *lt = DECL_LANG_SPECIFIC (NODE);		\
   if (!LANG_DECL_HAS_MIN (NODE))				\
     lang_check_failed (__FILE__, __LINE__, __FUNCTION__);	\
   &lt->u.min; })

/* We want to be able to check DECL_CONSTRUCTOR_P and such on a function
   template, not just on a FUNCTION_DECL.  So when looking for things in
   lang_decl_fn, look down through a TEMPLATE_DECL into its result.  */
#define LANG_DECL_FN_CHECK(NODE) __extension__				\
({ struct lang_decl *lt = DECL_LANG_SPECIFIC (STRIP_TEMPLATE (NODE));	\
   if (!DECL_DECLARES_FUNCTION_P (NODE) || lt->u.base.selector != 1)	\
     lang_check_failed (__FILE__, __LINE__, __FUNCTION__);		\
   &lt->u.fn; })

#define LANG_DECL_NS_CHECK(NODE) __extension__				\
({ struct lang_decl *lt = DECL_LANG_SPECIFIC (NODE);			\
   if (TREE_CODE (NODE) != NAMESPACE_DECL || lt->u.base.selector != 2)	\
     lang_check_failed (__FILE__, __LINE__, __FUNCTION__);		\
   &lt->u.ns; })

#define LANG_DECL_PARM_CHECK(NODE) __extension__		\
({ struct lang_decl *lt = DECL_LANG_SPECIFIC (NODE);		\
  if (TREE_CODE (NODE) != PARM_DECL)				\
    lang_check_failed (__FILE__, __LINE__, __FUNCTION__);	\
  &lt->u.parm; })

#define LANG_DECL_U2_CHECK(NODE, TF) __extension__		\
({  struct lang_decl *lt = DECL_LANG_SPECIFIC (NODE);		\
    if (!LANG_DECL_HAS_MIN (NODE) || lt->u.base.u2sel != TF)	\
      lang_check_failed (__FILE__, __LINE__, __FUNCTION__);	\
    &lt->u.min.u2; })

#else

#define LANG_DECL_MIN_CHECK(NODE) \
  (&DECL_LANG_SPECIFIC (NODE)->u.min)

#define LANG_DECL_FN_CHECK(NODE) \
  (&DECL_LANG_SPECIFIC (STRIP_TEMPLATE (NODE))->u.fn)

#define LANG_DECL_NS_CHECK(NODE) \
  (&DECL_LANG_SPECIFIC (NODE)->u.ns)

#define LANG_DECL_PARM_CHECK(NODE) \
  (&DECL_LANG_SPECIFIC (NODE)->u.parm)

#define LANG_DECL_U2_CHECK(NODE, TF) \
  (&DECL_LANG_SPECIFIC (NODE)->u.min.u2)

#endif /* ENABLE_TREE_CHECKING */

/* For a FUNCTION_DECL or a VAR_DECL, the language linkage for the
   declaration.  Some entities (like a member function in a local
   class, or a local variable) do not have linkage at all, and this
   macro should not be used in those cases.

   Implementation note: A FUNCTION_DECL without DECL_LANG_SPECIFIC was
   created by language-independent code, and has C linkage.  Most
   VAR_DECLs have C++ linkage, and do not have DECL_LANG_SPECIFIC, but
   we do create DECL_LANG_SPECIFIC for variables with non-C++ linkage.  */
#define DECL_LANGUAGE(NODE)				\
  (DECL_LANG_SPECIFIC (NODE)				\
   ? DECL_LANG_SPECIFIC (NODE)->u.base.language		\
   : (TREE_CODE (NODE) == FUNCTION_DECL			\
      ? lang_c : lang_cplusplus))

/* Set the language linkage for NODE to LANGUAGE.  */
#define SET_DECL_LANGUAGE(NODE, LANGUAGE) \
  (DECL_LANG_SPECIFIC (NODE)->u.base.language = (LANGUAGE))

/* For FUNCTION_DECLs and TEMPLATE_DECLs: nonzero means that this function
   is a constructor.  */
#define DECL_CONSTRUCTOR_P(NODE) \
  DECL_CXX_CONSTRUCTOR_P (STRIP_TEMPLATE (NODE))

/* Nonzero if NODE (a FUNCTION_DECL) is a constructor for a complete
   object.  */
#define DECL_COMPLETE_CONSTRUCTOR_P(NODE)		\
  (DECL_CONSTRUCTOR_P (NODE)				\
   && DECL_NAME (NODE) == complete_ctor_identifier)

/* Nonzero if NODE (a FUNCTION_DECL) is a constructor for a base
   object.  */
#define DECL_BASE_CONSTRUCTOR_P(NODE)		\
  (DECL_CONSTRUCTOR_P (NODE)			\
   && DECL_NAME (NODE) == base_ctor_identifier)

/* Nonzero if NODE (a FUNCTION_DECL) is a constructor, but not either the
   specialized in-charge constructor or the specialized not-in-charge
   constructor.  */
#define DECL_MAYBE_IN_CHARGE_CONSTRUCTOR_P(NODE)		\
  (DECL_DECLARES_FUNCTION_P (NODE) && DECL_CONSTRUCTOR_P (NODE) \
   && !DECL_CLONED_FUNCTION_P (NODE))

/* Nonzero if NODE (a FUNCTION_DECL) is a copy constructor.  */
#define DECL_COPY_CONSTRUCTOR_P(NODE) \
  (DECL_CONSTRUCTOR_P (NODE) && copy_fn_p (NODE) > 0)

/* Nonzero if NODE (a FUNCTION_DECL) is a move constructor.  */
#define DECL_MOVE_CONSTRUCTOR_P(NODE) \
  (DECL_CONSTRUCTOR_P (NODE) && move_fn_p (NODE))

/* Nonzero if NODE (a FUNCTION_DECL or TEMPLATE_DECL)
   is a destructor.  */
#define DECL_DESTRUCTOR_P(NODE)				\
  DECL_CXX_DESTRUCTOR_P (STRIP_TEMPLATE (NODE))

/* Nonzero if NODE (a FUNCTION_DECL) is a destructor, but not the
   specialized in-charge constructor, in-charge deleting constructor,
   or the base destructor.  */
#define DECL_MAYBE_IN_CHARGE_DESTRUCTOR_P(NODE)			\
  (DECL_DECLARES_FUNCTION_P (NODE) && DECL_DESTRUCTOR_P (NODE)	\
   && !DECL_CLONED_FUNCTION_P (NODE))

/* Nonzero if NODE (a FUNCTION_DECL) is a destructor for a complete
   object.  */
#define DECL_COMPLETE_DESTRUCTOR_P(NODE)		\
  (DECL_DESTRUCTOR_P (NODE)				\
   && DECL_NAME (NODE) == complete_dtor_identifier)

/* Nonzero if NODE (a FUNCTION_DECL) is a destructor for a base
   object.  */
#define DECL_BASE_DESTRUCTOR_P(NODE)		\
  (DECL_DESTRUCTOR_P (NODE)			\
   && DECL_NAME (NODE) == base_dtor_identifier)

/* Nonzero if NODE (a FUNCTION_DECL) is a destructor for a complete
   object that deletes the object after it has been destroyed.  */
#define DECL_DELETING_DESTRUCTOR_P(NODE)		\
  (DECL_DESTRUCTOR_P (NODE)				\
   && DECL_NAME (NODE) == deleting_dtor_identifier)

/* Nonzero if NODE (a FUNCTION_DECL) is a cloned constructor or
   destructor.  */
#define DECL_CLONED_FUNCTION_P(NODE) (!!decl_cloned_function_p (NODE, true))

/* If DECL_CLONED_FUNCTION_P holds, this is the function that was
   cloned.  */
#define DECL_CLONED_FUNCTION(NODE) (*decl_cloned_function_p (NODE, false))

/* Perform an action for each clone of FN, if FN is a function with
   clones.  This macro should be used like:

      FOR_EACH_CLONE (clone, fn)
	{ ... }

  */
#define FOR_EACH_CLONE(CLONE, FN)			\
  if (!(TREE_CODE (FN) == FUNCTION_DECL			\
	&& (DECL_MAYBE_IN_CHARGE_CONSTRUCTOR_P (FN)	\
	    || DECL_MAYBE_IN_CHARGE_DESTRUCTOR_P (FN))))\
    ;							\
  else							\
    for (CLONE = DECL_CHAIN (FN);			\
	 CLONE && DECL_CLONED_FUNCTION_P (CLONE);	\
	 CLONE = DECL_CHAIN (CLONE))

/* Nonzero if NODE has DECL_DISCRIMINATOR and not DECL_ACCESS.  */
#define DECL_DISCRIMINATOR_P(NODE)	\
  (VAR_P (NODE) && DECL_FUNCTION_SCOPE_P (NODE))

/* Discriminator for name mangling.  */
#define DECL_DISCRIMINATOR(NODE) (LANG_DECL_U2_CHECK (NODE, 1)->discriminator)

/* True iff DECL_DISCRIMINATOR is set for a DECL_DISCRIMINATOR_P decl.  */
#define DECL_DISCRIMINATOR_SET_P(NODE) \
  (DECL_LANG_SPECIFIC (NODE) && DECL_LANG_SPECIFIC (NODE)->u.base.u2sel == 1)

/* The index of a user-declared parameter in its function, starting at 1.
   All artificial parameters will have index 0.  */
#define DECL_PARM_INDEX(NODE) \
  (LANG_DECL_PARM_CHECK (NODE)->index)

/* The level of a user-declared parameter in its function, starting at 1.
   A parameter of the function will have level 1; a parameter of the first
   nested function declarator (i.e. t in void f (void (*p)(T t))) will have
   level 2.  */
#define DECL_PARM_LEVEL(NODE) \
  (LANG_DECL_PARM_CHECK (NODE)->level)

/* Nonzero if the VTT parm has been added to NODE.  */
#define DECL_HAS_VTT_PARM_P(NODE) \
  (LANG_DECL_FN_CHECK (NODE)->has_vtt_parm_p)

/* Nonzero if NODE is a FUNCTION_DECL for which a VTT parameter is
   required.  */
#define DECL_NEEDS_VTT_PARM_P(NODE)			\
  (CLASSTYPE_VBASECLASSES (DECL_CONTEXT (NODE))		\
   && (DECL_BASE_CONSTRUCTOR_P (NODE)			\
       || DECL_BASE_DESTRUCTOR_P (NODE)))

/* Nonzero if NODE is a user-defined conversion operator.  */
#define DECL_CONV_FN_P(NODE) \
  (DECL_NAME (NODE) && IDENTIFIER_TYPENAME_P (DECL_NAME (NODE)))

/* If FN is a conversion operator, the type to which it converts.
   Otherwise, NULL_TREE.  */
#define DECL_CONV_FN_TYPE(FN) \
  (DECL_CONV_FN_P (FN) ? TREE_TYPE (DECL_NAME (FN)) : NULL_TREE)

/* Nonzero if NODE, which is a TEMPLATE_DECL, is a template
   conversion operator to a type dependent on the innermost template
   args.  */
#define DECL_TEMPLATE_CONV_FN_P(NODE) \
  (DECL_LANG_SPECIFIC (TEMPLATE_DECL_CHECK (NODE))->u.base.template_conv_p)

/* Nonzero if NODE, a static data member, was declared in its class as an
   array of unknown bound.  */
#define VAR_HAD_UNKNOWN_BOUND(NODE)			\
  (DECL_LANG_SPECIFIC (VAR_DECL_CHECK (NODE))		\
   ? DECL_LANG_SPECIFIC (NODE)->u.base.template_conv_p	\
   : false)
#define SET_VAR_HAD_UNKNOWN_BOUND(NODE) \
  (DECL_LANG_SPECIFIC (VAR_DECL_CHECK (NODE))->u.base.template_conv_p = true)

/* Set the overloaded operator code for NODE to CODE.  */
#define SET_OVERLOADED_OPERATOR_CODE(NODE, CODE) \
  (LANG_DECL_FN_CHECK (NODE)->operator_code = (CODE))

/* If NODE is an overloaded operator, then this returns the TREE_CODE
   associated with the overloaded operator.
   DECL_ASSIGNMENT_OPERATOR_P must also be checked to determine
   whether or not NODE is an assignment operator.  If NODE is not an
   overloaded operator, ERROR_MARK is returned.  Since the numerical
   value of ERROR_MARK is zero, this macro can be used as a predicate
   to test whether or not NODE is an overloaded operator.  */
#define DECL_OVERLOADED_OPERATOR_P(NODE)		\
  (IDENTIFIER_OPNAME_P (DECL_NAME (NODE))		\
   ? LANG_DECL_FN_CHECK (NODE)->operator_code : ERROR_MARK)

/* Nonzero if NODE is an assignment operator (including += and such).  */
#define DECL_ASSIGNMENT_OPERATOR_P(NODE) \
  (LANG_DECL_FN_CHECK (NODE)->assignment_operator_p)

/* For FUNCTION_DECLs: nonzero means that this function is a
   constructor or a destructor with an extra in-charge parameter to
   control whether or not virtual bases are constructed.  */
#define DECL_HAS_IN_CHARGE_PARM_P(NODE) \
  (LANG_DECL_FN_CHECK (NODE)->has_in_charge_parm_p)

/* Nonzero if DECL is a declaration of __builtin_constant_p.  */
#define DECL_IS_BUILTIN_CONSTANT_P(NODE)		\
 (TREE_CODE (NODE) == FUNCTION_DECL			\
  && DECL_BUILT_IN_CLASS (NODE) == BUILT_IN_NORMAL	\
  && DECL_FUNCTION_CODE (NODE) == BUILT_IN_CONSTANT_P)

/* Nonzero for _DECL means that this decl appears in (or will appear
   in) as a member in a RECORD_TYPE or UNION_TYPE node.  It is also for
   detecting circularity in case members are multiply defined.  In the
   case of a VAR_DECL, it is also used to determine how program storage
   should be allocated.  */
#define DECL_IN_AGGR_P(NODE) (DECL_LANG_FLAG_3 (NODE))

/* Nonzero for a VAR_DECL means that the variable's initialization (if
   any) has been processed.  (In general, DECL_INITIALIZED_P is
   !DECL_EXTERNAL, but static data members may be initialized even if
   not defined.)  */
#define DECL_INITIALIZED_P(NODE) \
   (TREE_LANG_FLAG_1 (VAR_DECL_CHECK (NODE)))

/* Nonzero for a VAR_DECL iff an explicit initializer was provided
   or a non-trivial constructor is called.  */
#define DECL_NONTRIVIALLY_INITIALIZED_P(NODE)	\
   (TREE_LANG_FLAG_6 (VAR_DECL_CHECK (NODE)))

/* Nonzero for a VAR_DECL that was initialized with a
   constant-expression.  */
#define DECL_INITIALIZED_BY_CONSTANT_EXPRESSION_P(NODE) \
  (TREE_LANG_FLAG_2 (VAR_DECL_CHECK (NODE)))

/* Nonzero if the DECL was initialized in the class definition itself,
   rather than outside the class.  This is used for both static member
   VAR_DECLS, and FUNCTION_DECLS that are defined in the class.  */
#define DECL_INITIALIZED_IN_CLASS_P(DECL) \
  (DECL_LANG_SPECIFIC (VAR_OR_FUNCTION_DECL_CHECK (DECL)) \
   ->u.base.initialized_in_class)

/* Nonzero if the DECL is used in the sense of 3.2 [basic.def.odr].
   Only available for decls with DECL_LANG_SPECIFIC.  */
#define DECL_ODR_USED(DECL) \
  (DECL_LANG_SPECIFIC (VAR_OR_FUNCTION_DECL_CHECK (DECL)) \
   ->u.base.odr_used)

/* Nonzero for DECL means that this decl is just a friend declaration,
   and should not be added to the list of members for this class.  */
#define DECL_FRIEND_P(NODE) \
  (DECL_LANG_SPECIFIC (TYPE_FUNCTION_OR_TEMPLATE_DECL_CHECK (NODE)) \
   ->u.base.friend_or_tls)

/* Nonzero if the thread-local variable was declared with __thread as
   opposed to thread_local.  */
#define DECL_GNU_TLS_P(NODE)				\
  (DECL_LANG_SPECIFIC (VAR_DECL_CHECK (NODE))		\
   && DECL_LANG_SPECIFIC (NODE)->u.base.friend_or_tls)
#define SET_DECL_GNU_TLS_P(NODE)				\
  (retrofit_lang_decl (VAR_DECL_CHECK (NODE)),			\
   DECL_LANG_SPECIFIC (NODE)->u.base.friend_or_tls = true)

/* A TREE_LIST of the types which have befriended this FUNCTION_DECL.  */
#define DECL_BEFRIENDING_CLASSES(NODE) \
  (LANG_DECL_FN_CHECK (NODE)->befriending_classes)

/* Nonzero for FUNCTION_DECL means that this decl is a static
   member function.  */
#define DECL_STATIC_FUNCTION_P(NODE) \
  (LANG_DECL_FN_CHECK (NODE)->static_function)

/* Nonzero for FUNCTION_DECL means that this decl is a non-static
   member function.  */
#define DECL_NONSTATIC_MEMBER_FUNCTION_P(NODE) \
  (TREE_CODE (TREE_TYPE (NODE)) == METHOD_TYPE)

/* Nonzero for FUNCTION_DECL means that this decl is a member function
   (static or non-static).  */
#define DECL_FUNCTION_MEMBER_P(NODE) \
  (DECL_NONSTATIC_MEMBER_FUNCTION_P (NODE) || DECL_STATIC_FUNCTION_P (NODE))

/* Nonzero for FUNCTION_DECL means that this member function
   has `this' as const X *const.  */
#define DECL_CONST_MEMFUNC_P(NODE)					 \
  (DECL_NONSTATIC_MEMBER_FUNCTION_P (NODE)				 \
   && CP_TYPE_CONST_P (TREE_TYPE (TREE_VALUE				 \
				  (TYPE_ARG_TYPES (TREE_TYPE (NODE))))))

/* Nonzero for FUNCTION_DECL means that this member function
   has `this' as volatile X *const.  */
#define DECL_VOLATILE_MEMFUNC_P(NODE)					 \
  (DECL_NONSTATIC_MEMBER_FUNCTION_P (NODE)				 \
   && CP_TYPE_VOLATILE_P (TREE_TYPE (TREE_VALUE				 \
				  (TYPE_ARG_TYPES (TREE_TYPE (NODE))))))

/* Nonzero for a DECL means that this member is a non-static member.  */
#define DECL_NONSTATIC_MEMBER_P(NODE)		\
  (DECL_NONSTATIC_MEMBER_FUNCTION_P (NODE)	\
   || TREE_CODE (NODE) == FIELD_DECL)

/* Nonzero for _DECL means that this member object type
   is mutable.  */
#define DECL_MUTABLE_P(NODE) (DECL_LANG_FLAG_0 (NODE))

/* Nonzero for _DECL means that this constructor or conversion function is
   non-converting.  */
#define DECL_NONCONVERTING_P(NODE) \
  (LANG_DECL_FN_CHECK (NODE)->nonconverting)

/* Nonzero for FUNCTION_DECL means that this member function is a pure
   virtual function.  */
#define DECL_PURE_VIRTUAL_P(NODE) \
  (LANG_DECL_FN_CHECK (NODE)->pure_virtual)

/* True (in a FUNCTION_DECL) if NODE is a virtual function that is an
   invalid overrider for a function from a base class.  Once we have
   complained about an invalid overrider we avoid complaining about it
   again.  */
#define DECL_INVALID_OVERRIDER_P(NODE) \
  (DECL_LANG_FLAG_4 (NODE))

/* True (in a FUNCTION_DECL) if NODE is a function declared with
   an override virt-specifier */
#define DECL_OVERRIDE_P(NODE) (TREE_LANG_FLAG_0 (NODE))

/* The thunks associated with NODE, a FUNCTION_DECL.  */
#define DECL_THUNKS(NODE) \
  (DECL_VIRTUAL_P (NODE) ? LANG_DECL_FN_CHECK (NODE)->context : NULL_TREE)

/* Set DECL_THUNKS.  */
#define SET_DECL_THUNKS(NODE,THUNKS) \
  (LANG_DECL_FN_CHECK (NODE)->context = (THUNKS))

/* If NODE, a FUNCTION_DECL, is a C++11 inheriting constructor, then this
   is the constructor it inherits from.  */
#define DECL_INHERITED_CTOR(NODE) \
  (DECL_DECLARES_FUNCTION_P (NODE) && DECL_CONSTRUCTOR_P (NODE) \
   ? LANG_DECL_FN_CHECK (NODE)->context : NULL_TREE)

/* And this is the base that constructor comes from.  */
#define DECL_INHERITED_CTOR_BASE(NODE)			\
  (DECL_INHERITED_CTOR (NODE)				\
   ? DECL_CONTEXT (flag_new_inheriting_ctors		\
		   ? strip_inheriting_ctors (NODE)	\
		   : DECL_INHERITED_CTOR (NODE))	\
   : NULL_TREE)

/* Set the inherited base.  */
#define SET_DECL_INHERITED_CTOR(NODE,INH) \
  (LANG_DECL_FN_CHECK (NODE)->context = (INH))

/* Nonzero if NODE is a thunk, rather than an ordinary function.  */
#define DECL_THUNK_P(NODE)			\
  (TREE_CODE (NODE) == FUNCTION_DECL		\
   && DECL_LANG_SPECIFIC (NODE)			\
   && LANG_DECL_FN_CHECK (NODE)->thunk_p)

/* Set DECL_THUNK_P for node.  */
#define SET_DECL_THUNK_P(NODE, THIS_ADJUSTING)			\
  (LANG_DECL_FN_CHECK (NODE)->thunk_p = 1,			\
   LANG_DECL_FN_CHECK (NODE)->this_thunk_p = (THIS_ADJUSTING))

/* Nonzero if NODE is a this pointer adjusting thunk.  */
#define DECL_THIS_THUNK_P(NODE)			\
  (DECL_THUNK_P (NODE) && LANG_DECL_FN_CHECK (NODE)->this_thunk_p)

/* Nonzero if NODE is a result pointer adjusting thunk.  */
#define DECL_RESULT_THUNK_P(NODE)			\
  (DECL_THUNK_P (NODE) && !LANG_DECL_FN_CHECK (NODE)->this_thunk_p)

/* Nonzero if NODE is a FUNCTION_DECL, but not a thunk.  */
#define DECL_NON_THUNK_FUNCTION_P(NODE)				\
  (TREE_CODE (NODE) == FUNCTION_DECL && !DECL_THUNK_P (NODE))

/* Nonzero if NODE is `extern "C"'.  */
#define DECL_EXTERN_C_P(NODE) \
  (DECL_LANGUAGE (NODE) == lang_c)

/* Nonzero if NODE is an `extern "C"' function.  */
#define DECL_EXTERN_C_FUNCTION_P(NODE) \
  (DECL_NON_THUNK_FUNCTION_P (NODE) && DECL_EXTERN_C_P (NODE))

/* True iff DECL is an entity with vague linkage whose definition is
   available in this translation unit.  */
#define DECL_REPO_AVAILABLE_P(NODE) \
  (DECL_LANG_SPECIFIC (NODE)->u.base.repo_available_p)

/* True if DECL is declared 'constexpr'.  */
#define DECL_DECLARED_CONSTEXPR_P(DECL) \
  DECL_LANG_FLAG_8 (VAR_OR_FUNCTION_DECL_CHECK (STRIP_TEMPLATE (DECL)))

// True if NODE was declared as 'concept'.  The flag implies that the
// declaration is constexpr, that the declaration cannot be specialized or
// refined, and that the result type must be convertible to bool.
#define DECL_DECLARED_CONCEPT_P(NODE) \
  (DECL_LANG_SPECIFIC (NODE)->u.base.concept_p)

/* Nonzero if this DECL is the __PRETTY_FUNCTION__ variable in a
   template function.  */
#define DECL_PRETTY_FUNCTION_P(NODE) \
  (DECL_NAME (NODE) \
   && !strcmp (IDENTIFIER_POINTER (DECL_NAME (NODE)), "__PRETTY_FUNCTION__"))

/* Nonzero if the variable was declared to be thread-local.
   We need a special C++ version of this test because the middle-end
   DECL_THREAD_LOCAL_P uses the symtab, so we can't use it for
   templates.  */
#define CP_DECL_THREAD_LOCAL_P(NODE) \
  (TREE_LANG_FLAG_0 (VAR_DECL_CHECK (NODE)))

/* The _TYPE context in which this _DECL appears.  This field holds the
   class where a virtual function instance is actually defined.  */
#define DECL_CLASS_CONTEXT(NODE) \
  (DECL_CLASS_SCOPE_P (NODE) ? DECL_CONTEXT (NODE) : NULL_TREE)

/* For a non-member friend function, the class (if any) in which this
   friend was defined.  For example, given:

     struct S { friend void f (); };

   the DECL_FRIEND_CONTEXT for `f' will be `S'.  */
#define DECL_FRIEND_CONTEXT(NODE)				\
  ((DECL_DECLARES_FUNCTION_P (NODE)				\
    && DECL_FRIEND_P (NODE) && !DECL_FUNCTION_MEMBER_P (NODE))	\
   ? LANG_DECL_FN_CHECK (NODE)->context				\
   : NULL_TREE)

/* Set the DECL_FRIEND_CONTEXT for NODE to CONTEXT.  */
#define SET_DECL_FRIEND_CONTEXT(NODE, CONTEXT) \
  (LANG_DECL_FN_CHECK (NODE)->context = (CONTEXT))

#define CP_DECL_CONTEXT(NODE) \
  (!DECL_FILE_SCOPE_P (NODE) ? DECL_CONTEXT (NODE) : global_namespace)
#define CP_TYPE_CONTEXT(NODE) \
  (!TYPE_FILE_SCOPE_P (NODE) ? TYPE_CONTEXT (NODE) : global_namespace)
#define FROB_CONTEXT(NODE) \
  ((NODE) == global_namespace ? DECL_CONTEXT (NODE) : (NODE))

/* 1 iff NODE has namespace scope, including the global namespace.  */
#define DECL_NAMESPACE_SCOPE_P(NODE)				\
  (!DECL_TEMPLATE_PARM_P (NODE)					\
   && TREE_CODE (CP_DECL_CONTEXT (NODE)) == NAMESPACE_DECL)

#define TYPE_NAMESPACE_SCOPE_P(NODE) \
  (TREE_CODE (CP_TYPE_CONTEXT (NODE)) == NAMESPACE_DECL)

#define NAMESPACE_SCOPE_P(NODE) \
  ((DECL_P (NODE) && DECL_NAMESPACE_SCOPE_P (NODE)) \
   || (TYPE_P (NODE) && TYPE_NAMESPACE_SCOPE_P (NODE)))

/* 1 iff NODE is a class member.  */
#define DECL_CLASS_SCOPE_P(NODE) \
  (DECL_CONTEXT (NODE) && TYPE_P (DECL_CONTEXT (NODE)))

#define TYPE_CLASS_SCOPE_P(NODE) \
  (TYPE_CONTEXT (NODE) && TYPE_P (TYPE_CONTEXT (NODE)))

/* 1 iff NODE is function-local.  */
#define DECL_FUNCTION_SCOPE_P(NODE) \
  (DECL_CONTEXT (NODE) \
   && TREE_CODE (DECL_CONTEXT (NODE)) == FUNCTION_DECL)

#define TYPE_FUNCTION_SCOPE_P(NODE) \
  (TYPE_CONTEXT (NODE) && TREE_CODE (TYPE_CONTEXT (NODE)) == FUNCTION_DECL)

/* 1 iff VAR_DECL node NODE is a type-info decl.  This flag is set for
   both the primary typeinfo object and the associated NTBS name.  */
#define DECL_TINFO_P(NODE) TREE_LANG_FLAG_4 (VAR_DECL_CHECK (NODE))

/* 1 iff VAR_DECL node NODE is virtual table or VTT.  */
#define DECL_VTABLE_OR_VTT_P(NODE) TREE_LANG_FLAG_5 (VAR_DECL_CHECK (NODE))

/* 1 iff FUNCTION_TYPE or METHOD_TYPE has a ref-qualifier (either & or &&). */
#define FUNCTION_REF_QUALIFIED(NODE) \
  TREE_LANG_FLAG_4 (FUNC_OR_METHOD_CHECK (NODE))

/* 1 iff FUNCTION_TYPE or METHOD_TYPE has &&-ref-qualifier.  */
#define FUNCTION_RVALUE_QUALIFIED(NODE) \
  TREE_LANG_FLAG_5 (FUNC_OR_METHOD_CHECK (NODE))

/* 1 iff NODE is function-local, but for types.  */
#define LOCAL_CLASS_P(NODE)				\
  (decl_function_context (TYPE_MAIN_DECL (NODE)) != NULL_TREE)

/* The nesting depth of namespace, class or function.  Makes is_ancestor much
   simpler.  Only 8 bits available.  */
#define SCOPE_DEPTH(NODE) \
  (NAMESPACE_DECL_CHECK (NODE)->base.u.bits.address_space)

/* Whether the namepace is an inline namespace.  */
#define DECL_NAMESPACE_INLINE_P(NODE) \
  TREE_LANG_FLAG_0 (NAMESPACE_DECL_CHECK (NODE))

/* For a NAMESPACE_DECL: an OVERLOAD list of using namespace directives.  */
#define DECL_NAMESPACE_USING(NODE) \
   (LANG_DECL_NS_CHECK (NODE)->usings)

/* In a NAMESPACE_DECL, an OVERLOAD list of direct inline namespaces.  */
#define DECL_NAMESPACE_INLINEES(NODE) \
   (LANG_DECL_NS_CHECK (NODE)->inlinees)

/* Pointer to hash_map from IDENTIFIERS to DECLS  */
#define DECL_NAMESPACE_BINDINGS(NODE) \
   (LANG_DECL_NS_CHECK (NODE)->bindings)

/* In a NAMESPACE_DECL, points to the original namespace if this is
   a namespace alias.  */
#define DECL_NAMESPACE_ALIAS(NODE) \
	DECL_ABSTRACT_ORIGIN (NAMESPACE_DECL_CHECK (NODE))
#define ORIGINAL_NAMESPACE(NODE)  \
  (DECL_NAMESPACE_ALIAS (NODE) ? DECL_NAMESPACE_ALIAS (NODE) : (NODE))

/* Nonzero if NODE is the std namespace.  */
#define DECL_NAMESPACE_STD_P(NODE)			\
  (TREE_CODE (NODE) == NAMESPACE_DECL			\
   && CP_DECL_CONTEXT (NODE) == global_namespace	\
   && DECL_NAME (NODE) == std_identifier)

/* In a TREE_LIST in an attribute list, indicates that the attribute
   must be applied at instantiation time.  */
#define ATTR_IS_DEPENDENT(NODE) TREE_LANG_FLAG_0 (TREE_LIST_CHECK (NODE))

/* In a TREE_LIST in the argument of attribute abi_tag, indicates that the tag
   was inherited from a template parameter, not explicitly indicated.  */
#define ABI_TAG_IMPLICIT(NODE) TREE_LANG_FLAG_0 (TREE_LIST_CHECK (NODE))

extern tree decl_shadowed_for_var_lookup (tree);
extern void decl_shadowed_for_var_insert (tree, tree);

/* Non zero if this is a using decl for a dependent scope. */
#define DECL_DEPENDENT_P(NODE) DECL_LANG_FLAG_0 (USING_DECL_CHECK (NODE))

/* The scope named in a using decl.  */
#define USING_DECL_SCOPE(NODE) TREE_TYPE (USING_DECL_CHECK (NODE))

/* The decls named by a using decl.  */
#define USING_DECL_DECLS(NODE) DECL_INITIAL (USING_DECL_CHECK (NODE))

/* Non zero if the using decl refers to a dependent type.  */
#define USING_DECL_TYPENAME_P(NODE) DECL_LANG_FLAG_1 (USING_DECL_CHECK (NODE))

/* In a VAR_DECL, true if we have a shadowed local variable
   in the shadowed var table for this VAR_DECL.  */
#define DECL_HAS_SHADOWED_FOR_VAR_P(NODE) \
  (VAR_DECL_CHECK (NODE)->decl_with_vis.shadowed_for_var_p)

/* In a VAR_DECL for a variable declared in a for statement,
   this is the shadowed (local) variable.  */
#define DECL_SHADOWED_FOR_VAR(NODE) \
  (DECL_HAS_SHADOWED_FOR_VAR_P(NODE) ? decl_shadowed_for_var_lookup (NODE) : NULL)

#define SET_DECL_SHADOWED_FOR_VAR(NODE, VAL) \
  (decl_shadowed_for_var_insert (NODE, VAL))

/* In a FUNCTION_DECL, this is nonzero if this function was defined in
   the class definition.  We have saved away the text of the function,
   but have not yet processed it.  */
#define DECL_PENDING_INLINE_P(NODE) \
  (LANG_DECL_FN_CHECK (NODE)->pending_inline_p)

/* If DECL_PENDING_INLINE_P holds, this is the saved text of the
   function.  */
#define DECL_PENDING_INLINE_INFO(NODE) \
  (LANG_DECL_FN_CHECK (NODE)->u.pending_inline_info)

/* Nonzero for TYPE_DECL means that it was written 'using name = type'.  */
#define TYPE_DECL_ALIAS_P(NODE) \
  DECL_LANG_FLAG_6 (TYPE_DECL_CHECK (NODE))

/* Nonzero for TEMPLATE_DECL means that it is a 'complex' alias template.  */
#define TEMPLATE_DECL_COMPLEX_ALIAS_P(NODE) \
  DECL_LANG_FLAG_2 (TEMPLATE_DECL_CHECK (NODE))

/* Nonzero for a type which is an alias for another type; i.e, a type
   which declaration was written 'using name-of-type =
   another-type'.  */
#define TYPE_ALIAS_P(NODE)			\
  (TYPE_P (NODE)				\
   && TYPE_NAME (NODE)				\
   && TREE_CODE (TYPE_NAME (NODE)) == TYPE_DECL	\
   && TYPE_DECL_ALIAS_P (TYPE_NAME (NODE)))

/* For a class type: if this structure has many fields, we'll sort them
   and put them into a TREE_VEC.  */
#define CLASSTYPE_SORTED_FIELDS(NODE) \
  (LANG_TYPE_CLASS_CHECK (NODE)->sorted_fields)

/* If non-NULL for a VAR_DECL, FUNCTION_DECL, TYPE_DECL or
   TEMPLATE_DECL, the entity is either a template specialization (if
   DECL_USE_TEMPLATE is nonzero) or the abstract instance of the
   template itself.

   In either case, DECL_TEMPLATE_INFO is a TREE_LIST, whose
   TREE_PURPOSE is the TEMPLATE_DECL of which this entity is a
   specialization or abstract instance.  The TREE_VALUE is the
   template arguments used to specialize the template.
   
   Consider:

      template <typename T> struct S { friend void f(T) {} };

   In this case, S<int>::f is, from the point of view of the compiler,
   an instantiation of a template -- but, from the point of view of
   the language, each instantiation of S results in a wholly unrelated
   global function f.  In this case, DECL_TEMPLATE_INFO for S<int>::f
   will be non-NULL, but DECL_USE_TEMPLATE will be zero.  */
#define DECL_TEMPLATE_INFO(NODE) \
  (DECL_LANG_SPECIFIC (VAR_TEMPL_TYPE_FIELD_OR_FUNCTION_DECL_CHECK (NODE)) \
   ->u.min.template_info)

/* For a VAR_DECL, indicates that the variable is actually a
   non-static data member of anonymous union that has been promoted to
   variable status.  */
#define DECL_ANON_UNION_VAR_P(NODE) \
  (DECL_LANG_FLAG_4 (VAR_DECL_CHECK (NODE)))

/* Template information for a RECORD_TYPE or UNION_TYPE.  */
#define CLASSTYPE_TEMPLATE_INFO(NODE) \
  (LANG_TYPE_CLASS_CHECK (RECORD_OR_UNION_CHECK (NODE))->template_info)

/* Template information for an ENUMERAL_TYPE.  Although an enumeration may
   not be a primary template, it may be declared within the scope of a
   primary template and the enumeration constants may depend on
   non-type template parameters.  */
#define ENUM_TEMPLATE_INFO(NODE) \
  (TYPE_LANG_SLOT_1 (ENUMERAL_TYPE_CHECK (NODE)))

/* Template information for a template template parameter.  */
#define TEMPLATE_TEMPLATE_PARM_TEMPLATE_INFO(NODE) \
  (LANG_TYPE_CLASS_CHECK (BOUND_TEMPLATE_TEMPLATE_PARM_TYPE_CHECK (NODE)) \
   ->template_info)

/* Template information for an ENUMERAL_, RECORD_, UNION_TYPE, or
   BOUND_TEMPLATE_TEMPLATE_PARM type.  This ignores any alias
   templateness of NODE.  */
#define TYPE_TEMPLATE_INFO(NODE)					\
  (TREE_CODE (NODE) == ENUMERAL_TYPE					\
   ? ENUM_TEMPLATE_INFO (NODE)						\
   : (TREE_CODE (NODE) == BOUND_TEMPLATE_TEMPLATE_PARM			\
      ? TEMPLATE_TEMPLATE_PARM_TEMPLATE_INFO (NODE)			\
      : (CLASS_TYPE_P (NODE)						\
	 ? CLASSTYPE_TEMPLATE_INFO (NODE)				\
	 : NULL_TREE)))

/* Template information (if any) for an alias type.  */
#define TYPE_ALIAS_TEMPLATE_INFO(NODE)					\
  (DECL_LANG_SPECIFIC (TYPE_NAME (NODE))				\
   ? DECL_TEMPLATE_INFO (TYPE_NAME (NODE))				\
   : NULL_TREE)

/* If NODE is a type alias, this accessor returns the template info
   for the alias template (if any).  Otherwise behave as
   TYPE_TEMPLATE_INFO.  */
#define TYPE_TEMPLATE_INFO_MAYBE_ALIAS(NODE)				\
  (TYPE_ALIAS_P (NODE)							\
   ? TYPE_ALIAS_TEMPLATE_INFO (NODE)					\
   : TYPE_TEMPLATE_INFO (NODE))

/* Set the template information for an ENUMERAL_, RECORD_, or
   UNION_TYPE to VAL.  */
#define SET_TYPE_TEMPLATE_INFO(NODE, VAL)				\
  (TREE_CODE (NODE) == ENUMERAL_TYPE					\
   ? (ENUM_TEMPLATE_INFO (NODE) = (VAL))				\
   : ((CLASS_TYPE_P (NODE) && !TYPE_ALIAS_P (NODE))			\
      ? (CLASSTYPE_TEMPLATE_INFO (NODE) = (VAL))			\
      : (DECL_TEMPLATE_INFO (TYPE_NAME (NODE)) = (VAL))))

#define TI_TEMPLATE(NODE) TREE_TYPE (TEMPLATE_INFO_CHECK (NODE))
#define TI_ARGS(NODE) TREE_CHAIN (TEMPLATE_INFO_CHECK (NODE))
#define TI_PENDING_TEMPLATE_FLAG(NODE) TREE_LANG_FLAG_1 (NODE)
/* For a given TREE_VEC containing a template argument list,
   this property contains the number of arguments that are not
   defaulted.  */
#define NON_DEFAULT_TEMPLATE_ARGS_COUNT(NODE) TREE_CHAIN (TREE_VEC_CHECK (NODE))
/* Below are the setter and getter of the NON_DEFAULT_TEMPLATE_ARGS_COUNT
   property.  */
#define SET_NON_DEFAULT_TEMPLATE_ARGS_COUNT(NODE, INT_VALUE) \
  NON_DEFAULT_TEMPLATE_ARGS_COUNT(NODE) = build_int_cst (NULL_TREE, INT_VALUE)
#if CHECKING_P
#define GET_NON_DEFAULT_TEMPLATE_ARGS_COUNT(NODE) \
    int_cst_value (NON_DEFAULT_TEMPLATE_ARGS_COUNT (NODE))
#else
#define GET_NON_DEFAULT_TEMPLATE_ARGS_COUNT(NODE) \
  NON_DEFAULT_TEMPLATE_ARGS_COUNT (NODE) \
  ? int_cst_value (NON_DEFAULT_TEMPLATE_ARGS_COUNT (NODE)) \
  : TREE_VEC_LENGTH (INNERMOST_TEMPLATE_ARGS (NODE))
#endif
/* The list of typedefs - used in the template - that need
   access checking at template instantiation time.

   FIXME this should be associated with the TEMPLATE_DECL, not the
   TEMPLATE_INFO.  */
#define TI_TYPEDEFS_NEEDING_ACCESS_CHECKING(NODE) \
  ((struct tree_template_info*)TEMPLATE_INFO_CHECK \
     (NODE))->typedefs_needing_access_checking

/* We use TREE_VECs to hold template arguments.  If there is only one
   level of template arguments, then the TREE_VEC contains the
   arguments directly.  If there is more than one level of template
   arguments, then each entry in the TREE_VEC is itself a TREE_VEC,
   containing the template arguments for a single level.  The first
   entry in the outer TREE_VEC is the outermost level of template
   parameters; the last is the innermost.

   It is incorrect to ever form a template argument vector containing
   only one level of arguments, but which is a TREE_VEC containing as
   its only entry the TREE_VEC for that level.

   For each TREE_VEC containing the template arguments for a single
   level, it's possible to get or set the number of non defaulted
   template arguments by using the accessor macros
   GET_NON_DEFAULT_TEMPLATE_ARGS_COUNT or
   SET_NON_DEFAULT_TEMPLATE_ARGS_COUNT.  */

/* Nonzero if the template arguments is actually a vector of vectors,
   rather than just a vector.  */
#define TMPL_ARGS_HAVE_MULTIPLE_LEVELS(NODE)		     \
  (NODE && TREE_VEC_LENGTH (NODE) && TREE_VEC_ELT (NODE, 0)  \
   && TREE_CODE (TREE_VEC_ELT (NODE, 0)) == TREE_VEC)

/* The depth of a template argument vector.  When called directly by
   the parser, we use a TREE_LIST rather than a TREE_VEC to represent
   template arguments.  In fact, we may even see NULL_TREE if there
   are no template arguments.  In both of those cases, there is only
   one level of template arguments.  */
#define TMPL_ARGS_DEPTH(NODE)					\
  (TMPL_ARGS_HAVE_MULTIPLE_LEVELS (NODE) ? TREE_VEC_LENGTH (NODE) : 1)

/* The LEVELth level of the template ARGS.  The outermost level of
   args is level 1, not level 0.  */
#define TMPL_ARGS_LEVEL(ARGS, LEVEL)		\
  (TMPL_ARGS_HAVE_MULTIPLE_LEVELS (ARGS)	\
   ? TREE_VEC_ELT (ARGS, (LEVEL) - 1) : (ARGS))

/* Set the LEVELth level of the template ARGS to VAL.  This macro does
   not work with single-level argument vectors.  */
#define SET_TMPL_ARGS_LEVEL(ARGS, LEVEL, VAL)	\
  (TREE_VEC_ELT (ARGS, (LEVEL) - 1) = (VAL))

/* Accesses the IDXth parameter in the LEVELth level of the ARGS.  */
#define TMPL_ARG(ARGS, LEVEL, IDX)				\
  (TREE_VEC_ELT (TMPL_ARGS_LEVEL (ARGS, LEVEL), IDX))

/* Given a single level of template arguments in NODE, return the
   number of arguments.  */
#define NUM_TMPL_ARGS(NODE)				\
  (TREE_VEC_LENGTH (NODE))

/* Returns the innermost level of template arguments in ARGS.  */
#define INNERMOST_TEMPLATE_ARGS(NODE) \
  (get_innermost_template_args ((NODE), 1))

/* The number of levels of template parameters given by NODE.  */
#define TMPL_PARMS_DEPTH(NODE) \
  ((HOST_WIDE_INT) TREE_INT_CST_LOW (TREE_PURPOSE (NODE)))

/* The TEMPLATE_DECL instantiated or specialized by NODE.  This
   TEMPLATE_DECL will be the immediate parent, not the most general
   template.  For example, in:

      template <class T> struct S { template <class U> void f(U); }

   the FUNCTION_DECL for S<int>::f<double> will have, as its
   DECL_TI_TEMPLATE, `template <class U> S<int>::f<U>'.

   As a special case, for a member friend template of a template
   class, this value will not be a TEMPLATE_DECL, but rather an
   IDENTIFIER_NODE or OVERLOAD indicating the name of the template and
   any explicit template arguments provided.  For example, in:

     template <class T> struct S { friend void f<int>(int, double); }

   the DECL_TI_TEMPLATE will be an IDENTIFIER_NODE for `f' and the
   DECL_TI_ARGS will be {int}.

   For a FIELD_DECL with a non-static data member initializer, this value
   is the FIELD_DECL it was instantiated from.  */
#define DECL_TI_TEMPLATE(NODE)      TI_TEMPLATE (DECL_TEMPLATE_INFO (NODE))

/* The template arguments used to obtain this decl from the most
   general form of DECL_TI_TEMPLATE.  For the example given for
   DECL_TI_TEMPLATE, the DECL_TI_ARGS will be {int, double}.  These
   are always the full set of arguments required to instantiate this
   declaration from the most general template specialized here.  */
#define DECL_TI_ARGS(NODE)	    TI_ARGS (DECL_TEMPLATE_INFO (NODE))

/* The TEMPLATE_DECL associated with NODE, a class type.  Even if NODE
   will be generated from a partial specialization, the TEMPLATE_DECL
   referred to here will be the original template.  For example,
   given:

      template <typename T> struct S {};
      template <typename T> struct S<T*> {};
      
   the CLASSTPYE_TI_TEMPLATE for S<int*> will be S, not the S<T*>.  */
#define CLASSTYPE_TI_TEMPLATE(NODE) TI_TEMPLATE (CLASSTYPE_TEMPLATE_INFO (NODE))
#define CLASSTYPE_TI_ARGS(NODE)     TI_ARGS (CLASSTYPE_TEMPLATE_INFO (NODE))

/* For a template instantiation TYPE, returns the TYPE corresponding
   to the primary template.  Otherwise returns TYPE itself.  */
#define CLASSTYPE_PRIMARY_TEMPLATE_TYPE(TYPE)				\
  ((CLASSTYPE_USE_TEMPLATE ((TYPE))					\
    && !CLASSTYPE_TEMPLATE_SPECIALIZATION ((TYPE)))			\
   ? TREE_TYPE (DECL_TEMPLATE_RESULT (DECL_PRIMARY_TEMPLATE		\
				      (CLASSTYPE_TI_TEMPLATE ((TYPE))))) \
   : (TYPE))

/* Like CLASS_TI_TEMPLATE, but also works for ENUMERAL_TYPEs.  */
#define TYPE_TI_TEMPLATE(NODE)			\
  (TI_TEMPLATE (TYPE_TEMPLATE_INFO (NODE)))

/* Like DECL_TI_ARGS, but for an ENUMERAL_, RECORD_, or UNION_TYPE.  */
#define TYPE_TI_ARGS(NODE)			\
  (TI_ARGS (TYPE_TEMPLATE_INFO (NODE)))

#define INNERMOST_TEMPLATE_PARMS(NODE)  TREE_VALUE (NODE)

/* Nonzero if NODE (a TEMPLATE_DECL) is a member template, in the
   sense of [temp.mem].  */
#define DECL_MEMBER_TEMPLATE_P(NODE) \
  (DECL_LANG_FLAG_1 (TEMPLATE_DECL_CHECK (NODE)))

/* Nonzero if the NODE corresponds to the template parameters for a
   member template, whose inline definition is being processed after
   the class definition is complete.  */
#define TEMPLATE_PARMS_FOR_INLINE(NODE) TREE_LANG_FLAG_1 (NODE)

/* Determine if a declaration (PARM_DECL or FIELD_DECL) is a pack.  */
#define DECL_PACK_P(NODE) \
  (DECL_P (NODE) && PACK_EXPANSION_P (TREE_TYPE (NODE)))

/* Determines if NODE is an expansion of one or more parameter packs,
   e.g., a TYPE_PACK_EXPANSION or EXPR_PACK_EXPANSION.  */
#define PACK_EXPANSION_P(NODE)                 \
  (TREE_CODE (NODE) == TYPE_PACK_EXPANSION     \
   || TREE_CODE (NODE) == EXPR_PACK_EXPANSION)

/* Extracts the type or expression pattern from a TYPE_PACK_EXPANSION or
   EXPR_PACK_EXPANSION.  */
#define PACK_EXPANSION_PATTERN(NODE)                            \
  (TREE_CODE (NODE) == TYPE_PACK_EXPANSION? TREE_TYPE (NODE)    \
   : TREE_OPERAND (NODE, 0))

/* Sets the type or expression pattern for a TYPE_PACK_EXPANSION or
   EXPR_PACK_EXPANSION.  */
#define SET_PACK_EXPANSION_PATTERN(NODE,VALUE)  \
  if (TREE_CODE (NODE) == TYPE_PACK_EXPANSION)  \
    TREE_TYPE (NODE) = VALUE;                   \
  else                                          \
    TREE_OPERAND (NODE, 0) = VALUE

/* The list of parameter packs used in the PACK_EXPANSION_* node. The
   TREE_VALUE of each TREE_LIST contains the parameter packs.  */
#define PACK_EXPANSION_PARAMETER_PACKS(NODE)		\
  *(TREE_CODE (NODE) == EXPR_PACK_EXPANSION		\
    ? &TREE_OPERAND (NODE, 1)				\
    : &TYPE_MINVAL (TYPE_PACK_EXPANSION_CHECK (NODE)))

/* Any additional template args to be applied when substituting into
   the pattern, set by tsubst_pack_expansion for partial instantiations.  */
#define PACK_EXPANSION_EXTRA_ARGS(NODE)		\
  *(TREE_CODE (NODE) == TYPE_PACK_EXPANSION	\
    ? &TYPE_MAXVAL (NODE)			\
    : &TREE_OPERAND ((NODE), 2))

/* True iff this pack expansion is within a function context.  */
#define PACK_EXPANSION_LOCAL_P(NODE) TREE_LANG_FLAG_0 (NODE)

/* True iff this pack expansion is for sizeof....  */
#define PACK_EXPANSION_SIZEOF_P(NODE) TREE_LANG_FLAG_1 (NODE)

/* True iff the wildcard can match a template parameter pack.  */
#define WILDCARD_PACK_P(NODE) TREE_LANG_FLAG_0 (NODE)

/* Determine if this is an argument pack.  */
#define ARGUMENT_PACK_P(NODE)                          \
  (TREE_CODE (NODE) == TYPE_ARGUMENT_PACK              \
   || TREE_CODE (NODE) == NONTYPE_ARGUMENT_PACK)

/* The arguments stored in an argument pack. Arguments are stored in a
   TREE_VEC, which may have length zero.  */
#define ARGUMENT_PACK_ARGS(NODE)                               \
  (TREE_CODE (NODE) == TYPE_ARGUMENT_PACK? TREE_TYPE (NODE)    \
   : TREE_OPERAND (NODE, 0))

/* Set the arguments stored in an argument pack. VALUE must be a
   TREE_VEC.  */
#define SET_ARGUMENT_PACK_ARGS(NODE,VALUE)     \
  if (TREE_CODE (NODE) == TYPE_ARGUMENT_PACK)  \
    TREE_TYPE (NODE) = VALUE;                           \
  else                                                  \
    TREE_OPERAND (NODE, 0) = VALUE

/* Whether the argument pack is "incomplete", meaning that more
   arguments can still be deduced. Incomplete argument packs are only
   used when the user has provided an explicit template argument list
   for a variadic function template. Some of the explicit template
   arguments will be placed into the beginning of the argument pack,
   but additional arguments might still be deduced.  */
#define ARGUMENT_PACK_INCOMPLETE_P(NODE)        \
  TREE_ADDRESSABLE (ARGUMENT_PACK_ARGS (NODE))

/* When ARGUMENT_PACK_INCOMPLETE_P, stores the explicit template
   arguments used to fill this pack.  */
#define ARGUMENT_PACK_EXPLICIT_ARGS(NODE)       \
  TREE_TYPE (ARGUMENT_PACK_ARGS (NODE))

/* In an ARGUMENT_PACK_SELECT, the argument pack from which an
   argument will be selected.  */
#define ARGUMENT_PACK_SELECT_FROM_PACK(NODE)				\
  (((struct tree_argument_pack_select *)ARGUMENT_PACK_SELECT_CHECK (NODE))->argument_pack)

/* In an ARGUMENT_PACK_SELECT, the index of the argument we want to
   select.  */
#define ARGUMENT_PACK_SELECT_INDEX(NODE)				\
  (((struct tree_argument_pack_select *)ARGUMENT_PACK_SELECT_CHECK (NODE))->index)
  
/* In an ARGUMENT_PACK_SELECT, the actual underlying argument that the
   ARGUMENT_PACK_SELECT represents. */
#define ARGUMENT_PACK_SELECT_ARG(NODE)					\
  TREE_VEC_ELT (ARGUMENT_PACK_ARGS (ARGUMENT_PACK_SELECT_FROM_PACK (NODE)), \
	        ARGUMENT_PACK_SELECT_INDEX (NODE))

#define FOLD_EXPR_CHECK(NODE)						\
  TREE_CHECK4 (NODE, UNARY_LEFT_FOLD_EXPR, UNARY_RIGHT_FOLD_EXPR,	\
	       BINARY_LEFT_FOLD_EXPR, BINARY_RIGHT_FOLD_EXPR)

#define BINARY_FOLD_EXPR_CHECK(NODE) \
  TREE_CHECK2 (NODE, BINARY_LEFT_FOLD_EXPR, BINARY_RIGHT_FOLD_EXPR)

/* True if NODE is UNARY_FOLD_EXPR or a BINARY_FOLD_EXPR */
#define FOLD_EXPR_P(NODE)				\
  (TREE_CODE (NODE) == UNARY_LEFT_FOLD_EXPR		\
   || TREE_CODE (NODE) == UNARY_RIGHT_FOLD_EXPR		\
   || TREE_CODE (NODE) == BINARY_LEFT_FOLD_EXPR		\
   || TREE_CODE (NODE) == BINARY_RIGHT_FOLD_EXPR)

/* True when NODE is a fold over a compound assignment operator. */
#define FOLD_EXPR_MODIFY_P(NODE) \
  TREE_LANG_FLAG_0 (FOLD_EXPR_CHECK (NODE))

/* An INTEGER_CST containing the tree code of the folded operator. */
#define FOLD_EXPR_OP(NODE) \
  TREE_OPERAND (FOLD_EXPR_CHECK (NODE), 0)

/* The expression containing an unexpanded parameter pack. */
#define FOLD_EXPR_PACK(NODE) \
  TREE_OPERAND (FOLD_EXPR_CHECK (NODE), 1)

/* In a binary fold expression, the argument with no unexpanded
   parameter packs. */
#define FOLD_EXPR_INIT(NODE) \
  TREE_OPERAND (BINARY_FOLD_EXPR_CHECK (NODE), 2)

/* In a FUNCTION_DECL, the saved language-specific per-function data.  */
#define DECL_SAVED_FUNCTION_DATA(NODE)			\
  (LANG_DECL_FN_CHECK (FUNCTION_DECL_CHECK (NODE))	\
   ->u.saved_language_function)

/* True if NODE is an implicit INDIRECT_EXPR from convert_from_reference.  */
#define REFERENCE_REF_P(NODE)				\
  (INDIRECT_REF_P (NODE)				\
   && TREE_TYPE (TREE_OPERAND (NODE, 0))		\
   && (TREE_CODE (TREE_TYPE (TREE_OPERAND ((NODE), 0)))	\
       == REFERENCE_TYPE))

/* True if NODE is a REFERENCE_TYPE which is OK to instantiate to be a
   reference to VLA type, because it's used for VLA capture.  */
#define REFERENCE_VLA_OK(NODE) \
  (TYPE_LANG_FLAG_5 (REFERENCE_TYPE_CHECK (NODE)))

#define NEW_EXPR_USE_GLOBAL(NODE) \
  TREE_LANG_FLAG_0 (NEW_EXPR_CHECK (NODE))
#define DELETE_EXPR_USE_GLOBAL(NODE) \
  TREE_LANG_FLAG_0 (DELETE_EXPR_CHECK (NODE))
#define DELETE_EXPR_USE_VEC(NODE) \
  TREE_LANG_FLAG_1 (DELETE_EXPR_CHECK (NODE))

#define CALL_OR_AGGR_INIT_CHECK(NODE) \
  TREE_CHECK2 ((NODE), CALL_EXPR, AGGR_INIT_EXPR)

/* Indicates that this is a non-dependent COMPOUND_EXPR which will
   resolve to a function call.  */
#define COMPOUND_EXPR_OVERLOADED(NODE) \
  TREE_LANG_FLAG_0 (COMPOUND_EXPR_CHECK (NODE))

/* In a CALL_EXPR appearing in a template, true if Koenig lookup
   should be performed at instantiation time.  */
#define KOENIG_LOOKUP_P(NODE) TREE_LANG_FLAG_0 (CALL_EXPR_CHECK (NODE))

/* True if the arguments to NODE should be evaluated in left-to-right
   order regardless of PUSH_ARGS_REVERSED.  */
#define CALL_EXPR_ORDERED_ARGS(NODE) \
  TREE_LANG_FLAG_3 (CALL_OR_AGGR_INIT_CHECK (NODE))

/* True if the arguments to NODE should be evaluated in right-to-left
   order regardless of PUSH_ARGS_REVERSED.  */
#define CALL_EXPR_REVERSE_ARGS(NODE) \
  TREE_LANG_FLAG_5 (CALL_OR_AGGR_INIT_CHECK (NODE))

/* True if CALL_EXPR was written as an operator expression, not a function
   call.  */
#define CALL_EXPR_OPERATOR_SYNTAX(NODE) \
  TREE_LANG_FLAG_6 (CALL_OR_AGGR_INIT_CHECK (NODE))

/* Indicates whether a string literal has been parenthesized. Such
   usages are disallowed in certain circumstances.  */

#define PAREN_STRING_LITERAL_P(NODE) \
  TREE_LANG_FLAG_0 (STRING_CST_CHECK (NODE))

/* Indicates whether a COMPONENT_REF or a SCOPE_REF has been parenthesized, or
   an INDIRECT_REF comes from parenthesizing a _DECL.  Currently only set some
   of the time in C++14 mode.  */

#define REF_PARENTHESIZED_P(NODE) \
  TREE_LANG_FLAG_2 (TREE_CHECK3 ((NODE), COMPONENT_REF, INDIRECT_REF, SCOPE_REF))

/* Nonzero if this AGGR_INIT_EXPR provides for initialization via a
   constructor call, rather than an ordinary function call.  */
#define AGGR_INIT_VIA_CTOR_P(NODE) \
  TREE_LANG_FLAG_0 (AGGR_INIT_EXPR_CHECK (NODE))

/* Nonzero if expanding this AGGR_INIT_EXPR should first zero-initialize
   the object.  */
#define AGGR_INIT_ZERO_FIRST(NODE) \
  TREE_LANG_FLAG_2 (AGGR_INIT_EXPR_CHECK (NODE))

/* Nonzero means that the call is the jump from a thunk to the
   thunked-to function.  */
#define AGGR_INIT_FROM_THUNK_P(NODE) \
  (AGGR_INIT_EXPR_CHECK (NODE)->base.protected_flag)

/* AGGR_INIT_EXPR accessors.  These are equivalent to the CALL_EXPR
   accessors, except for AGGR_INIT_EXPR_SLOT (which takes the place of
   CALL_EXPR_STATIC_CHAIN).  */

#define AGGR_INIT_EXPR_FN(NODE) TREE_OPERAND (AGGR_INIT_EXPR_CHECK (NODE), 1)
#define AGGR_INIT_EXPR_SLOT(NODE) \
  TREE_OPERAND (AGGR_INIT_EXPR_CHECK (NODE), 2)
#define AGGR_INIT_EXPR_ARG(NODE, I) \
  TREE_OPERAND (AGGR_INIT_EXPR_CHECK (NODE), (I) + 3)
#define aggr_init_expr_nargs(NODE) (VL_EXP_OPERAND_LENGTH(NODE) - 3)

/* AGGR_INIT_EXPR_ARGP returns a pointer to the argument vector for NODE.
   We can't use &AGGR_INIT_EXPR_ARG (NODE, 0) because that will complain if
   the argument count is zero when checking is enabled.  Instead, do
   the pointer arithmetic to advance past the 3 fixed operands in a
   AGGR_INIT_EXPR.  That produces a valid pointer to just past the end of
   the operand array, even if it's not valid to dereference it.  */
#define AGGR_INIT_EXPR_ARGP(NODE) \
  (&(TREE_OPERAND (AGGR_INIT_EXPR_CHECK (NODE), 0)) + 3)

/* Abstract iterators for AGGR_INIT_EXPRs.  */

/* Structure containing iterator state.  */
struct aggr_init_expr_arg_iterator {
  tree t;	/* the aggr_init_expr */
  int n;	/* argument count */
  int i;	/* next argument index */
};

/* Initialize the abstract argument list iterator object ITER with the
   arguments from AGGR_INIT_EXPR node EXP.  */
inline void
init_aggr_init_expr_arg_iterator (tree exp,
				       aggr_init_expr_arg_iterator *iter)
{
  iter->t = exp;
  iter->n = aggr_init_expr_nargs (exp);
  iter->i = 0;
}

/* Return the next argument from abstract argument list iterator object ITER,
   and advance its state.  Return NULL_TREE if there are no more arguments.  */
inline tree
next_aggr_init_expr_arg (aggr_init_expr_arg_iterator *iter)
{
  tree result;
  if (iter->i >= iter->n)
    return NULL_TREE;
  result = AGGR_INIT_EXPR_ARG (iter->t, iter->i);
  iter->i++;
  return result;
}

/* Initialize the abstract argument list iterator object ITER, then advance
   past and return the first argument.  Useful in for expressions, e.g.
     for (arg = first_aggr_init_expr_arg (exp, &iter); arg;
          arg = next_aggr_init_expr_arg (&iter))   */
inline tree
first_aggr_init_expr_arg (tree exp, aggr_init_expr_arg_iterator *iter)
{
  init_aggr_init_expr_arg_iterator (exp, iter);
  return next_aggr_init_expr_arg (iter);
}

/* Test whether there are more arguments in abstract argument list iterator
   ITER, without changing its state.  */
inline bool
more_aggr_init_expr_args_p (const aggr_init_expr_arg_iterator *iter)
{
  return (iter->i < iter->n);
}

/* Iterate through each argument ARG of AGGR_INIT_EXPR CALL, using variable
   ITER (of type aggr_init_expr_arg_iterator) to hold the iteration state.  */
#define FOR_EACH_AGGR_INIT_EXPR_ARG(arg, iter, call)			\
  for ((arg) = first_aggr_init_expr_arg ((call), &(iter)); (arg);	\
       (arg) = next_aggr_init_expr_arg (&(iter)))

/* VEC_INIT_EXPR accessors.  */
#define VEC_INIT_EXPR_SLOT(NODE) TREE_OPERAND (VEC_INIT_EXPR_CHECK (NODE), 0)
#define VEC_INIT_EXPR_INIT(NODE) TREE_OPERAND (VEC_INIT_EXPR_CHECK (NODE), 1)

/* Indicates that a VEC_INIT_EXPR is a potential constant expression.
   Only set when the current function is constexpr.  */
#define VEC_INIT_EXPR_IS_CONSTEXPR(NODE) \
  TREE_LANG_FLAG_0 (VEC_INIT_EXPR_CHECK (NODE))

/* Indicates that a VEC_INIT_EXPR is expressing value-initialization.  */
#define VEC_INIT_EXPR_VALUE_INIT(NODE) \
  TREE_LANG_FLAG_1 (VEC_INIT_EXPR_CHECK (NODE))

/* The condition under which this MUST_NOT_THROW_EXPR actually blocks
   exceptions.  NULL_TREE means 'true'.  */
#define MUST_NOT_THROW_COND(NODE) \
  TREE_OPERAND (MUST_NOT_THROW_EXPR_CHECK (NODE), 1)

/* The TYPE_MAIN_DECL for a class template type is a TYPE_DECL, not a
   TEMPLATE_DECL.  This macro determines whether or not a given class
   type is really a template type, as opposed to an instantiation or
   specialization of one.  */
#define CLASSTYPE_IS_TEMPLATE(NODE)  \
  (CLASSTYPE_TEMPLATE_INFO (NODE)    \
   && !CLASSTYPE_USE_TEMPLATE (NODE) \
   && PRIMARY_TEMPLATE_P (CLASSTYPE_TI_TEMPLATE (NODE)))

/* The name used by the user to name the typename type.  Typically,
   this is an IDENTIFIER_NODE, and the same as the DECL_NAME on the
   corresponding TYPE_DECL.  However, this may also be a
   TEMPLATE_ID_EXPR if we had something like `typename X::Y<T>'.  */
#define TYPENAME_TYPE_FULLNAME(NODE) \
  (TYPE_VALUES_RAW (TYPENAME_TYPE_CHECK (NODE)))

/* True if a TYPENAME_TYPE was declared as an "enum".  */
#define TYPENAME_IS_ENUM_P(NODE) \
  (TREE_LANG_FLAG_0 (TYPENAME_TYPE_CHECK (NODE)))

/* True if a TYPENAME_TYPE was declared as a "class", "struct", or
   "union".  */
#define TYPENAME_IS_CLASS_P(NODE) \
  (TREE_LANG_FLAG_1 (TYPENAME_TYPE_CHECK (NODE)))

/* True if a TYPENAME_TYPE is in the process of being resolved.  */
#define TYPENAME_IS_RESOLVING_P(NODE) \
  (TREE_LANG_FLAG_2 (TYPENAME_TYPE_CHECK (NODE)))

/* [class.virtual]

   A class that declares or inherits a virtual function is called a
   polymorphic class.  */
#define TYPE_POLYMORPHIC_P(NODE) (TREE_LANG_FLAG_2 (NODE))

/* Nonzero if this class has a virtual function table pointer.  */
#define TYPE_CONTAINS_VPTR_P(NODE)		\
  (TYPE_POLYMORPHIC_P (NODE) || CLASSTYPE_VBASECLASSES (NODE))

/* This flag is true of a local VAR_DECL if it was declared in a for
   statement, but we are no longer in the scope of the for.  */
#define DECL_DEAD_FOR_LOCAL(NODE) DECL_LANG_FLAG_7 (VAR_DECL_CHECK (NODE))

/* This flag is set on a VAR_DECL that is a DECL_DEAD_FOR_LOCAL
   if we already emitted a warning about using it.  */
#define DECL_ERROR_REPORTED(NODE) DECL_LANG_FLAG_0 (VAR_DECL_CHECK (NODE))

/* Nonzero if NODE is a FUNCTION_DECL (for a function with global
   scope) declared in a local scope.  */
#define DECL_LOCAL_FUNCTION_P(NODE) \
  DECL_LANG_FLAG_0 (FUNCTION_DECL_CHECK (NODE))

/* Nonzero if NODE is the target for genericization of 'break' stmts.  */
#define LABEL_DECL_BREAK(NODE) \
  DECL_LANG_FLAG_0 (LABEL_DECL_CHECK (NODE))

/* Nonzero if NODE is the target for genericization of 'continue' stmts.  */
#define LABEL_DECL_CONTINUE(NODE) \
  DECL_LANG_FLAG_1 (LABEL_DECL_CHECK (NODE))

/* True if NODE was declared with auto in its return type, but it has
   started compilation and so the return type might have been changed by
   return type deduction; its declared return type should be found in
   DECL_STRUCT_FUNCTION(NODE)->language->x_auto_return_pattern.  */
#define FNDECL_USED_AUTO(NODE) \
  TREE_LANG_FLAG_2 (FUNCTION_DECL_CHECK (NODE))

/* Nonzero if NODE is a DECL which we know about but which has not
   been explicitly declared, such as a built-in function or a friend
   declared inside a class.  In the latter case DECL_HIDDEN_FRIEND_P
   will be set.  */
#define DECL_ANTICIPATED(NODE) \
  (DECL_LANG_SPECIFIC (TYPE_FUNCTION_OR_TEMPLATE_DECL_CHECK (NODE)) \
   ->u.base.anticipated_p)

/* Is DECL NODE a hidden name?  */
#define DECL_HIDDEN_P(NODE) \
  (DECL_LANG_SPECIFIC (NODE) && TYPE_FUNCTION_OR_TEMPLATE_DECL_P (NODE) \
   && DECL_ANTICIPATED (NODE))

/* True if this is a hidden class type.    */
#define TYPE_HIDDEN_P(NODE) \
  (DECL_LANG_SPECIFIC (TYPE_NAME (NODE)) \
   && DECL_ANTICIPATED (TYPE_NAME (NODE)))

/* True for artificial decls added for OpenMP privatized non-static
   data members.  */
#define DECL_OMP_PRIVATIZED_MEMBER(NODE) \
  (DECL_LANG_SPECIFIC (VAR_DECL_CHECK (NODE))->u.base.anticipated_p)

/* Nonzero if NODE is a FUNCTION_DECL which was declared as a friend
   within a class but has not been declared in the surrounding scope.
   The function is invisible except via argument dependent lookup.  */
#define DECL_HIDDEN_FRIEND_P(NODE) \
  (LANG_DECL_FN_CHECK (DECL_COMMON_CHECK (NODE))->hidden_friend_p)

/* Nonzero if NODE is an artificial FUNCTION_DECL for
   #pragma omp declare reduction.  */
#define DECL_OMP_DECLARE_REDUCTION_P(NODE) \
  (LANG_DECL_FN_CHECK (DECL_COMMON_CHECK (NODE))->omp_declare_reduction_p)

/* Nonzero if DECL has been declared threadprivate by
   #pragma omp threadprivate.  */
#define CP_DECL_THREADPRIVATE_P(DECL) \
  (DECL_LANG_SPECIFIC (VAR_DECL_CHECK (DECL))->u.base.threadprivate_or_deleted_p)

/* Nonzero if NODE is a VAR_DECL which has been declared inline.  */
#define DECL_VAR_DECLARED_INLINE_P(NODE) \
  (DECL_LANG_SPECIFIC (VAR_DECL_CHECK (NODE))			\
   ? DECL_LANG_SPECIFIC (NODE)->u.base.var_declared_inline_p	\
   : false)
#define SET_DECL_VAR_DECLARED_INLINE_P(NODE) \
  (DECL_LANG_SPECIFIC (VAR_DECL_CHECK (NODE))->u.base.var_declared_inline_p \
   = true)

/* Nonzero if NODE is an artificial VAR_DECL for a C++17 decomposition
   declaration.  */
#define DECL_DECOMPOSITION_P(NODE) \
  (VAR_P (NODE) && DECL_LANG_SPECIFIC (NODE)			\
   ? DECL_LANG_SPECIFIC (NODE)->u.base.decomposition_p		\
   : false)
#define SET_DECL_DECOMPOSITION_P(NODE) \
  (DECL_LANG_SPECIFIC (VAR_DECL_CHECK (NODE))->u.base.decomposition_p \
   = true)

/* Nonzero if NODE is an inline VAR_DECL.  In C++17, static data members
   declared with constexpr specifier are implicitly inline variables.  */
#define DECL_INLINE_VAR_P(NODE) \
  (DECL_VAR_DECLARED_INLINE_P (NODE)				\
   || (cxx_dialect >= cxx1z					\
       && DECL_DECLARED_CONSTEXPR_P (NODE)			\
       && DECL_CLASS_SCOPE_P (NODE)))

/* Nonzero if DECL was declared with '= delete'.  */
#define DECL_DELETED_FN(DECL) \
  (LANG_DECL_FN_CHECK (DECL)->min.base.threadprivate_or_deleted_p)

/* Nonzero if DECL was declared with '= default' (maybe implicitly).  */
#define DECL_DEFAULTED_FN(DECL) \
  (LANG_DECL_FN_CHECK (DECL)->defaulted_p)

/* Nonzero if DECL is explicitly defaulted in the class body.  */
#define DECL_DEFAULTED_IN_CLASS_P(DECL)					\
  (DECL_DEFAULTED_FN (DECL) && DECL_INITIALIZED_IN_CLASS_P (DECL))
/* Nonzero if DECL was defaulted outside the class body.  */
#define DECL_DEFAULTED_OUTSIDE_CLASS_P(DECL)				\
  (DECL_DEFAULTED_FN (DECL)						\
   && !(DECL_ARTIFICIAL (DECL) || DECL_INITIALIZED_IN_CLASS_P (DECL)))

/* Record whether a typedef for type `int' was actually `signed int'.  */
#define C_TYPEDEF_EXPLICITLY_SIGNED(EXP) DECL_LANG_FLAG_1 (EXP)

/* Returns nonzero if DECL has external linkage, as specified by the
   language standard.  (This predicate may hold even when the
   corresponding entity is not actually given external linkage in the
   object file; see decl_linkage for details.)  */
#define DECL_EXTERNAL_LINKAGE_P(DECL) \
  (decl_linkage (DECL) == lk_external)

/* Keep these codes in ascending code order.  */

#define INTEGRAL_CODE_P(CODE)	\
  ((CODE) == ENUMERAL_TYPE	\
   || (CODE) == BOOLEAN_TYPE	\
   || (CODE) == INTEGER_TYPE)

/* [basic.fundamental]

   Types  bool, char, wchar_t, and the signed and unsigned integer types
   are collectively called integral types.

   Note that INTEGRAL_TYPE_P, as defined in tree.h, allows enumeration
   types as well, which is incorrect in C++.  Keep these checks in
   ascending code order.  */
#define CP_INTEGRAL_TYPE_P(TYPE)		\
  (TREE_CODE (TYPE) == BOOLEAN_TYPE		\
   || TREE_CODE (TYPE) == INTEGER_TYPE)

/* Returns true if TYPE is an integral or enumeration name.  Keep
   these checks in ascending code order.  */
#define INTEGRAL_OR_ENUMERATION_TYPE_P(TYPE) \
   (TREE_CODE (TYPE) == ENUMERAL_TYPE || CP_INTEGRAL_TYPE_P (TYPE))

/* Returns true if TYPE is an integral or unscoped enumeration type.  */
#define INTEGRAL_OR_UNSCOPED_ENUMERATION_TYPE_P(TYPE) \
   (UNSCOPED_ENUM_P (TYPE) || CP_INTEGRAL_TYPE_P (TYPE))

/* True if the class type TYPE is a literal type.  */
#define CLASSTYPE_LITERAL_P(TYPE)              \
   (LANG_TYPE_CLASS_CHECK (TYPE)->is_literal)

/* [basic.fundamental]

   Integral and floating types are collectively called arithmetic
   types.  

   As a GNU extension, we also accept complex types.

   Keep these checks in ascending code order.  */
#define ARITHMETIC_TYPE_P(TYPE) \
  (CP_INTEGRAL_TYPE_P (TYPE) \
   || TREE_CODE (TYPE) == REAL_TYPE \
   || TREE_CODE (TYPE) == COMPLEX_TYPE)

/* True iff TYPE is cv decltype(nullptr).  */
#define NULLPTR_TYPE_P(TYPE) (TREE_CODE (TYPE) == NULLPTR_TYPE)

/* [basic.types]

   Arithmetic types, enumeration types, pointer types,
   pointer-to-member types, and std::nullptr_t are collectively called
   scalar types.
   
   Keep these checks in ascending code order.  */
#define SCALAR_TYPE_P(TYPE)			\
  (TYPE_PTRDATAMEM_P (TYPE)			\
   || TREE_CODE (TYPE) == ENUMERAL_TYPE		\
   || ARITHMETIC_TYPE_P (TYPE)			\
   || TYPE_PTR_P (TYPE)				\
   || TYPE_PTRMEMFUNC_P (TYPE)                  \
   || NULLPTR_TYPE_P (TYPE))

/* Determines whether this type is a C++0x scoped enumeration
   type. Scoped enumerations types are introduced via "enum class" or
   "enum struct", e.g.,

     enum class Color {
       Red, Green, Blue
     };

   Scoped enumeration types are different from normal (unscoped)
   enumeration types in several ways:
   
     - The enumerators of a scoped enumeration type are only available
       within the scope of the enumeration type and not in the
       enclosing scope. For example, the Red color can be referred to
       with "Color::Red" but not "Red".

     - Scoped enumerators and enumerations do not implicitly convert
       to integers or 'bool'.

     - The underlying type of the enum is well-defined.  */
#define SCOPED_ENUM_P(TYPE)                                             \
  (TREE_CODE (TYPE) == ENUMERAL_TYPE && ENUM_IS_SCOPED (TYPE))

/* Determine whether this is an unscoped enumeration type.  */
#define UNSCOPED_ENUM_P(TYPE)                                           \
  (TREE_CODE (TYPE) == ENUMERAL_TYPE && !ENUM_IS_SCOPED (TYPE))

/* Set the flag indicating whether an ENUMERAL_TYPE is a C++0x scoped
   enumeration type (1) or a normal (unscoped) enumeration type
   (0).  */
#define SET_SCOPED_ENUM_P(TYPE, VAL)                    \
  (ENUM_IS_SCOPED (TYPE) = (VAL))

#define SET_OPAQUE_ENUM_P(TYPE, VAL)                    \
  (ENUM_IS_OPAQUE (TYPE) = (VAL))

#define OPAQUE_ENUM_P(TYPE)				\
  (TREE_CODE (TYPE) == ENUMERAL_TYPE && ENUM_IS_OPAQUE (TYPE))

/* Determines whether an ENUMERAL_TYPE has an explicit
   underlying type.  */
#define ENUM_FIXED_UNDERLYING_TYPE_P(NODE) (TYPE_LANG_FLAG_5 (NODE))

/* Returns the underlying type of the given enumeration type. The
   underlying type is determined in different ways, depending on the
   properties of the enum:

     - In C++0x, the underlying type can be explicitly specified, e.g.,

         enum E1 : char { ... } // underlying type is char

     - In a C++0x scoped enumeration, the underlying type is int
       unless otherwises specified:

         enum class E2 { ... } // underlying type is int

     - Otherwise, the underlying type is determined based on the
       values of the enumerators. In this case, the
       ENUM_UNDERLYING_TYPE will not be set until after the definition
       of the enumeration is completed by finish_enum.  */
#define ENUM_UNDERLYING_TYPE(TYPE) \
  TREE_TYPE (ENUMERAL_TYPE_CHECK (TYPE))

/* [dcl.init.aggr]

   An aggregate is an array or a class with no user-provided
   constructors, no brace-or-equal-initializers for non-static data
   members, no private or protected non-static data members, no
   base classes, and no virtual functions.

   As an extension, we also treat vectors as aggregates.  Keep these
   checks in ascending code order.  */
#define CP_AGGREGATE_TYPE_P(TYPE)				\
  (TREE_CODE (TYPE) == VECTOR_TYPE				\
   ||TREE_CODE (TYPE) == ARRAY_TYPE				\
   || (CLASS_TYPE_P (TYPE) && !CLASSTYPE_NON_AGGREGATE (TYPE)))

/* Nonzero for a class type means that the class type has a
   user-declared constructor.  */
#define TYPE_HAS_USER_CONSTRUCTOR(NODE) (TYPE_LANG_FLAG_1 (NODE))

/* Nonzero means that the FUNCTION_TYPE or METHOD_TYPE has a
   late-specified return type.  */
#define TYPE_HAS_LATE_RETURN_TYPE(NODE) \
  (TYPE_LANG_FLAG_2 (FUNC_OR_METHOD_CHECK (NODE)))

/* When appearing in an INDIRECT_REF, it means that the tree structure
   underneath is actually a call to a constructor.  This is needed
   when the constructor must initialize local storage (which can
   be automatically destroyed), rather than allowing it to allocate
   space from the heap.

   When appearing in a SAVE_EXPR, it means that underneath
   is a call to a constructor.

   When appearing in a CONSTRUCTOR, the expression is a
   compound literal.

   When appearing in a FIELD_DECL, it means that this field
   has been duly initialized in its constructor.  */
#define TREE_HAS_CONSTRUCTOR(NODE) (TREE_LANG_FLAG_4 (NODE))

/* True if NODE is a brace-enclosed initializer.  */
#define BRACE_ENCLOSED_INITIALIZER_P(NODE) \
  (TREE_CODE (NODE) == CONSTRUCTOR && TREE_TYPE (NODE) == init_list_type_node)

/* True if NODE is a compound-literal, i.e., a brace-enclosed
   initializer cast to a particular type.  */
#define COMPOUND_LITERAL_P(NODE) \
  (TREE_CODE (NODE) == CONSTRUCTOR && TREE_HAS_CONSTRUCTOR (NODE))

#define EMPTY_CONSTRUCTOR_P(NODE) (TREE_CODE (NODE) == CONSTRUCTOR \
				   && vec_safe_is_empty(CONSTRUCTOR_ELTS(NODE))\
				   && !TREE_HAS_CONSTRUCTOR (NODE))

/* True if NODE is a init-list used as a direct-initializer, i.e.
   B b{1,2}, not B b({1,2}) or B b = {1,2}.  */
#define CONSTRUCTOR_IS_DIRECT_INIT(NODE) (TREE_LANG_FLAG_0 (CONSTRUCTOR_CHECK (NODE)))

/* True if an uninitialized element in NODE should not be treated as
   implicitly value-initialized.  Only used in constexpr evaluation.  */
#define CONSTRUCTOR_NO_IMPLICIT_ZERO(NODE) \
  (TREE_LANG_FLAG_1 (CONSTRUCTOR_CHECK (NODE)))

/* True if this CONSTRUCTOR should not be used as a variable initializer
   because it was loaded from a constexpr variable with mutable fields.  */
#define CONSTRUCTOR_MUTABLE_POISON(NODE) \
  (TREE_LANG_FLAG_2 (CONSTRUCTOR_CHECK (NODE)))

/* True if this typed CONSTRUCTOR represents C99 compound-literal syntax rather
   than C++11 functional cast syntax.  */
#define CONSTRUCTOR_C99_COMPOUND_LITERAL(NODE) \
  (TREE_LANG_FLAG_3 (CONSTRUCTOR_CHECK (NODE)))

#define DIRECT_LIST_INIT_P(NODE) \
   (BRACE_ENCLOSED_INITIALIZER_P (NODE) && CONSTRUCTOR_IS_DIRECT_INIT (NODE))

/* True if NODE represents a conversion for direct-initialization in a
   template.  Set by perform_implicit_conversion_flags.  */
#define IMPLICIT_CONV_EXPR_DIRECT_INIT(NODE) \
  (TREE_LANG_FLAG_0 (IMPLICIT_CONV_EXPR_CHECK (NODE)))

/* Nonzero means that an object of this type can not be initialized using
   an initializer list.  */
#define CLASSTYPE_NON_AGGREGATE(NODE) \
  (LANG_TYPE_CLASS_CHECK (NODE)->non_aggregate)
#define TYPE_NON_AGGREGATE_CLASS(NODE) \
  (CLASS_TYPE_P (NODE) && CLASSTYPE_NON_AGGREGATE (NODE))

/* Nonzero if there is a non-trivial X::op=(cv X&) for this class.  */
#define TYPE_HAS_COMPLEX_COPY_ASSIGN(NODE) (LANG_TYPE_CLASS_CHECK (NODE)->has_complex_copy_assign)

/* Nonzero if there is a non-trivial X::X(cv X&) for this class.  */
#define TYPE_HAS_COMPLEX_COPY_CTOR(NODE) (LANG_TYPE_CLASS_CHECK (NODE)->has_complex_copy_ctor)

/* Nonzero if there is a non-trivial X::op=(X&&) for this class.  */
#define TYPE_HAS_COMPLEX_MOVE_ASSIGN(NODE) (LANG_TYPE_CLASS_CHECK (NODE)->has_complex_move_assign)

/* Nonzero if there is a non-trivial X::X(X&&) for this class.  */
#define TYPE_HAS_COMPLEX_MOVE_CTOR(NODE) (LANG_TYPE_CLASS_CHECK (NODE)->has_complex_move_ctor)

/* Nonzero if there is no trivial default constructor for this class.  */
#define TYPE_HAS_COMPLEX_DFLT(NODE) (LANG_TYPE_CLASS_CHECK (NODE)->has_complex_dflt)

/* Nonzero if TYPE has a trivial destructor.  From [class.dtor]:

     A destructor is trivial if it is an implicitly declared
     destructor and if:

       - all of the direct base classes of its class have trivial
	 destructors,

       - for all of the non-static data members of its class that are
	 of class type (or array thereof), each such class has a
	 trivial destructor.  */
#define TYPE_HAS_TRIVIAL_DESTRUCTOR(NODE) \
  (!TYPE_HAS_NONTRIVIAL_DESTRUCTOR (NODE))

/* Nonzero for _TYPE node means that this type does not have a trivial
   destructor.  Therefore, destroying an object of this type will
   involve a call to a destructor.  This can apply to objects of
   ARRAY_TYPE is the type of the elements needs a destructor.  */
#define TYPE_HAS_NONTRIVIAL_DESTRUCTOR(NODE) \
  (TYPE_LANG_FLAG_4 (NODE))

/* Nonzero for class type means that the default constructor is trivial.  */
#define TYPE_HAS_TRIVIAL_DFLT(NODE) \
  (TYPE_HAS_DEFAULT_CONSTRUCTOR (NODE) && ! TYPE_HAS_COMPLEX_DFLT (NODE))

/* Nonzero for class type means that copy initialization of this type can use
   a bitwise copy.  */
#define TYPE_HAS_TRIVIAL_COPY_CTOR(NODE) \
  (TYPE_HAS_COPY_CTOR (NODE) && ! TYPE_HAS_COMPLEX_COPY_CTOR (NODE))

/* Nonzero for class type means that assignment of this type can use
   a bitwise copy.  */
#define TYPE_HAS_TRIVIAL_COPY_ASSIGN(NODE) \
  (TYPE_HAS_COPY_ASSIGN (NODE) && ! TYPE_HAS_COMPLEX_COPY_ASSIGN (NODE))

/* Returns true if NODE is a pointer-to-data-member.  */
#define TYPE_PTRDATAMEM_P(NODE)			\
  (TREE_CODE (NODE) == OFFSET_TYPE)
/* Returns true if NODE is a pointer.  */
#define TYPE_PTR_P(NODE)			\
  (TREE_CODE (NODE) == POINTER_TYPE)

/* Returns true if NODE is an object type:

     [basic.types]

     An object type is a (possibly cv-qualified) type that is not a
     function type, not a reference type, and not a void type.

   Keep these checks in ascending order, for speed.  */
#define TYPE_OBJ_P(NODE)			\
  (TREE_CODE (NODE) != REFERENCE_TYPE		\
   && !VOID_TYPE_P (NODE)  		        \
   && TREE_CODE (NODE) != FUNCTION_TYPE		\
   && TREE_CODE (NODE) != METHOD_TYPE)

/* Returns true if NODE is a pointer to an object.  Keep these checks
   in ascending tree code order.  */
#define TYPE_PTROB_P(NODE)					\
  (TYPE_PTR_P (NODE) && TYPE_OBJ_P (TREE_TYPE (NODE)))

/* Returns true if NODE is a reference to an object.  Keep these checks
   in ascending tree code order.  */
#define TYPE_REF_OBJ_P(NODE)					\
  (TREE_CODE (NODE) == REFERENCE_TYPE && TYPE_OBJ_P (TREE_TYPE (NODE)))

/* Returns true if NODE is a pointer to an object, or a pointer to
   void.  Keep these checks in ascending tree code order.  */
#define TYPE_PTROBV_P(NODE)					\
  (TYPE_PTR_P (NODE)						\
   && !(TREE_CODE (TREE_TYPE (NODE)) == FUNCTION_TYPE		\
	|| TREE_CODE (TREE_TYPE (NODE)) == METHOD_TYPE))

/* Returns true if NODE is a pointer to function type.  */
#define TYPE_PTRFN_P(NODE)				\
  (TYPE_PTR_P (NODE)			                \
   && TREE_CODE (TREE_TYPE (NODE)) == FUNCTION_TYPE)

/* Returns true if NODE is a reference to function type.  */
#define TYPE_REFFN_P(NODE)				\
  (TREE_CODE (NODE) == REFERENCE_TYPE			\
   && TREE_CODE (TREE_TYPE (NODE)) == FUNCTION_TYPE)

/* Returns true if NODE is a pointer to member function type.  */
#define TYPE_PTRMEMFUNC_P(NODE)		\
  (TREE_CODE (NODE) == RECORD_TYPE	\
   && TYPE_PTRMEMFUNC_FLAG (NODE))

#define TYPE_PTRMEMFUNC_FLAG(NODE) \
  (TYPE_LANG_FLAG_2 (RECORD_TYPE_CHECK (NODE)))

/* Returns true if NODE is a pointer-to-member.  */
#define TYPE_PTRMEM_P(NODE) \
  (TYPE_PTRDATAMEM_P (NODE) || TYPE_PTRMEMFUNC_P (NODE))

/* Returns true if NODE is a pointer or a pointer-to-member.  */
#define TYPE_PTR_OR_PTRMEM_P(NODE) \
  (TYPE_PTR_P (NODE) || TYPE_PTRMEM_P (NODE))

/* Indicates when overload resolution may resolve to a pointer to
   member function. [expr.unary.op]/3 */
#define PTRMEM_OK_P(NODE) \
  TREE_LANG_FLAG_0 (TREE_CHECK3 ((NODE), ADDR_EXPR, OFFSET_REF, SCOPE_REF))

/* Get the POINTER_TYPE to the METHOD_TYPE associated with this
   pointer to member function.  TYPE_PTRMEMFUNC_P _must_ be true,
   before using this macro.  */
#define TYPE_PTRMEMFUNC_FN_TYPE(NODE) \
  (cp_build_qualified_type (TREE_TYPE (TYPE_FIELDS (NODE)),\
			    cp_type_quals (NODE)))

/* As above, but can be used in places that want an lvalue at the expense
   of not necessarily having the correct cv-qualifiers.  */
#define TYPE_PTRMEMFUNC_FN_TYPE_RAW(NODE) \
  (TREE_TYPE (TYPE_FIELDS (NODE)))

/* Returns `A' for a type like `int (A::*)(double)' */
#define TYPE_PTRMEMFUNC_OBJECT_TYPE(NODE) \
  TYPE_METHOD_BASETYPE (TREE_TYPE (TYPE_PTRMEMFUNC_FN_TYPE (NODE)))

/* These are use to manipulate the canonical RECORD_TYPE from the
   hashed POINTER_TYPE, and can only be used on the POINTER_TYPE.  */
#define TYPE_GET_PTRMEMFUNC_TYPE(NODE) \
  (TYPE_LANG_SPECIFIC (NODE) ? LANG_TYPE_PTRMEM_CHECK (NODE)->record : NULL)
#define TYPE_SET_PTRMEMFUNC_TYPE(NODE, VALUE)				\
  do {									\
    if (TYPE_LANG_SPECIFIC (NODE) == NULL)				\
      {									\
	TYPE_LANG_SPECIFIC (NODE)                                       \
	= (struct lang_type *) ggc_internal_cleared_alloc		\
	 (sizeof (struct lang_type_ptrmem));				\
	TYPE_LANG_SPECIFIC (NODE)->u.ptrmem.h.is_lang_type_class = 0;	\
      }									\
    TYPE_LANG_SPECIFIC (NODE)->u.ptrmem.record = (VALUE);		\
  } while (0)

/* For a pointer-to-member type of the form `T X::*', this is `X'.
   For a type like `void (X::*)() const', this type is `X', not `const
   X'.  To get at the `const X' you have to look at the
   TYPE_PTRMEM_POINTED_TO_TYPE; there, the first parameter will have
   type `const X*'.  */
#define TYPE_PTRMEM_CLASS_TYPE(NODE)			\
  (TYPE_PTRDATAMEM_P (NODE)					\
   ? TYPE_OFFSET_BASETYPE (NODE)		\
   : TYPE_PTRMEMFUNC_OBJECT_TYPE (NODE))

/* For a pointer-to-member type of the form `T X::*', this is `T'.  */
#define TYPE_PTRMEM_POINTED_TO_TYPE(NODE)		\
   (TYPE_PTRDATAMEM_P (NODE)				\
    ? TREE_TYPE (NODE)					\
    : TREE_TYPE (TYPE_PTRMEMFUNC_FN_TYPE (NODE)))

/* For a pointer-to-member constant `X::Y' this is the RECORD_TYPE for
   `X'.  */
#define PTRMEM_CST_CLASS(NODE) \
  TYPE_PTRMEM_CLASS_TYPE (TREE_TYPE (PTRMEM_CST_CHECK (NODE)))

/* For a pointer-to-member constant `X::Y' this is the _DECL for
   `Y'.  */
#define PTRMEM_CST_MEMBER(NODE) (((ptrmem_cst_t)PTRMEM_CST_CHECK (NODE))->member)

/* The expression in question for a TYPEOF_TYPE.  */
#define TYPEOF_TYPE_EXPR(NODE) (TYPE_VALUES_RAW (TYPEOF_TYPE_CHECK (NODE)))

/* The type in question for an UNDERLYING_TYPE.  */
#define UNDERLYING_TYPE_TYPE(NODE) \
  (TYPE_VALUES_RAW (UNDERLYING_TYPE_CHECK (NODE)))

/* The type in question for BASES.  */
#define BASES_TYPE(NODE) \
  (TYPE_VALUES_RAW (BASES_CHECK (NODE)))

#define BASES_DIRECT(NODE) \
  TREE_LANG_FLAG_0 (BASES_CHECK (NODE))

/* The expression in question for a DECLTYPE_TYPE.  */
#define DECLTYPE_TYPE_EXPR(NODE) (TYPE_VALUES_RAW (DECLTYPE_TYPE_CHECK (NODE)))

/* Whether the DECLTYPE_TYPE_EXPR of NODE was originally parsed as an
   id-expression or a member-access expression. When false, it was
   parsed as a full expression.  */
#define DECLTYPE_TYPE_ID_EXPR_OR_MEMBER_ACCESS_P(NODE) \
  (DECLTYPE_TYPE_CHECK (NODE))->type_common.string_flag

/* These flags indicate that we want different semantics from normal
   decltype: lambda capture just drops references, init capture
   uses auto semantics, lambda proxies look through implicit dereference.  */
#define DECLTYPE_FOR_LAMBDA_CAPTURE(NODE) \
  TREE_LANG_FLAG_0 (DECLTYPE_TYPE_CHECK (NODE))
#define DECLTYPE_FOR_INIT_CAPTURE(NODE) \
  TREE_LANG_FLAG_1 (DECLTYPE_TYPE_CHECK (NODE))
#define DECLTYPE_FOR_LAMBDA_PROXY(NODE) \
  TREE_LANG_FLAG_2 (DECLTYPE_TYPE_CHECK (NODE))
#define DECLTYPE_FOR_REF_CAPTURE(NODE) \
  TREE_LANG_FLAG_3 (DECLTYPE_TYPE_CHECK (NODE))

/* Nonzero for VAR_DECL and FUNCTION_DECL node means that `extern' was
   specified in its declaration.  This can also be set for an
   erroneously declared PARM_DECL.  */
#define DECL_THIS_EXTERN(NODE) \
  DECL_LANG_FLAG_2 (VAR_FUNCTION_OR_PARM_DECL_CHECK (NODE))

/* Nonzero for VAR_DECL and FUNCTION_DECL node means that `static' was
   specified in its declaration.  This can also be set for an
   erroneously declared PARM_DECL.  */
#define DECL_THIS_STATIC(NODE) \
  DECL_LANG_FLAG_6 (VAR_FUNCTION_OR_PARM_DECL_CHECK (NODE))

/* Nonzero for FIELD_DECL node means that this field is a lambda capture
   field for an array of runtime bound.  */
#define DECL_VLA_CAPTURE_P(NODE) \
  DECL_LANG_FLAG_1 (FIELD_DECL_CHECK (NODE))

/* Nonzero for PARM_DECL node means that this is an array function
   parameter, i.e, a[] rather than *a.  */
#define DECL_ARRAY_PARAMETER_P(NODE) \
  DECL_LANG_FLAG_1 (PARM_DECL_CHECK (NODE))

/* Nonzero for a FIELD_DECL who's NSMDI is currently being
   instantiated.  */
#define DECL_INSTANTIATING_NSDMI_P(NODE) \
  DECL_LANG_FLAG_2 (FIELD_DECL_CHECK (NODE))

/* Nonzero for FIELD_DECL node means that this field is a base class
   of the parent object, as opposed to a member field.  */
#define DECL_FIELD_IS_BASE(NODE) \
  DECL_LANG_FLAG_6 (FIELD_DECL_CHECK (NODE))

/* Nonzero for FIELD_DECL node means that this field is a simple (no
   explicit initializer) lambda capture field, making it invisible to
   name lookup in unevaluated contexts.  */
#define DECL_NORMAL_CAPTURE_P(NODE) \
  DECL_LANG_FLAG_7 (FIELD_DECL_CHECK (NODE))

/* Nonzero if TYPE is an anonymous union or struct type.  We have to use a
   flag for this because "A union for which objects or pointers are
   declared is not an anonymous union" [class.union].  */
#define ANON_AGGR_TYPE_P(NODE)				\
  (CLASS_TYPE_P (NODE) && LANG_TYPE_CLASS_CHECK (NODE)->anon_aggr)
#define SET_ANON_AGGR_TYPE_P(NODE)			\
  (LANG_TYPE_CLASS_CHECK (NODE)->anon_aggr = 1)

/* Nonzero if TYPE is an anonymous union type.  */
#define ANON_UNION_TYPE_P(NODE) \
  (TREE_CODE (NODE) == UNION_TYPE && ANON_AGGR_TYPE_P (NODE))

/* Define fields and accessors for nodes representing declared names.  */

/* Nonzero if TYPE is an unnamed class with a typedef for linkage purposes.  */
#define TYPE_WAS_UNNAMED(NODE) (LANG_TYPE_CLASS_CHECK (NODE)->was_anonymous)

/* C++: all of these are overloaded!  These apply only to TYPE_DECLs.  */

/* The format of each node in the DECL_FRIENDLIST is as follows:

   The TREE_PURPOSE will be the name of a function, i.e., an
   IDENTIFIER_NODE.  The TREE_VALUE will be itself a TREE_LIST, whose
   TREE_VALUEs are friends with the given name.  */
#define DECL_FRIENDLIST(NODE)		(DECL_INITIAL (NODE))
#define FRIEND_NAME(LIST) (TREE_PURPOSE (LIST))
#define FRIEND_DECLS(LIST) (TREE_VALUE (LIST))

/* The DECL_ACCESS, if non-NULL, is a TREE_LIST.  The TREE_PURPOSE of
   each node is a type; the TREE_VALUE is the access granted for this
   DECL in that type.  The DECL_ACCESS is set by access declarations.
   For example, if a member that would normally be public in a
   derived class is made protected, then the derived class and the
   protected_access_node will appear in the DECL_ACCESS for the node.  */
#define DECL_ACCESS(NODE) (LANG_DECL_U2_CHECK (NODE, 0)->access)

/* Nonzero if the FUNCTION_DECL is a global constructor.  */
#define DECL_GLOBAL_CTOR_P(NODE) \
  (LANG_DECL_FN_CHECK (NODE)->global_ctor_p)

/* Nonzero if the FUNCTION_DECL is a global destructor.  */
#define DECL_GLOBAL_DTOR_P(NODE) \
  (LANG_DECL_FN_CHECK (NODE)->global_dtor_p)

/* Accessor macros for C++ template decl nodes.  */

/* The DECL_TEMPLATE_PARMS are a list.  The TREE_PURPOSE of each node
   is a INT_CST whose TREE_INT_CST_LOW indicates the level of the
   template parameters, with 1 being the outermost set of template
   parameters.  The TREE_VALUE is a vector, whose elements are the
   template parameters at each level.  Each element in the vector is a
   TREE_LIST, whose TREE_VALUE is a PARM_DECL (if the parameter is a
   non-type parameter), or a TYPE_DECL (if the parameter is a type
   parameter).  The TREE_PURPOSE is the default value, if any.  The
   TEMPLATE_PARM_INDEX for the parameter is available as the
   DECL_INITIAL (for a PARM_DECL) or as the TREE_TYPE (for a
   TYPE_DECL). 

   FIXME: CONST_CAST_TREE is a hack that hopefully will go away after
   tree is converted to C++ class hiearchy.  */
#define DECL_TEMPLATE_PARMS(NODE)       \
   ((struct tree_template_decl *)CONST_CAST_TREE (TEMPLATE_DECL_CHECK (NODE)))->arguments
#define DECL_INNERMOST_TEMPLATE_PARMS(NODE) \
   INNERMOST_TEMPLATE_PARMS (DECL_TEMPLATE_PARMS (NODE))
#define DECL_NTPARMS(NODE) \
   TREE_VEC_LENGTH (DECL_INNERMOST_TEMPLATE_PARMS (NODE))
/* For function, method, class-data templates.

   FIXME: CONST_CAST_TREE is a hack that hopefully will go away after
   tree is converted to C++ class hiearchy.  */
#define DECL_TEMPLATE_RESULT(NODE)      \
   ((struct tree_template_decl *)CONST_CAST_TREE(TEMPLATE_DECL_CHECK (NODE)))->result
/* For a function template at namespace scope, DECL_TEMPLATE_INSTANTIATIONS
   lists all instantiations and specializations of the function so that
   tsubst_friend_function can reassign them to another template if we find
   that the namespace-scope template is really a partial instantiation of a
   friend template.

   For a class template the DECL_TEMPLATE_INSTANTIATIONS lists holds
   all instantiations and specializations of the class type, including
   partial instantiations and partial specializations, so that if we
   explicitly specialize a partial instantiation we can walk the list
   in maybe_process_partial_specialization and reassign them or complain
   as appropriate.

   In both cases, the TREE_PURPOSE of each node contains the arguments
   used; the TREE_VALUE contains the generated variable.  The template
   arguments are always complete.  For example, given:

      template <class T> struct S1 {
	template <class U> struct S2 {};
	template <class U> struct S2<U*> {};
      };

   the record for the partial specialization will contain, as its
   argument list, { {T}, {U*} }, and will be on the
   DECL_TEMPLATE_INSTANTIATIONS list for `template <class T> template
   <class U> struct S1<T>::S2'.

   This list is not used for other templates.  */
#define DECL_TEMPLATE_INSTANTIATIONS(NODE) \
  DECL_SIZE_UNIT (TEMPLATE_DECL_CHECK (NODE))

/* For a class template, this list contains the partial
   specializations of this template.  (Full specializations are not
   recorded on this list.)  The TREE_PURPOSE holds the arguments used
   in the partial specialization (e.g., for `template <class T> struct
   S<T*, int>' this will be `T*, int'.)  The arguments will also include
   any outer template arguments.  The TREE_VALUE holds the TEMPLATE_DECL
   for the partial specialization.  The TREE_TYPE is the _TYPE node for
   the partial specialization.

   This list is not used for other templates.  */
#define DECL_TEMPLATE_SPECIALIZATIONS(NODE)     \
  DECL_SIZE (TEMPLATE_DECL_CHECK (NODE))

/* Nonzero for a DECL which is actually a template parameter.  Keep
   these checks in ascending tree code order.   */
#define DECL_TEMPLATE_PARM_P(NODE)		\
  (DECL_LANG_FLAG_0 (NODE)			\
   && (TREE_CODE (NODE) == CONST_DECL		\
       || TREE_CODE (NODE) == PARM_DECL		\
       || TREE_CODE (NODE) == TYPE_DECL		\
       || TREE_CODE (NODE) == TEMPLATE_DECL))

/* Mark NODE as a template parameter.  */
#define SET_DECL_TEMPLATE_PARM_P(NODE) \
  (DECL_LANG_FLAG_0 (NODE) = 1)

/* Nonzero if NODE is a template template parameter.  */
#define DECL_TEMPLATE_TEMPLATE_PARM_P(NODE) \
  (TREE_CODE (NODE) == TEMPLATE_DECL && DECL_TEMPLATE_PARM_P (NODE))

/* Nonzero for a DECL that represents a function template.  */
#define DECL_FUNCTION_TEMPLATE_P(NODE)                          \
  (TREE_CODE (NODE) == TEMPLATE_DECL                            \
   && DECL_TEMPLATE_RESULT (NODE) != NULL_TREE			\
   && TREE_CODE (DECL_TEMPLATE_RESULT (NODE)) == FUNCTION_DECL)

/* Nonzero for a DECL that represents a class template or alias
   template.  */
#define DECL_TYPE_TEMPLATE_P(NODE)				\
  (TREE_CODE (NODE) == TEMPLATE_DECL				\
   && DECL_TEMPLATE_RESULT (NODE) != NULL_TREE			\
   && TREE_CODE (DECL_TEMPLATE_RESULT (NODE)) == TYPE_DECL)

/* Nonzero for a DECL that represents a class template.  */
#define DECL_CLASS_TEMPLATE_P(NODE)				\
  (DECL_TYPE_TEMPLATE_P (NODE)					\
   && DECL_IMPLICIT_TYPEDEF_P (DECL_TEMPLATE_RESULT (NODE)))

/* Nonzero for a TEMPLATE_DECL that represents an alias template.  */
#define DECL_ALIAS_TEMPLATE_P(NODE)			\
  (DECL_TYPE_TEMPLATE_P (NODE)				\
   && !DECL_ARTIFICIAL (DECL_TEMPLATE_RESULT (NODE)))

/* Nonzero for a NODE which declares a type.  */
#define DECL_DECLARES_TYPE_P(NODE) \
  (TREE_CODE (NODE) == TYPE_DECL || DECL_TYPE_TEMPLATE_P (NODE))

/* Nonzero if NODE declares a function.  */
#define DECL_DECLARES_FUNCTION_P(NODE) \
  (TREE_CODE (NODE) == FUNCTION_DECL || DECL_FUNCTION_TEMPLATE_P (NODE))

/* Nonzero if NODE is the typedef implicitly generated for a type when
   the type is declared.  In C++, `struct S {};' is roughly
   equivalent to `struct S {}; typedef struct S S;' in C.
   DECL_IMPLICIT_TYPEDEF_P will hold for the typedef indicated in this
   example.  In C++, there is a second implicit typedef for each
   class, called the injected-class-name, in the scope of `S' itself, so that
   you can say `S::S'.  DECL_SELF_REFERENCE_P will hold for that typedef.  */
#define DECL_IMPLICIT_TYPEDEF_P(NODE) \
  (TREE_CODE (NODE) == TYPE_DECL && DECL_LANG_FLAG_2 (NODE))
#define SET_DECL_IMPLICIT_TYPEDEF_P(NODE) \
  (DECL_LANG_FLAG_2 (NODE) = 1)
#define DECL_SELF_REFERENCE_P(NODE) \
  (TREE_CODE (NODE) == TYPE_DECL && DECL_LANG_FLAG_4 (NODE))
#define SET_DECL_SELF_REFERENCE_P(NODE) \
  (DECL_LANG_FLAG_4 (NODE) = 1)

/* A `primary' template is one that has its own template header and is not
   a partial specialization.  A member function of a class template is a
   template, but not primary.  A member template is primary.  Friend
   templates are primary, too.  */

/* Returns the primary template corresponding to these parameters.  */
#define DECL_PRIMARY_TEMPLATE(NODE) \
  (TREE_TYPE (DECL_INNERMOST_TEMPLATE_PARMS (NODE)))

/* Returns nonzero if NODE is a primary template.  */
#define PRIMARY_TEMPLATE_P(NODE) (DECL_PRIMARY_TEMPLATE (NODE) == (NODE))

/* Nonzero iff NODE is a specialization of a template.  The value
   indicates the type of specializations:

     1=implicit instantiation

     2=partial or explicit specialization, e.g.:

        template <> int min<int> (int, int),

     3=explicit instantiation, e.g.:
  
        template int min<int> (int, int);

   Note that NODE will be marked as a specialization even if the
   template it is instantiating is not a primary template.  For
   example, given:

     template <typename T> struct O { 
       void f();
       struct I {}; 
     };
    
   both O<int>::f and O<int>::I will be marked as instantiations.

   If DECL_USE_TEMPLATE is nonzero, then DECL_TEMPLATE_INFO will also
   be non-NULL.  */
#define DECL_USE_TEMPLATE(NODE) (DECL_LANG_SPECIFIC (NODE)->u.base.use_template)

/* Like DECL_USE_TEMPLATE, but for class types.  */
#define CLASSTYPE_USE_TEMPLATE(NODE) \
  (LANG_TYPE_CLASS_CHECK (NODE)->use_template)

/* True if NODE is a specialization of a primary template.  */
#define CLASSTYPE_SPECIALIZATION_OF_PRIMARY_TEMPLATE_P(NODE)	\
  (CLASS_TYPE_P (NODE)						\
   && CLASSTYPE_USE_TEMPLATE (NODE)				\
   && PRIMARY_TEMPLATE_P (CLASSTYPE_TI_TEMPLATE (NODE)))

#define DECL_TEMPLATE_INSTANTIATION(NODE) (DECL_USE_TEMPLATE (NODE) & 1)
#define CLASSTYPE_TEMPLATE_INSTANTIATION(NODE) \
  (CLASSTYPE_USE_TEMPLATE (NODE) & 1)

#define DECL_TEMPLATE_SPECIALIZATION(NODE) (DECL_USE_TEMPLATE (NODE) == 2)
#define SET_DECL_TEMPLATE_SPECIALIZATION(NODE) (DECL_USE_TEMPLATE (NODE) = 2)

/* Returns true for an explicit or partial specialization of a class
   template.  */
#define CLASSTYPE_TEMPLATE_SPECIALIZATION(NODE) \
  (CLASSTYPE_USE_TEMPLATE (NODE) == 2)
#define SET_CLASSTYPE_TEMPLATE_SPECIALIZATION(NODE) \
  (CLASSTYPE_USE_TEMPLATE (NODE) = 2)

#define DECL_IMPLICIT_INSTANTIATION(NODE) (DECL_USE_TEMPLATE (NODE) == 1)
#define SET_DECL_IMPLICIT_INSTANTIATION(NODE) (DECL_USE_TEMPLATE (NODE) = 1)
#define CLASSTYPE_IMPLICIT_INSTANTIATION(NODE) \
  (CLASSTYPE_USE_TEMPLATE (NODE) == 1)
#define SET_CLASSTYPE_IMPLICIT_INSTANTIATION(NODE) \
  (CLASSTYPE_USE_TEMPLATE (NODE) = 1)

#define DECL_EXPLICIT_INSTANTIATION(NODE) (DECL_USE_TEMPLATE (NODE) == 3)
#define SET_DECL_EXPLICIT_INSTANTIATION(NODE) (DECL_USE_TEMPLATE (NODE) = 3)
#define CLASSTYPE_EXPLICIT_INSTANTIATION(NODE) \
  (CLASSTYPE_USE_TEMPLATE (NODE) == 3)
#define SET_CLASSTYPE_EXPLICIT_INSTANTIATION(NODE) \
  (CLASSTYPE_USE_TEMPLATE (NODE) = 3)

/* Nonzero if DECL is a friend function which is an instantiation
   from the point of view of the compiler, but not from the point of
   view of the language.  For example given:
      template <class T> struct S { friend void f(T) {}; };
   the declaration of `void f(int)' generated when S<int> is
   instantiated will not be a DECL_TEMPLATE_INSTANTIATION, but will be
   a DECL_FRIEND_PSEUDO_TEMPLATE_INSTANTIATION.  */
#define DECL_FRIEND_PSEUDO_TEMPLATE_INSTANTIATION(DECL) \
  (DECL_LANG_SPECIFIC (DECL) && DECL_TEMPLATE_INFO (DECL) \
   && !DECL_USE_TEMPLATE (DECL))

/* Nonzero if DECL is a function generated from a function 'temploid',
   i.e. template, member of class template, or dependent friend.  */
#define DECL_TEMPLOID_INSTANTIATION(DECL)		\
  (DECL_TEMPLATE_INSTANTIATION (DECL)			\
   || DECL_FRIEND_PSEUDO_TEMPLATE_INSTANTIATION (DECL))

/* Nonzero if DECL is either defined implicitly by the compiler or
   generated from a temploid.  */
#define DECL_GENERATED_P(DECL) \
  (DECL_TEMPLOID_INSTANTIATION (DECL) || DECL_DEFAULTED_FN (DECL))

/* Nonzero iff we are currently processing a declaration for an
   entity with its own template parameter list, and which is not a
   full specialization.  */
#define PROCESSING_REAL_TEMPLATE_DECL_P() \
  (processing_template_decl > template_class_depth (current_scope ()))

/* Nonzero if this VAR_DECL or FUNCTION_DECL has already been
   instantiated, i.e. its definition has been generated from the
   pattern given in the template.  */
#define DECL_TEMPLATE_INSTANTIATED(NODE) \
  DECL_LANG_FLAG_1 (VAR_OR_FUNCTION_DECL_CHECK (NODE))

/* We know what we're doing with this decl now.  */
#define DECL_INTERFACE_KNOWN(NODE) DECL_LANG_FLAG_5 (NODE)

/* DECL_EXTERNAL must be set on a decl until the decl is actually emitted,
   so that assemble_external will work properly.  So we have this flag to
   tell us whether the decl is really not external.

   This flag does not indicate whether or not the decl is defined in the
   current translation unit; it indicates whether or not we should emit the
   decl at the end of compilation if it is defined and needed.  */
#define DECL_NOT_REALLY_EXTERN(NODE) \
  (DECL_LANG_SPECIFIC (NODE)->u.base.not_really_extern)

#define DECL_REALLY_EXTERN(NODE) \
  (DECL_EXTERNAL (NODE)				\
   && (!DECL_LANG_SPECIFIC (NODE) || !DECL_NOT_REALLY_EXTERN (NODE)))

/* A thunk is a stub function.

   A thunk is an alternate entry point for an ordinary FUNCTION_DECL.
   The address of the ordinary FUNCTION_DECL is given by the
   DECL_INITIAL, which is always an ADDR_EXPR whose operand is a
   FUNCTION_DECL.  The job of the thunk is to either adjust the this
   pointer before transferring control to the FUNCTION_DECL, or call
   FUNCTION_DECL and then adjust the result value. Note, the result
   pointer adjusting thunk must perform a call to the thunked
   function, (or be implemented via passing some invisible parameter
   to the thunked function, which is modified to perform the
   adjustment just before returning).

   A thunk may perform either, or both, of the following operations:

   o Adjust the this or result pointer by a constant offset.
   o Adjust the this or result pointer by looking up a vcall or vbase offset
     in the vtable.

   A this pointer adjusting thunk converts from a base to a derived
   class, and hence adds the offsets. A result pointer adjusting thunk
   converts from a derived class to a base, and hence subtracts the
   offsets.  If both operations are performed, then the constant
   adjustment is performed first for this pointer adjustment and last
   for the result pointer adjustment.

   The constant adjustment is given by THUNK_FIXED_OFFSET.  If the
   vcall or vbase offset is required, THUNK_VIRTUAL_OFFSET is
   used. For this pointer adjusting thunks, it is the vcall offset
   into the vtable.  For result pointer adjusting thunks it is the
   binfo of the virtual base to convert to.  Use that binfo's vbase
   offset.

   It is possible to have equivalent covariant thunks.  These are
   distinct virtual covariant thunks whose vbase offsets happen to
   have the same value.  THUNK_ALIAS is used to pick one as the
   canonical thunk, which will get all the this pointer adjusting
   thunks attached to it.  */

/* An integer indicating how many bytes should be subtracted from the
   this or result pointer when this function is called.  */
#define THUNK_FIXED_OFFSET(DECL) \
  (DECL_LANG_SPECIFIC (THUNK_FUNCTION_CHECK (DECL))->u.fn.u5.fixed_offset)

/* A tree indicating how to perform the virtual adjustment. For a this
   adjusting thunk it is the number of bytes to be added to the vtable
   to find the vcall offset. For a result adjusting thunk, it is the
   binfo of the relevant virtual base.  If NULL, then there is no
   virtual adjust.  (The vptr is always located at offset zero from
   the this or result pointer.)  (If the covariant type is within the
   class hierarchy being laid out, the vbase index is not yet known
   at the point we need to create the thunks, hence the need to use
   binfos.)  */

#define THUNK_VIRTUAL_OFFSET(DECL) \
  (LANG_DECL_U2_CHECK (FUNCTION_DECL_CHECK (DECL), 0)->access)

/* A thunk which is equivalent to another thunk.  */
#define THUNK_ALIAS(DECL) \
  (DECL_LANG_SPECIFIC (FUNCTION_DECL_CHECK (DECL))->u.min.template_info)

/* For thunk NODE, this is the FUNCTION_DECL thunked to.  It is
   possible for the target to be a thunk too.  */
#define THUNK_TARGET(NODE)				\
  (LANG_DECL_FN_CHECK (NODE)->befriending_classes)

/* True for a SCOPE_REF iff the "template" keyword was used to
   indicate that the qualified name denotes a template.  */
#define QUALIFIED_NAME_IS_TEMPLATE(NODE) \
  (TREE_LANG_FLAG_1 (SCOPE_REF_CHECK (NODE)))

/* True for an OMP_ATOMIC that has dependent parameters.  These are stored
   as an expr in operand 1, and integer_zero_node in operand 0.  */
#define OMP_ATOMIC_DEPENDENT_P(NODE) \
  (TREE_CODE (TREE_OPERAND (OMP_ATOMIC_CHECK (NODE), 0)) == INTEGER_CST)

/* Used while gimplifying continue statements bound to OMP_FOR nodes.  */
#define OMP_FOR_GIMPLIFYING_P(NODE) \
  (TREE_LANG_FLAG_0 (OMP_LOOP_CHECK (NODE)))

/* A language-specific token attached to the OpenMP data clauses to
   hold code (or code fragments) related to ctors, dtors, and op=.
   See semantics.c for details.  */
#define CP_OMP_CLAUSE_INFO(NODE) \
  TREE_TYPE (OMP_CLAUSE_RANGE_CHECK (NODE, OMP_CLAUSE_PRIVATE, \
				     OMP_CLAUSE_LINEAR))

/* Nonzero if this transaction expression's body contains statements.  */
#define TRANSACTION_EXPR_IS_STMT(NODE) \
   TREE_LANG_FLAG_0 (TRANSACTION_EXPR_CHECK (NODE))

/* These macros provide convenient access to the various _STMT nodes
   created when parsing template declarations.  */
#define TRY_STMTS(NODE)		TREE_OPERAND (TRY_BLOCK_CHECK (NODE), 0)
#define TRY_HANDLERS(NODE)	TREE_OPERAND (TRY_BLOCK_CHECK (NODE), 1)

#define EH_SPEC_STMTS(NODE)	TREE_OPERAND (EH_SPEC_BLOCK_CHECK (NODE), 0)
#define EH_SPEC_RAISES(NODE)	TREE_OPERAND (EH_SPEC_BLOCK_CHECK (NODE), 1)

#define USING_STMT_NAMESPACE(NODE) TREE_OPERAND (USING_STMT_CHECK (NODE), 0)

/* Nonzero if this try block is a function try block.  */
#define FN_TRY_BLOCK_P(NODE)	TREE_LANG_FLAG_3 (TRY_BLOCK_CHECK (NODE))
#define HANDLER_PARMS(NODE)	TREE_OPERAND (HANDLER_CHECK (NODE), 0)
#define HANDLER_BODY(NODE)	TREE_OPERAND (HANDLER_CHECK (NODE), 1)
#define HANDLER_TYPE(NODE)	TREE_TYPE (HANDLER_CHECK (NODE))

/* CLEANUP_STMT accessors.  The statement(s) covered, the cleanup to run
   and the VAR_DECL for which this cleanup exists.  */
#define CLEANUP_BODY(NODE)	TREE_OPERAND (CLEANUP_STMT_CHECK (NODE), 0)
#define CLEANUP_EXPR(NODE)	TREE_OPERAND (CLEANUP_STMT_CHECK (NODE), 1)
#define CLEANUP_DECL(NODE)	TREE_OPERAND (CLEANUP_STMT_CHECK (NODE), 2)

/* IF_STMT accessors. These give access to the condition of the if
   statement, the then block of the if statement, and the else block
   of the if statement if it exists.  */
#define IF_COND(NODE)		TREE_OPERAND (IF_STMT_CHECK (NODE), 0)
#define THEN_CLAUSE(NODE)	TREE_OPERAND (IF_STMT_CHECK (NODE), 1)
#define ELSE_CLAUSE(NODE)	TREE_OPERAND (IF_STMT_CHECK (NODE), 2)
#define IF_SCOPE(NODE)		TREE_OPERAND (IF_STMT_CHECK (NODE), 3)
#define IF_STMT_CONSTEXPR_P(NODE) TREE_LANG_FLAG_0 (IF_STMT_CHECK (NODE))

/* WHILE_STMT accessors. These give access to the condition of the
   while statement and the body of the while statement, respectively.  */
#define WHILE_COND(NODE)	TREE_OPERAND (WHILE_STMT_CHECK (NODE), 0)
#define WHILE_BODY(NODE)	TREE_OPERAND (WHILE_STMT_CHECK (NODE), 1)

/* DO_STMT accessors. These give access to the condition of the do
   statement and the body of the do statement, respectively.  */
#define DO_COND(NODE)		TREE_OPERAND (DO_STMT_CHECK (NODE), 0)
#define DO_BODY(NODE)		TREE_OPERAND (DO_STMT_CHECK (NODE), 1)

/* FOR_STMT accessors. These give access to the init statement,
   condition, update expression, and body of the for statement,
   respectively.  */
#define FOR_INIT_STMT(NODE)	TREE_OPERAND (FOR_STMT_CHECK (NODE), 0)
#define FOR_COND(NODE)		TREE_OPERAND (FOR_STMT_CHECK (NODE), 1)
#define FOR_EXPR(NODE)		TREE_OPERAND (FOR_STMT_CHECK (NODE), 2)
#define FOR_BODY(NODE)		TREE_OPERAND (FOR_STMT_CHECK (NODE), 3)
#define FOR_SCOPE(NODE)		TREE_OPERAND (FOR_STMT_CHECK (NODE), 4)

/* RANGE_FOR_STMT accessors. These give access to the declarator,
   expression, body, and scope of the statement, respectively.  */
#define RANGE_FOR_DECL(NODE)	TREE_OPERAND (RANGE_FOR_STMT_CHECK (NODE), 0)
#define RANGE_FOR_EXPR(NODE)	TREE_OPERAND (RANGE_FOR_STMT_CHECK (NODE), 1)
#define RANGE_FOR_BODY(NODE)	TREE_OPERAND (RANGE_FOR_STMT_CHECK (NODE), 2)
#define RANGE_FOR_SCOPE(NODE)	TREE_OPERAND (RANGE_FOR_STMT_CHECK (NODE), 3)
#define RANGE_FOR_IVDEP(NODE)	TREE_LANG_FLAG_6 (RANGE_FOR_STMT_CHECK (NODE))

#define SWITCH_STMT_COND(NODE)	TREE_OPERAND (SWITCH_STMT_CHECK (NODE), 0)
#define SWITCH_STMT_BODY(NODE)	TREE_OPERAND (SWITCH_STMT_CHECK (NODE), 1)
#define SWITCH_STMT_TYPE(NODE)	TREE_OPERAND (SWITCH_STMT_CHECK (NODE), 2)
#define SWITCH_STMT_SCOPE(NODE)	TREE_OPERAND (SWITCH_STMT_CHECK (NODE), 3)

/* STMT_EXPR accessor.  */
#define STMT_EXPR_STMT(NODE)	TREE_OPERAND (STMT_EXPR_CHECK (NODE), 0)

/* EXPR_STMT accessor. This gives the expression associated with an
   expression statement.  */
#define EXPR_STMT_EXPR(NODE)	TREE_OPERAND (EXPR_STMT_CHECK (NODE), 0)

/* True if this TARGET_EXPR was created by build_cplus_new, and so we can
   discard it if it isn't useful.  */
#define TARGET_EXPR_IMPLICIT_P(NODE) \
  TREE_LANG_FLAG_0 (TARGET_EXPR_CHECK (NODE))

/* True if this TARGET_EXPR is the result of list-initialization of a
   temporary.  */
#define TARGET_EXPR_LIST_INIT_P(NODE) \
  TREE_LANG_FLAG_1 (TARGET_EXPR_CHECK (NODE))

/* True if this TARGET_EXPR expresses direct-initialization of an object
   to be named later.  */
#define TARGET_EXPR_DIRECT_INIT_P(NODE) \
  TREE_LANG_FLAG_2 (TARGET_EXPR_CHECK (NODE))

/* True if NODE is a TARGET_EXPR that just expresses a copy of its INITIAL; if
   the initializer has void type, it's doing something more complicated.  */
#define SIMPLE_TARGET_EXPR_P(NODE)				\
  (TREE_CODE (NODE) == TARGET_EXPR				\
   && !VOID_TYPE_P (TREE_TYPE (TARGET_EXPR_INITIAL (NODE))))

/* True if EXPR expresses direct-initialization of a TYPE.  */
#define DIRECT_INIT_EXPR_P(TYPE,EXPR)					\
  (TREE_CODE (EXPR) == TARGET_EXPR && TREE_LANG_FLAG_2 (EXPR)		\
   && same_type_ignoring_top_level_qualifiers_p (TYPE, TREE_TYPE (EXPR)))

/* True if this CONVERT_EXPR is for a conversion to virtual base in
   an NSDMI, and should be re-evaluated when used in a constructor.  */
#define CONVERT_EXPR_VBASE_PATH(NODE) \
  TREE_LANG_FLAG_0 (CONVERT_EXPR_CHECK (NODE))

/* True if SIZEOF_EXPR argument is type.  */
#define SIZEOF_EXPR_TYPE_P(NODE) \
  TREE_LANG_FLAG_0 (SIZEOF_EXPR_CHECK (NODE))

/* An enumeration of the kind of tags that C++ accepts.  */
enum tag_types {
  none_type = 0, /* Not a tag type.  */
  record_type,   /* "struct" types.  */
  class_type,    /* "class" types.  */
  union_type,    /* "union" types.  */
  enum_type,     /* "enum" types.  */
  typename_type, /* "typename" types.  */
  scope_type	 /* namespace or tagged type name followed by :: */
};

/* The various kinds of lvalues we distinguish.  */
enum cp_lvalue_kind_flags {
  clk_none = 0,     /* Things that are not an lvalue.  */
  clk_ordinary = 1, /* An ordinary lvalue.  */
  clk_rvalueref = 2,/* An xvalue (rvalue formed using an rvalue reference) */
  clk_class = 4,    /* A prvalue of class or array type.  */
  clk_bitfield = 8, /* An lvalue for a bit-field.  */
  clk_packed = 16   /* An lvalue for a packed field.  */
};

/* This type is used for parameters and variables which hold
   combinations of the flags in enum cp_lvalue_kind_flags.  */
typedef int cp_lvalue_kind;

/* Various kinds of template specialization, instantiation, etc.  */
enum tmpl_spec_kind {
  tsk_none,		   /* Not a template at all.  */
  tsk_invalid_member_spec, /* An explicit member template
			      specialization, but the enclosing
			      classes have not all been explicitly
			      specialized.  */
  tsk_invalid_expl_inst,   /* An explicit instantiation containing
			      template parameter lists.  */
  tsk_excessive_parms,	   /* A template declaration with too many
			      template parameter lists.  */
  tsk_insufficient_parms,  /* A template declaration with too few
			      parameter lists.  */
  tsk_template,		   /* A template declaration.  */
  tsk_expl_spec,	   /* An explicit specialization.  */
  tsk_expl_inst		   /* An explicit instantiation.  */
};

/* The various kinds of access.  BINFO_ACCESS depends on these being
   two bit quantities.  The numerical values are important; they are
   used to initialize RTTI data structures, so changing them changes
   the ABI.  */
enum access_kind {
  ak_none = 0,		   /* Inaccessible.  */
  ak_public = 1,	   /* Accessible, as a `public' thing.  */
  ak_protected = 2,	   /* Accessible, as a `protected' thing.  */
  ak_private = 3	   /* Accessible, as a `private' thing.  */
};

/* The various kinds of special functions.  If you add to this list,
   you should update special_function_p as well.  */
enum special_function_kind {
  sfk_none = 0,		   /* Not a special function.  This enumeral
			      must have value zero; see
			      special_function_p.  */
  sfk_constructor,	   /* A constructor.  */
  sfk_copy_constructor,    /* A copy constructor.  */
  sfk_move_constructor,    /* A move constructor.  */
  sfk_copy_assignment,     /* A copy assignment operator.  */
  sfk_move_assignment,     /* A move assignment operator.  */
  sfk_destructor,	   /* A destructor.  */
  sfk_complete_destructor, /* A destructor for complete objects.  */
  sfk_base_destructor,     /* A destructor for base subobjects.  */
  sfk_deleting_destructor, /* A destructor for complete objects that
			      deletes the object after it has been
			      destroyed.  */
  sfk_conversion,	   /* A conversion operator.  */
  sfk_deduction_guide,	   /* A class template deduction guide.  */
  sfk_inheriting_constructor /* An inheriting constructor */
};

/* The various kinds of linkage.  From [basic.link],

      A name is said to have linkage when it might denote the same
      object, reference, function, type, template, namespace or value
      as a name introduced in another scope:

      -- When a name has external linkage, the entity it denotes can
	 be referred to from scopes of other translation units or from
	 other scopes of the same translation unit.

      -- When a name has internal linkage, the entity it denotes can
	 be referred to by names from other scopes in the same
	 translation unit.

      -- When a name has no linkage, the entity it denotes cannot be
	 referred to by names from other scopes.  */

enum linkage_kind {
  lk_none,			/* No linkage.  */
  lk_internal,			/* Internal linkage.  */
  lk_external			/* External linkage.  */
};

enum duration_kind {
  dk_static,
  dk_thread,
  dk_auto,
  dk_dynamic
};

/* Bitmask flags to control type substitution.  */
enum tsubst_flags {
  tf_none = 0,			 /* nothing special */
  tf_error = 1 << 0,		 /* give error messages  */
  tf_warning = 1 << 1,	 	 /* give warnings too  */
  tf_ignore_bad_quals = 1 << 2,	 /* ignore bad cvr qualifiers */
  tf_keep_type_decl = 1 << 3,	 /* retain typedef type decls
				    (make_typename_type use) */
  tf_ptrmem_ok = 1 << 4,	 /* pointers to member ok (internal
				    instantiate_type use) */
  tf_user = 1 << 5,		 /* found template must be a user template
				    (lookup_template_class use) */
  tf_conv = 1 << 6,		 /* We are determining what kind of
				    conversion might be permissible,
				    not actually performing the
				    conversion.  */
  tf_decltype = 1 << 7,          /* We are the operand of decltype.
				    Used to implement the special rules
				    for calls in decltype (5.2.2/11).  */
  tf_partial = 1 << 8,		 /* Doing initial explicit argument
				    substitution in fn_type_unification.  */
  tf_fndecl_type = 1 << 9,   /* Substituting the type of a function
				declaration.  */
  tf_no_cleanup = 1 << 10,   /* Do not build a cleanup
				(build_target_expr and friends) */
  /* Convenient substitution flags combinations.  */
  tf_warning_or_error = tf_warning | tf_error
};

/* This type is used for parameters and variables which hold
   combinations of the flags in enum tsubst_flags.  */
typedef int tsubst_flags_t;

/* The kind of checking we can do looking in a class hierarchy.  */
enum base_access_flags {
  ba_any = 0,  /* Do not check access, allow an ambiguous base,
		      prefer a non-virtual base */
  ba_unique = 1 << 0,  /* Must be a unique base.  */
  ba_check_bit = 1 << 1,   /* Check access.  */
  ba_check = ba_unique | ba_check_bit,
  ba_ignore_scope = 1 << 2 /* Ignore access allowed by local scope.  */
};

/* This type is used for parameters and variables which hold
   combinations of the flags in enum base_access_flags.  */
typedef int base_access;

/* The various kinds of access check during parsing.  */
enum deferring_kind {
  dk_no_deferred = 0, /* Check access immediately */
  dk_deferred = 1,    /* Deferred check */
  dk_no_check = 2     /* No access check */
};

/* The kind of base we can find, looking in a class hierarchy.
   Values <0 indicate we failed.  */
enum base_kind {
  bk_inaccessible = -3,   /* The base is inaccessible */
  bk_ambig = -2,	  /* The base is ambiguous */
  bk_not_base = -1,	  /* It is not a base */
  bk_same_type = 0,	  /* It is the same type */
  bk_proper_base = 1,	  /* It is a proper base */
  bk_via_virtual = 2	  /* It is a proper base, but via a virtual
			     path. This might not be the canonical
			     binfo.  */
};

/* Node for "pointer to (virtual) function".
   This may be distinct from ptr_type_node so gdb can distinguish them.  */
#define vfunc_ptr_type_node  vtable_entry_type


/* For building calls to `delete'.  */
extern GTY(()) tree integer_two_node;

/* The number of function bodies which we are currently processing.
   (Zero if we are at namespace scope, one inside the body of a
   function, two inside the body of a function in a local class, etc.)  */
extern int function_depth;

/* Nonzero if we are inside eq_specializations, which affects comparison of
   PARM_DECLs in cp_tree_equal.  */
extern int comparing_specializations;

/* In parser.c.  */

/* Nonzero if we are parsing an unevaluated operand: an operand to
   sizeof, typeof, or alignof.  This is a count since operands to
   sizeof can be nested.  */

extern int cp_unevaluated_operand;

/* RAII class used to inhibit the evaluation of operands during parsing
   and template instantiation. Evaluation warnings are also inhibited. */

struct cp_unevaluated
{
  cp_unevaluated ();
  ~cp_unevaluated ();
};

/* in pt.c  */

/* These values are used for the `STRICT' parameter to type_unification and
   fn_type_unification.  Their meanings are described with the
   documentation for fn_type_unification.  */

enum unification_kind_t {
  DEDUCE_CALL,
  DEDUCE_CONV,
  DEDUCE_EXACT
};

// An RAII class used to create a new pointer map for local
// specializations. When the stack goes out of scope, the
// previous pointer map is restored.
struct local_specialization_stack
{
  local_specialization_stack ();
  ~local_specialization_stack ();

  hash_map<tree, tree> *saved;
};

/* in class.c */

extern int current_class_depth;

/* An array of all local classes present in this translation unit, in
   declaration order.  */
extern GTY(()) vec<tree, va_gc> *local_classes;

/* in decl.c */

/* An array of static vars & fns.  */
extern GTY(()) vec<tree, va_gc> *static_decls;


/* Here's where we control how name mangling takes place.  */

/* Cannot use '$' up front, because this confuses gdb
   (names beginning with '$' are gdb-local identifiers).

   Note that all forms in which the '$' is significant are long enough
   for direct indexing (meaning that if we know there is a '$'
   at a particular location, we can index into the string at
   any other location that provides distinguishing characters).  */

/* Define NO_DOT_IN_LABEL in your favorite tm file if your assembler
   doesn't allow '.' in symbol names.  */
#ifndef NO_DOT_IN_LABEL

#define JOINER '.'

#define AUTO_TEMP_NAME "_.tmp_"
#define VFIELD_BASE ".vf"
#define VFIELD_NAME "_vptr."
#define VFIELD_NAME_FORMAT "_vptr.%s"

#else /* NO_DOT_IN_LABEL */

#ifndef NO_DOLLAR_IN_LABEL

#define JOINER '$'

#define AUTO_TEMP_NAME "_$tmp_"
#define VFIELD_BASE "$vf"
#define VFIELD_NAME "_vptr$"
#define VFIELD_NAME_FORMAT "_vptr$%s"

#else /* NO_DOLLAR_IN_LABEL */

#define AUTO_TEMP_NAME "__tmp_"
#define TEMP_NAME_P(ID_NODE) \
  (!strncmp (IDENTIFIER_POINTER (ID_NODE), AUTO_TEMP_NAME, \
	     sizeof (AUTO_TEMP_NAME) - 1))
#define VTABLE_NAME "__vt_"
#define VTABLE_NAME_P(ID_NODE) \
  (!strncmp (IDENTIFIER_POINTER (ID_NODE), VTABLE_NAME, \
	     sizeof (VTABLE_NAME) - 1))
#define VFIELD_BASE "__vfb"
#define VFIELD_NAME "__vptr_"
#define VFIELD_NAME_P(ID_NODE) \
  (!strncmp (IDENTIFIER_POINTER (ID_NODE), VFIELD_NAME, \
	    sizeof (VFIELD_NAME) - 1))
#define VFIELD_NAME_FORMAT "__vptr_%s"

#endif	/* NO_DOLLAR_IN_LABEL */
#endif	/* NO_DOT_IN_LABEL */

#define THIS_NAME "this"

#define IN_CHARGE_NAME "__in_chrg"

#define VTBL_PTR_TYPE		"__vtbl_ptr_type"
#define VTABLE_DELTA_NAME	"__delta"
#define VTABLE_PFN_NAME		"__pfn"

#define LAMBDANAME_PREFIX "__lambda"
#define LAMBDANAME_FORMAT LAMBDANAME_PREFIX "%d"

#define UDLIT_OP_ANSI_PREFIX "operator\"\""
#define UDLIT_OP_ANSI_FORMAT UDLIT_OP_ANSI_PREFIX "%s"
#define UDLIT_OP_MANGLED_PREFIX "li"
#define UDLIT_OP_MANGLED_FORMAT UDLIT_OP_MANGLED_PREFIX "%s"
#define UDLIT_OPER_P(ID_NODE) \
  (!strncmp (IDENTIFIER_POINTER (ID_NODE), \
             UDLIT_OP_ANSI_PREFIX, \
	     sizeof (UDLIT_OP_ANSI_PREFIX) - 1))
#define UDLIT_OP_SUFFIX(ID_NODE) \
  (IDENTIFIER_POINTER (ID_NODE) + sizeof (UDLIT_OP_ANSI_PREFIX) - 1)

#if !defined(NO_DOLLAR_IN_LABEL) || !defined(NO_DOT_IN_LABEL)

#define VTABLE_NAME_P(ID_NODE) (IDENTIFIER_POINTER (ID_NODE)[1] == 'v' \
  && IDENTIFIER_POINTER (ID_NODE)[2] == 't' \
  && IDENTIFIER_POINTER (ID_NODE)[3] == JOINER)

#define TEMP_NAME_P(ID_NODE) \
  (!strncmp (IDENTIFIER_POINTER (ID_NODE), AUTO_TEMP_NAME, sizeof (AUTO_TEMP_NAME)-1))
#define VFIELD_NAME_P(ID_NODE) \
  (!strncmp (IDENTIFIER_POINTER (ID_NODE), VFIELD_NAME, sizeof(VFIELD_NAME)-1))

#endif /* !defined(NO_DOLLAR_IN_LABEL) || !defined(NO_DOT_IN_LABEL) */


/* Nonzero if we're done parsing and into end-of-file activities.
   Two if we're done with front-end processing.  */

extern int at_eof;

/* True if note_mangling_alias should enqueue mangling aliases for
   later generation, rather than emitting them right away.  */

extern bool defer_mangling_aliases;

/* True if noexcept is part of the type (i.e. in C++17).  */

extern bool flag_noexcept_type;

/* A list of namespace-scope objects which have constructors or
   destructors which reside in the global scope.  The decl is stored
   in the TREE_VALUE slot and the initializer is stored in the
   TREE_PURPOSE slot.  */
extern GTY(()) tree static_aggregates;
/* Likewise, for thread local storage.  */
extern GTY(()) tree tls_aggregates;

enum overload_flags { NO_SPECIAL = 0, DTOR_FLAG, TYPENAME_FLAG };

/* These are uses as bits in flags passed to various functions to
   control their behavior.  Despite the LOOKUP_ prefix, many of these
   do not control name lookup.  ??? Functions using these flags should
   probably be modified to accept explicit boolean flags for the
   behaviors relevant to them.  */
/* Check for access violations.  */
#define LOOKUP_PROTECT (1 << 0)
#define LOOKUP_NORMAL (LOOKUP_PROTECT)
/* Even if the function found by lookup is a virtual function, it
   should be called directly.  */
#define LOOKUP_NONVIRTUAL (1 << 1)
/* Non-converting (i.e., "explicit") constructors are not tried.  This flag
   indicates that we are not performing direct-initialization.  */
#define LOOKUP_ONLYCONVERTING (1 << 2)
#define LOOKUP_IMPLICIT (LOOKUP_NORMAL | LOOKUP_ONLYCONVERTING)
/* If a temporary is created, it should be created so that it lives
   as long as the current variable bindings; otherwise it only lives
   until the end of the complete-expression.  It also forces
   direct-initialization in cases where other parts of the compiler
   have already generated a temporary, such as reference
   initialization and the catch parameter.  */
#define DIRECT_BIND (1 << 3)
/* We're performing a user-defined conversion, so more user-defined
   conversions are not permitted (only built-in conversions).  */
#define LOOKUP_NO_CONVERSION (1 << 4)
/* The user has explicitly called a destructor.  (Therefore, we do
   not need to check that the object is non-NULL before calling the
   destructor.)  */
#define LOOKUP_DESTRUCTOR (1 << 5)
/* Do not permit references to bind to temporaries.  */
#define LOOKUP_NO_TEMP_BIND (1 << 6)
/* Do not accept objects, and possibly namespaces.  */
#define LOOKUP_PREFER_TYPES (1 << 7)
/* Do not accept objects, and possibly types.   */
#define LOOKUP_PREFER_NAMESPACES (1 << 8)
/* Accept types or namespaces.  */
#define LOOKUP_PREFER_BOTH (LOOKUP_PREFER_TYPES | LOOKUP_PREFER_NAMESPACES)
/* Return friend declarations and un-declared builtin functions.
   (Normally, these entities are registered in the symbol table, but
   not found by lookup.)  */
#define LOOKUP_HIDDEN (LOOKUP_PREFER_NAMESPACES << 1)
/* Prefer that the lvalue be treated as an rvalue.  */
#define LOOKUP_PREFER_RVALUE (LOOKUP_HIDDEN << 1)
/* We're inside an init-list, so narrowing conversions are ill-formed.  */
#define LOOKUP_NO_NARROWING (LOOKUP_PREFER_RVALUE << 1)
/* We're looking up a constructor for list-initialization.  */
#define LOOKUP_LIST_INIT_CTOR (LOOKUP_NO_NARROWING << 1)
/* This is the first parameter of a copy constructor.  */
#define LOOKUP_COPY_PARM (LOOKUP_LIST_INIT_CTOR << 1)
/* We only want to consider list constructors.  */
#define LOOKUP_LIST_ONLY (LOOKUP_COPY_PARM << 1)
/* Return after determining which function to call and checking access.
   Used by sythesized_method_walk to determine which functions will
   be called to initialize subobjects, in order to determine exception
   specification and possible implicit delete.
   This is kind of a hack, but exiting early avoids problems with trying
   to perform argument conversions when the class isn't complete yet.  */
#define LOOKUP_SPECULATIVE (LOOKUP_LIST_ONLY << 1)
/* Used by calls from defaulted functions to limit the overload set to avoid
   cycles trying to declare them (core issue 1092).  */
#define LOOKUP_DEFAULTED (LOOKUP_SPECULATIVE << 1)
/* Used in calls to store_init_value to suppress its usual call to
   digest_init.  */
#define LOOKUP_ALREADY_DIGESTED (LOOKUP_DEFAULTED << 1)
/* An instantiation with explicit template arguments.  */
#define LOOKUP_EXPLICIT_TMPL_ARGS (LOOKUP_ALREADY_DIGESTED << 1)
/* Like LOOKUP_NO_TEMP_BIND, but also prevent binding to xvalues.  */
#define LOOKUP_NO_RVAL_BIND (LOOKUP_EXPLICIT_TMPL_ARGS << 1)
/* Used by case_conversion to disregard non-integral conversions.  */
#define LOOKUP_NO_NON_INTEGRAL (LOOKUP_NO_RVAL_BIND << 1)
/* Used for delegating constructors in order to diagnose self-delegation.  */
#define LOOKUP_DELEGATING_CONS (LOOKUP_NO_NON_INTEGRAL << 1)

#define LOOKUP_NAMESPACES_ONLY(F)  \
  (((F) & LOOKUP_PREFER_NAMESPACES) && !((F) & LOOKUP_PREFER_TYPES))
#define LOOKUP_TYPES_ONLY(F)  \
  (!((F) & LOOKUP_PREFER_NAMESPACES) && ((F) & LOOKUP_PREFER_TYPES))
#define LOOKUP_QUALIFIERS_ONLY(F)     ((F) & LOOKUP_PREFER_BOTH)


/* These flags are used by the conversion code.
   CONV_IMPLICIT   :  Perform implicit conversions (standard and user-defined).
   CONV_STATIC     :  Perform the explicit conversions for static_cast.
   CONV_CONST      :  Perform the explicit conversions for const_cast.
   CONV_REINTERPRET:  Perform the explicit conversions for reinterpret_cast.
   CONV_PRIVATE    :  Perform upcasts to private bases.
   CONV_FORCE_TEMP :  Require a new temporary when converting to the same
		      aggregate type.  */

#define CONV_IMPLICIT    1
#define CONV_STATIC      2
#define CONV_CONST       4
#define CONV_REINTERPRET 8
#define CONV_PRIVATE	 16
/* #define CONV_NONCONVERTING 32 */
#define CONV_FORCE_TEMP  64
#define CONV_FOLD	 128
#define CONV_OLD_CONVERT (CONV_IMPLICIT | CONV_STATIC | CONV_CONST \
			  | CONV_REINTERPRET)
#define CONV_C_CAST      (CONV_IMPLICIT | CONV_STATIC | CONV_CONST \
			  | CONV_REINTERPRET | CONV_PRIVATE | CONV_FORCE_TEMP)
#define CONV_BACKEND_CONVERT (CONV_OLD_CONVERT | CONV_FOLD)

/* Used by build_expr_type_conversion to indicate which types are
   acceptable as arguments to the expression under consideration.  */

#define WANT_INT	1 /* integer types, including bool */
#define WANT_FLOAT	2 /* floating point types */
#define WANT_ENUM	4 /* enumerated types */
#define WANT_POINTER	8 /* pointer types */
#define WANT_NULL      16 /* null pointer constant */
#define WANT_VECTOR_OR_COMPLEX 32 /* vector or complex types */
#define WANT_ARITH	(WANT_INT | WANT_FLOAT | WANT_VECTOR_OR_COMPLEX)

/* Used with comptypes, and related functions, to guide type
   comparison.  */

#define COMPARE_STRICT	      0 /* Just check if the types are the
				   same.  */
#define COMPARE_BASE	      1 /* Check to see if the second type is
				   derived from the first.  */
#define COMPARE_DERIVED	      2 /* Like COMPARE_BASE, but in
				   reverse.  */
#define COMPARE_REDECLARATION 4 /* The comparison is being done when
				   another declaration of an existing
				   entity is seen.  */
#define COMPARE_STRUCTURAL    8 /* The comparison is intended to be
				   structural. The actual comparison
				   will be identical to
				   COMPARE_STRICT.  */

/* Used with start function.  */
#define SF_DEFAULT	     0  /* No flags.  */
#define SF_PRE_PARSED	     1  /* The function declaration has
				   already been parsed.  */
#define SF_INCLASS_INLINE    2  /* The function is an inline, defined
				   in the class body.  */

/* Used with start_decl's initialized parameter.  */
#define SD_UNINITIALIZED     0
#define SD_INITIALIZED       1
#define SD_DEFAULTED         2
#define SD_DELETED           3

/* Returns nonzero iff TYPE1 and TYPE2 are the same type, or if TYPE2
   is derived from TYPE1, or if TYPE2 is a pointer (reference) to a
   class derived from the type pointed to (referred to) by TYPE1.  */
#define same_or_base_type_p(TYPE1, TYPE2) \
  comptypes ((TYPE1), (TYPE2), COMPARE_BASE)

/* These macros are used to access a TEMPLATE_PARM_INDEX.  */
#define TEMPLATE_PARM_INDEX_CAST(NODE) \
	((template_parm_index*)TEMPLATE_PARM_INDEX_CHECK (NODE))
#define TEMPLATE_PARM_IDX(NODE) (TEMPLATE_PARM_INDEX_CAST (NODE)->index)
#define TEMPLATE_PARM_LEVEL(NODE) (TEMPLATE_PARM_INDEX_CAST (NODE)->level)
#define TEMPLATE_PARM_DESCENDANTS(NODE) (TREE_CHAIN (NODE))
#define TEMPLATE_PARM_ORIG_LEVEL(NODE) (TEMPLATE_PARM_INDEX_CAST (NODE)->orig_level)
#define TEMPLATE_PARM_DECL(NODE) (TEMPLATE_PARM_INDEX_CAST (NODE)->decl)
#define TEMPLATE_PARM_PARAMETER_PACK(NODE) \
  (TREE_LANG_FLAG_0 (TEMPLATE_PARM_INDEX_CHECK (NODE)))

/* These macros are for accessing the fields of TEMPLATE_TYPE_PARM,
   TEMPLATE_TEMPLATE_PARM and BOUND_TEMPLATE_TEMPLATE_PARM nodes.  */
#define TEMPLATE_TYPE_PARM_INDEX(NODE)					\
  (TYPE_VALUES_RAW (TREE_CHECK3 ((NODE), TEMPLATE_TYPE_PARM,		\
				 TEMPLATE_TEMPLATE_PARM,		\
				 BOUND_TEMPLATE_TEMPLATE_PARM)))
#define TEMPLATE_TYPE_IDX(NODE) \
  (TEMPLATE_PARM_IDX (TEMPLATE_TYPE_PARM_INDEX (NODE)))
#define TEMPLATE_TYPE_LEVEL(NODE) \
  (TEMPLATE_PARM_LEVEL (TEMPLATE_TYPE_PARM_INDEX (NODE)))
#define TEMPLATE_TYPE_ORIG_LEVEL(NODE) \
  (TEMPLATE_PARM_ORIG_LEVEL (TEMPLATE_TYPE_PARM_INDEX (NODE)))
#define TEMPLATE_TYPE_DECL(NODE) \
  (TEMPLATE_PARM_DECL (TEMPLATE_TYPE_PARM_INDEX (NODE)))
#define TEMPLATE_TYPE_PARAMETER_PACK(NODE) \
  (TEMPLATE_PARM_PARAMETER_PACK (TEMPLATE_TYPE_PARM_INDEX (NODE)))

/* For a C++17 class deduction placeholder, the template it represents.  */
#define CLASS_PLACEHOLDER_TEMPLATE(NODE) \
  (DECL_INITIAL (TYPE_NAME (TEMPLATE_TYPE_PARM_CHECK (NODE))))

/* Contexts in which auto deduction occurs. These flags are
   used to control diagnostics in do_auto_deduction.  */

enum auto_deduction_context
{
  adc_unspecified,   /* Not given */
  adc_variable_type, /* Variable initializer deduction */
  adc_return_type,   /* Return type deduction */
  adc_unify,         /* Template argument deduction */
  adc_requirement,   /* Argument deduction constraint */
  adc_decomp_type    /* Decomposition declaration initializer deduction */
};

/* True if this type-parameter belongs to a class template, used by C++17
   class template argument deduction.  */
#define TEMPLATE_TYPE_PARM_FOR_CLASS(NODE) \
  (TREE_LANG_FLAG_0 (TEMPLATE_TYPE_PARM_CHECK (NODE)))

/* True iff this TEMPLATE_TYPE_PARM represents decltype(auto).  */
#define AUTO_IS_DECLTYPE(NODE) \
  (TYPE_LANG_FLAG_5 (TEMPLATE_TYPE_PARM_CHECK (NODE)))

/* These constants can used as bit flags in the process of tree formatting.

   TFF_PLAIN_IDENTIFIER: unqualified part of a name.
   TFF_SCOPE: include the class and namespace scope of the name.
   TFF_CHASE_TYPEDEF: print the original type-id instead of the typedef-name.
   TFF_DECL_SPECIFIERS: print decl-specifiers.
   TFF_CLASS_KEY_OR_ENUM: precede a class-type name (resp. enum name) with
       a class-key (resp. `enum').
   TFF_RETURN_TYPE: include function return type.
   TFF_FUNCTION_DEFAULT_ARGUMENTS: include function default parameter values.
   TFF_EXCEPTION_SPECIFICATION: show function exception specification.
   TFF_TEMPLATE_HEADER: show the template<...> header in a
       template-declaration.
   TFF_TEMPLATE_NAME: show only template-name.
   TFF_EXPR_IN_PARENS: parenthesize expressions.
   TFF_NO_FUNCTION_ARGUMENTS: don't show function arguments.
   TFF_UNQUALIFIED_NAME: do not print the qualifying scope of the
       top-level entity.
   TFF_NO_OMIT_DEFAULT_TEMPLATE_ARGUMENTS: do not omit template arguments
       identical to their defaults.
   TFF_NO_TEMPLATE_BINDINGS: do not print information about the template
       arguments for a function template specialization.
   TFF_POINTER: we are printing a pointer type.  */

#define TFF_PLAIN_IDENTIFIER			(0)
#define TFF_SCOPE				(1)
#define TFF_CHASE_TYPEDEF			(1 << 1)
#define TFF_DECL_SPECIFIERS			(1 << 2)
#define TFF_CLASS_KEY_OR_ENUM			(1 << 3)
#define TFF_RETURN_TYPE				(1 << 4)
#define TFF_FUNCTION_DEFAULT_ARGUMENTS		(1 << 5)
#define TFF_EXCEPTION_SPECIFICATION		(1 << 6)
#define TFF_TEMPLATE_HEADER			(1 << 7)
#define TFF_TEMPLATE_NAME			(1 << 8)
#define TFF_EXPR_IN_PARENS			(1 << 9)
#define TFF_NO_FUNCTION_ARGUMENTS		(1 << 10)
#define TFF_UNQUALIFIED_NAME			(1 << 11)
#define TFF_NO_OMIT_DEFAULT_TEMPLATE_ARGUMENTS	(1 << 12)
#define TFF_NO_TEMPLATE_BINDINGS		(1 << 13)
#define TFF_POINTER		                (1 << 14)

/* Returns the TEMPLATE_DECL associated to a TEMPLATE_TEMPLATE_PARM
   node.  */
#define TEMPLATE_TEMPLATE_PARM_TEMPLATE_DECL(NODE)	\
  ((TREE_CODE (NODE) == BOUND_TEMPLATE_TEMPLATE_PARM)	\
   ? TYPE_TI_TEMPLATE (NODE)				\
   : TYPE_NAME (NODE))

/* in lex.c  */

extern void init_reswords (void);

typedef struct GTY(()) operator_name_info_t {
  /* The IDENTIFIER_NODE for the operator.  */
  tree identifier;
  /* The name of the operator.  */
  const char *name;
  /* The mangled name of the operator.  */
  const char *mangled_name;
  /* The arity of the operator.  */
  int arity;
} operator_name_info_t;

/* A mapping from tree codes to operator name information.  */
extern GTY(()) operator_name_info_t operator_name_info
  [(int) MAX_TREE_CODES];
/* Similar, but for assignment operators.  */
extern GTY(()) operator_name_info_t assignment_operator_name_info
  [(int) MAX_TREE_CODES];

/* A type-qualifier, or bitmask therefore, using the TYPE_QUAL
   constants.  */

typedef int cp_cv_quals;

/* Non-static member functions have an optional virt-specifier-seq.
   There is a VIRT_SPEC value for each virt-specifier.
   They can be combined by bitwise-or to form the complete set of
   virt-specifiers for a member function.  */
enum virt_specifier
  {
    VIRT_SPEC_UNSPECIFIED = 0x0,
    VIRT_SPEC_FINAL       = 0x1,
    VIRT_SPEC_OVERRIDE    = 0x2
  };

/* A type-qualifier, or bitmask therefore, using the VIRT_SPEC
   constants.  */

typedef int cp_virt_specifiers;

/* Wherever there is a function-cv-qual, there could also be a ref-qualifier:

   [dcl.fct]
   The return type, the parameter-type-list, the ref-qualifier, and
   the cv-qualifier-seq, but not the default arguments or the exception
   specification, are part of the function type.

   REF_QUAL_NONE    Ordinary member function with no ref-qualifier
   REF_QUAL_LVALUE  Member function with the &-ref-qualifier
   REF_QUAL_RVALUE  Member function with the &&-ref-qualifier */

enum cp_ref_qualifier {
  REF_QUAL_NONE = 0,
  REF_QUAL_LVALUE = 1,
  REF_QUAL_RVALUE = 2
};

/* A storage class.  */

enum cp_storage_class {
  /* sc_none must be zero so that zeroing a cp_decl_specifier_seq
     sets the storage_class field to sc_none.  */
  sc_none = 0,
  sc_auto,
  sc_register,
  sc_static,
  sc_extern,
  sc_mutable
};

/* An individual decl-specifier.  This is used to index the array of
   locations for the declspecs in struct cp_decl_specifier_seq
   below.  */

enum cp_decl_spec {
  ds_first,
  ds_signed = ds_first,
  ds_unsigned,
  ds_short,
  ds_long,
  ds_const,
  ds_volatile,
  ds_restrict,
  ds_inline,
  ds_virtual,
  ds_explicit,
  ds_friend,
  ds_typedef,
  ds_alias,
  ds_constexpr,
  ds_complex,
  ds_thread,
  ds_type_spec,
  ds_redefined_builtin_type_spec,
  ds_attribute,
  ds_std_attribute,
  ds_storage_class,
  ds_long_long,
  ds_concept,
  ds_last /* This enumerator must always be the last one.  */
};

/* A decl-specifier-seq.  */

struct cp_decl_specifier_seq {
  /* An array of locations for the declaration sepecifiers, indexed by
     enum cp_decl_spec_word.  */
  source_location locations[ds_last];
  /* The primary type, if any, given by the decl-specifier-seq.
     Modifiers, like "short", "const", and "unsigned" are not
     reflected here.  This field will be a TYPE, unless a typedef-name
     was used, in which case it will be a TYPE_DECL.  */
  tree type;
  /* The attributes, if any, provided with the specifier sequence.  */
  tree attributes;
  /* The c++11 attributes that follows the type specifier.  */
  tree std_attributes;
  /* If non-NULL, a built-in type that the user attempted to redefine
     to some other type.  */
  tree redefined_builtin_type;
  /* The storage class specified -- or sc_none if no storage class was
     explicitly specified.  */
  cp_storage_class storage_class;
  /* For the __intN declspec, this stores the index into the int_n_* arrays.  */
  int int_n_idx;
  /* True iff TYPE_SPEC defines a class or enum.  */
  BOOL_BITFIELD type_definition_p : 1;
  /* True iff multiple types were (erroneously) specified for this
     decl-specifier-seq.  */
  BOOL_BITFIELD multiple_types_p : 1;
  /* True iff multiple storage classes were (erroneously) specified
     for this decl-specifier-seq or a combination of a storage class
     with a typedef specifier.  */
  BOOL_BITFIELD conflicting_specifiers_p : 1;
  /* True iff at least one decl-specifier was found.  */
  BOOL_BITFIELD any_specifiers_p : 1;
  /* True iff at least one type-specifier was found.  */
  BOOL_BITFIELD any_type_specifiers_p : 1;
  /* True iff "int" was explicitly provided.  */
  BOOL_BITFIELD explicit_int_p : 1;
  /* True iff "__intN" was explicitly provided.  */
  BOOL_BITFIELD explicit_intN_p : 1;
  /* True iff "char" was explicitly provided.  */
  BOOL_BITFIELD explicit_char_p : 1;
  /* True iff ds_thread is set for __thread, not thread_local.  */
  BOOL_BITFIELD gnu_thread_keyword_p : 1;
  /* True iff the type is a decltype.  */
  BOOL_BITFIELD decltype_p : 1;
};

/* The various kinds of declarators.  */

enum cp_declarator_kind {
  cdk_id,
  cdk_function,
  cdk_array,
  cdk_pointer,
  cdk_reference,
  cdk_ptrmem,
  cdk_decomp,
  cdk_error
};

/* A declarator.  */

typedef struct cp_declarator cp_declarator;

typedef struct cp_parameter_declarator cp_parameter_declarator;

/* A parameter, before it has been semantically analyzed.  */
struct cp_parameter_declarator {
  /* The next parameter, or NULL_TREE if none.  */
  cp_parameter_declarator *next;
  /* The decl-specifiers-seq for the parameter.  */
  cp_decl_specifier_seq decl_specifiers;
  /* The declarator for the parameter.  */
  cp_declarator *declarator;
  /* The default-argument expression, or NULL_TREE, if none.  */
  tree default_argument;
  /* True iff this is a template parameter pack.  */
  bool template_parameter_pack_p;
};

/* A declarator.  */
struct cp_declarator {
  /* The kind of declarator.  */
  ENUM_BITFIELD (cp_declarator_kind) kind : 4;
  /* Whether we parsed an ellipsis (`...') just before the declarator,
     to indicate this is a parameter pack.  */
  BOOL_BITFIELD parameter_pack_p : 1;
  location_t id_loc; /* Currently only set for cdk_id, cdk_decomp and
			cdk_function. */
  /* GNU Attributes that apply to this declarator.  If the declarator
     is a pointer or a reference, these attribute apply to the type
     pointed to.  */
  tree attributes;
  /* Standard C++11 attributes that apply to this declarator.  If the
     declarator is a pointer or a reference, these attributes apply
     to the pointer, rather than to the type pointed to.  */
  tree std_attributes;
  /* For all but cdk_id, cdk_decomp and cdk_error, the contained declarator.
     For cdk_id, cdk_decomp and cdk_error, guaranteed to be NULL.  */
  cp_declarator *declarator;
  union {
    /* For identifiers.  */
    struct {
      /* If non-NULL, the qualifying scope (a NAMESPACE_DECL or
	 *_TYPE) for this identifier.  */
      tree qualifying_scope;
      /* The unqualified name of the entity -- an IDENTIFIER_NODE,
	 BIT_NOT_EXPR, or TEMPLATE_ID_EXPR.  */
      tree unqualified_name;
      /* If this is the name of a function, what kind of special
	 function (if any).  */
      special_function_kind sfk;
    } id;
    /* For functions.  */
    struct {
      /* The parameters to the function as a TREE_LIST of decl/default.  */
      tree parameters;
      /* The cv-qualifiers for the function.  */
      cp_cv_quals qualifiers;
      /* The virt-specifiers for the function.  */
      cp_virt_specifiers virt_specifiers;
      /* The ref-qualifier for the function.  */
      cp_ref_qualifier ref_qualifier;
      /* The transaction-safety qualifier for the function.  */
      tree tx_qualifier;
      /* The exception-specification for the function.  */
      tree exception_specification;
      /* The late-specified return type, if any.  */
      tree late_return_type;
      /* The trailing requires-clause, if any. */
      tree requires_clause;
    } function;
    /* For arrays.  */
    struct {
      /* The bounds to the array.  */
      tree bounds;
    } array;
    /* For cdk_pointer and cdk_ptrmem.  */
    struct {
      /* The cv-qualifiers for the pointer.  */
      cp_cv_quals qualifiers;
      /* For cdk_ptrmem, the class type containing the member.  */
      tree class_type;
    } pointer;
    /* For cdk_reference */
    struct {
      /* The cv-qualifiers for the reference.  These qualifiers are
         only used to diagnose ill-formed code.  */
      cp_cv_quals qualifiers;
      /* Whether this is an rvalue reference */
      bool rvalue_ref;
    } reference;
  } u;
};

/* A level of template instantiation.  */
struct GTY((chain_next ("%h.next"))) tinst_level {
  /* The immediately deeper level in the chain.  */
  struct tinst_level *next;

  /* The original node.  Can be either a DECL (for a function or static
     data member) or a TYPE (for a class), depending on what we were
     asked to instantiate.  */
  tree decl;

  /* The location where the template is instantiated.  */
  location_t locus;

  /* errorcount+sorrycount when we pushed this level.  */
  int errors;

  /* True if the location is in a system header.  */
  bool in_system_header_p;
};

bool decl_spec_seq_has_spec_p (const cp_decl_specifier_seq *, cp_decl_spec);

/* Return the type of the `this' parameter of FNTYPE.  */

inline tree
type_of_this_parm (const_tree fntype)
{
  function_args_iterator iter;
  gcc_assert (TREE_CODE (fntype) == METHOD_TYPE);
  function_args_iter_init (&iter, fntype);
  return function_args_iter_cond (&iter);
}

/* Return the class of the `this' parameter of FNTYPE.  */

inline tree
class_of_this_parm (const_tree fntype)
{
  return TREE_TYPE (type_of_this_parm (fntype));
}

/* True iff T is a variable template declaration. */
inline bool
variable_template_p (tree t)
{
  if (TREE_CODE (t) != TEMPLATE_DECL)
    return false;
  if (!PRIMARY_TEMPLATE_P (t))
    return false;
  if (tree r = DECL_TEMPLATE_RESULT (t))
    return VAR_P (r);
  return false;
}

/* True iff T is a variable concept definition. That is, T is
   a variable template declared with the concept specifier. */
inline bool
variable_concept_p (tree t)
{
  if (TREE_CODE (t) != TEMPLATE_DECL)
    return false;
  if (tree r = DECL_TEMPLATE_RESULT (t))
    return VAR_P (r) && DECL_DECLARED_CONCEPT_P (r);
  return false;
}

/* True iff T is a concept definition. That is, T is a variable or function
   template declared with the concept specifier. */
inline bool
concept_template_p (tree t)
{
  if (TREE_CODE (t) != TEMPLATE_DECL)
    return false;
  if (tree r = DECL_TEMPLATE_RESULT (t))
    return VAR_OR_FUNCTION_DECL_P (r) && DECL_DECLARED_CONCEPT_P (r);
  return false;
}

/* A parameter list indicating for a function with no parameters,
   e.g  "int f(void)".  */
extern cp_parameter_declarator *no_parameters;

/* Various dump ids.  */
extern int class_dump_id;
extern int module_dump_id;
extern int raw_dump_id;

/* in call.c */
extern bool check_dtor_name			(tree, tree);
int magic_varargs_p				(tree);

extern tree build_conditional_expr		(location_t, tree, tree, tree, 
                                                 tsubst_flags_t);
extern tree build_addr_func			(tree, tsubst_flags_t);
extern void set_flags_from_callee		(tree);
extern tree build_call_a			(tree, int, tree*);
extern tree build_call_n			(tree, int, ...);
extern bool null_ptr_cst_p			(tree);
extern bool null_member_pointer_value_p		(tree);
extern bool sufficient_parms_p			(const_tree);
extern tree type_decays_to			(tree);
extern tree extract_call_expr			(tree);
extern tree build_user_type_conversion		(tree, tree, int,
						 tsubst_flags_t);
extern tree build_new_function_call		(tree, vec<tree, va_gc> **,
						 tsubst_flags_t);
extern tree build_operator_new_call		(tree, vec<tree, va_gc> **,
						 tree *, tree *, tree, tree,
						 tree *, tsubst_flags_t);
extern tree build_new_method_call		(tree, tree,
						 vec<tree, va_gc> **, tree,
						 int, tree *, tsubst_flags_t);
extern tree build_special_member_call		(tree, tree,
						 vec<tree, va_gc> **,
						 tree, int, tsubst_flags_t);
extern tree build_new_op			(location_t, enum tree_code,
						 int, tree, tree, tree, tree *,
						 tsubst_flags_t);
extern tree build_op_call			(tree, vec<tree, va_gc> **,
						 tsubst_flags_t);
extern bool aligned_allocation_fn_p		(tree);
extern bool usual_deallocation_fn_p		(tree);
extern tree build_op_delete_call		(enum tree_code, tree, tree,
						 bool, tree, tree,
						 tsubst_flags_t);
extern bool can_convert				(tree, tree, tsubst_flags_t);
extern bool can_convert_standard		(tree, tree, tsubst_flags_t);
extern bool can_convert_arg			(tree, tree, tree, int,
						 tsubst_flags_t);
extern bool can_convert_arg_bad			(tree, tree, tree, int,
						 tsubst_flags_t);

/* A class for recording information about access failures (e.g. private
   fields), so that we can potentially supply a fix-it hint about
   an accessor (from a context in which the constness of the object
   is known).  */

class access_failure_info
{
 public:
  access_failure_info () : m_was_inaccessible (false), m_basetype_path (NULL_TREE),
    m_field_decl (NULL_TREE) {}

  void record_access_failure (tree basetype_path, tree field_decl);
  void maybe_suggest_accessor (bool const_p) const;

 private:
  bool m_was_inaccessible;
  tree m_basetype_path;
  tree m_field_decl;
};

extern bool enforce_access			(tree, tree, tree,
						 tsubst_flags_t,
						 access_failure_info *afi = NULL);
extern void push_defarg_context			(tree);
extern void pop_defarg_context			(void);
extern tree convert_default_arg			(tree, tree, tree, int,
						 tsubst_flags_t);
extern tree convert_arg_to_ellipsis		(tree, tsubst_flags_t);
extern tree build_x_va_arg			(source_location, tree, tree);
extern tree cxx_type_promotes_to		(tree);
extern tree type_passed_as			(tree);
extern tree convert_for_arg_passing		(tree, tree, tsubst_flags_t);
extern bool is_properly_derived_from		(tree, tree);
extern tree initialize_reference		(tree, tree, int,
						 tsubst_flags_t);
extern tree extend_ref_init_temps		(tree, tree, vec<tree, va_gc>**);
extern tree make_temporary_var_for_ref_to_temp	(tree, tree);
extern bool type_has_extended_temps		(tree);
extern tree strip_top_quals			(tree);
extern bool reference_related_p			(tree, tree);
extern int remaining_arguments			(tree);
extern tree perform_implicit_conversion		(tree, tree, tsubst_flags_t);
extern tree perform_implicit_conversion_flags	(tree, tree, tsubst_flags_t, int);
extern tree build_integral_nontype_arg_conv	(tree, tree, tsubst_flags_t);
extern tree perform_direct_initialization_if_possible (tree, tree, bool,
                                                       tsubst_flags_t);
extern tree in_charge_arg_for_name		(tree);
extern tree build_cxx_call			(tree, int, tree *,
						 tsubst_flags_t);
extern bool is_std_init_list			(tree);
extern bool is_list_ctor			(tree);
extern void validate_conversion_obstack		(void);
extern void mark_versions_used			(tree);
extern tree get_function_version_dispatcher	(tree);

/* in class.c */
extern tree build_vfield_ref			(tree, tree);
extern tree build_if_in_charge			(tree true_stmt, tree false_stmt = void_node);
extern tree build_base_path			(enum tree_code, tree,
						 tree, int, tsubst_flags_t);
extern tree convert_to_base			(tree, tree, bool, bool,
						 tsubst_flags_t);
extern tree convert_to_base_statically		(tree, tree);
extern tree build_vtbl_ref			(tree, tree);
extern tree build_vfn_ref			(tree, tree);
extern tree get_vtable_decl			(tree, int);
extern void resort_type_method_vec		(void *, void *,
						 gt_pointer_operator, void *);
extern bool add_method				(tree, tree, bool);
extern tree declared_access			(tree);
extern tree currently_open_class		(tree);
extern tree currently_open_derived_class	(tree);
extern tree outermost_open_class		(void);
extern tree current_nonlambda_class_type	(void);
extern tree finish_struct			(tree, tree);
extern void finish_struct_1			(tree);
extern int resolves_to_fixed_type_p		(tree, int *);
extern void init_class_processing		(void);
extern int is_empty_class			(tree);
extern bool is_really_empty_class		(tree);
extern void pushclass				(tree);
extern void popclass				(void);
extern void push_nested_class			(tree);
extern void pop_nested_class			(void);
extern int current_lang_depth			(void);
extern void push_lang_context			(tree);
extern void pop_lang_context			(void);
extern tree instantiate_type			(tree, tree, tsubst_flags_t);
extern void print_class_statistics		(void);
extern void build_self_reference		(void);
extern int same_signature_p			(const_tree, const_tree);
extern void maybe_add_class_template_decl_list	(tree, tree, int);
extern void unreverse_member_declarations	(tree);
extern void invalidate_class_lookup_cache	(void);
extern void maybe_note_name_used_in_class	(tree, tree);
extern void note_name_declared_in_class		(tree, tree);
extern tree get_vtbl_decl_for_binfo		(tree);
extern bool vptr_via_virtual_p			(tree);
extern void debug_class				(tree);
extern void debug_thunks			(tree);
extern void set_linkage_according_to_type	(tree, tree);
extern void determine_key_method		(tree);
extern void check_for_override			(tree, tree);
extern void push_class_stack			(void);
extern void pop_class_stack			(void);
extern bool default_ctor_p			(tree);
extern bool type_has_user_nondefault_constructor (tree);
extern tree in_class_defaulted_default_constructor (tree);
extern bool user_provided_p			(tree);
extern bool type_has_user_provided_constructor  (tree);
extern bool type_has_non_user_provided_default_constructor (tree);
extern bool vbase_has_user_provided_move_assign (tree);
extern tree default_init_uninitialized_part (tree);
extern bool trivial_default_constructor_is_constexpr (tree);
extern bool type_has_constexpr_default_constructor (tree);
extern bool type_has_virtual_destructor		(tree);
extern bool type_has_move_constructor		(tree);
extern bool type_has_move_assign		(tree);
extern bool type_has_user_declared_move_constructor (tree);
extern bool type_has_user_declared_move_assign(tree);
extern bool type_build_ctor_call		(tree);
extern bool type_build_dtor_call		(tree);
extern void explain_non_literal_class		(tree);
extern void inherit_targ_abi_tags		(tree);
extern void defaulted_late_check		(tree);
extern bool defaultable_fn_check		(tree);
extern void check_abi_tags			(tree);
extern tree missing_abi_tags			(tree);
extern void fixup_type_variants			(tree);
extern void fixup_attribute_variants		(tree);
extern tree* decl_cloned_function_p		(const_tree, bool);
extern void clone_function_decl			(tree, bool, bool = false);
extern void adjust_clone_args			(tree);
extern void deduce_noexcept_on_destructor       (tree);
extern void insert_late_enum_def_into_classtype_sorted_fields (tree, tree);
extern bool uniquely_derived_from_p             (tree, tree);
extern bool publicly_uniquely_derived_p         (tree, tree);
extern tree common_enclosing_class		(tree, tree);

/* in cvt.c */
extern tree convert_to_reference		(tree, tree, int, int, tree,
						 tsubst_flags_t);
extern tree convert_from_reference		(tree);
extern tree force_rvalue			(tree, tsubst_flags_t);
extern tree ocp_convert				(tree, tree, int, int,
						 tsubst_flags_t);
extern tree cp_convert				(tree, tree, tsubst_flags_t);
extern tree cp_convert_and_check                (tree, tree, tsubst_flags_t);
extern tree cp_fold_convert			(tree, tree);
extern tree cp_get_callee			(tree);
extern tree cp_get_callee_fndecl		(tree);
extern tree cp_get_fndecl_from_callee		(tree);
extern tree convert_to_void			(tree, impl_conv_void,
                                 		 tsubst_flags_t);
extern tree convert_force			(tree, tree, int,
						 tsubst_flags_t);
extern tree build_expr_type_conversion		(int, tree, bool);
extern tree type_promotes_to			(tree);
extern tree perform_qualification_conversions	(tree, tree);
extern bool tx_safe_fn_type_p			(tree);
extern tree tx_unsafe_fn_variant		(tree);
extern bool fnptr_conv_p			(tree, tree);
extern tree strip_fnptr_conv			(tree);

/* in name-lookup.c */
extern void maybe_push_cleanup_level		(tree);
extern tree make_anon_name			(void);
extern tree check_for_out_of_scope_variable	(tree);
extern void dump				(cp_binding_level &ref);
extern void dump				(cp_binding_level *ptr);
extern void print_other_binding_stack		(cp_binding_level *);
extern tree maybe_push_decl			(tree);
extern tree current_decl_namespace		(void);

/* decl.c */
extern tree poplevel				(int, int, int);
extern void cxx_init_decl_processing		(void);
enum cp_tree_node_structure_enum cp_tree_node_structure
						(union lang_tree_node *);
extern void finish_scope			(void);
extern void push_switch				(tree);
extern void pop_switch				(void);
extern tree make_lambda_name			(void);
extern int decls_match				(tree, tree);
extern tree duplicate_decls			(tree, tree, bool);
extern tree declare_local_label			(tree);
extern tree define_label			(location_t, tree);
extern void check_goto				(tree);
extern bool check_omp_return			(void);
extern tree make_typename_type			(tree, tree, enum tag_types, tsubst_flags_t);
extern tree make_unbound_class_template		(tree, tree, tree, tsubst_flags_t);
extern tree build_library_fn_ptr		(const char *, tree, int);
extern tree build_cp_library_fn_ptr		(const char *, tree, int);
extern tree push_library_fn			(tree, tree, tree, int);
extern tree push_void_library_fn		(tree, tree, int);
extern tree push_throw_library_fn		(tree, tree);
extern void warn_misplaced_attr_for_class_type  (source_location location,
						 tree class_type);
extern tree check_tag_decl			(cp_decl_specifier_seq *, bool);
extern tree shadow_tag				(cp_decl_specifier_seq *);
extern tree groktypename			(cp_decl_specifier_seq *, const cp_declarator *, bool);
extern tree start_decl				(const cp_declarator *, cp_decl_specifier_seq *, int, tree, tree, tree *);
extern void start_decl_1			(tree, bool);
extern bool check_array_initializer		(tree, tree, tree);
extern void cp_finish_decl			(tree, tree, bool, tree, int);
extern tree lookup_decomp_type			(tree);
extern void cp_finish_decomp			(tree, tree, unsigned int);
extern int cp_complete_array_type		(tree *, tree, bool);
extern int cp_complete_array_type_or_error	(tree *, tree, bool, tsubst_flags_t);
extern tree build_ptrmemfunc_type		(tree);
extern tree build_ptrmem_type			(tree, tree);
/* the grokdeclarator prototype is in decl.h */
extern tree build_this_parm			(tree, cp_cv_quals);
extern tree grokparms				(tree, tree *);
extern int copy_fn_p				(const_tree);
extern bool move_fn_p                           (const_tree);
extern bool move_signature_fn_p                 (const_tree);
extern tree get_scope_of_declarator		(const cp_declarator *);
extern void grok_special_member_properties	(tree);
extern bool grok_ctor_properties		(const_tree, const_tree);
extern bool grok_op_properties			(tree, bool);
extern tree xref_tag				(enum tag_types, tree, tag_scope, bool);
extern tree xref_tag_from_type			(tree, tree, tag_scope);
extern void xref_basetypes			(tree, tree);
extern tree start_enum				(tree, tree, tree, tree, bool, bool *);
extern void finish_enum_value_list		(tree);
extern void finish_enum				(tree);
extern void build_enumerator			(tree, tree, tree, tree, location_t);
extern tree lookup_enumerator			(tree, tree);
extern bool start_preparsed_function		(tree, tree, int);
extern bool start_function			(cp_decl_specifier_seq *,
						 const cp_declarator *, tree);
extern tree begin_function_body			(void);
extern void finish_function_body		(tree);
extern tree outer_curly_brace_block		(tree);
extern tree finish_function			(int);
extern tree grokmethod				(cp_decl_specifier_seq *, const cp_declarator *, tree);
extern void maybe_register_incomplete_var	(tree);
extern void maybe_commonize_var			(tree);
extern void complete_vars			(tree);
extern tree static_fn_type			(tree);
extern void revert_static_member_fn		(tree);
extern void fixup_anonymous_aggr		(tree);
extern tree compute_array_index_type		(tree, tree, tsubst_flags_t);
extern tree check_default_argument		(tree, tree, tsubst_flags_t);
extern int wrapup_namespace_globals		();
extern tree create_implicit_typedef		(tree, tree);
extern int local_variable_p			(const_tree);
extern tree register_dtor_fn			(tree);
extern tmpl_spec_kind current_tmpl_spec_kind	(int);
extern tree cp_fname_init			(const char *, tree *);
extern tree cxx_builtin_function		(tree decl);
extern tree cxx_builtin_function_ext_scope	(tree decl);
extern tree check_elaborated_type_specifier	(enum tag_types, tree, bool);
extern void warn_extern_redeclared_static	(tree, tree);
extern tree cxx_comdat_group			(tree);
extern bool cp_missing_noreturn_ok_p		(tree);
extern bool is_direct_enum_init			(tree, tree);
extern void initialize_artificial_var		(tree, vec<constructor_elt, va_gc> *);
extern tree check_var_type			(tree, tree);
extern tree reshape_init                        (tree, tree, tsubst_flags_t);
extern tree next_initializable_field (tree);
extern tree fndecl_declared_return_type		(tree);
extern bool undeduced_auto_decl			(tree);
extern bool require_deduced_type		(tree, tsubst_flags_t = tf_warning_or_error);

extern tree finish_case_label			(location_t, tree, tree);
extern tree cxx_maybe_build_cleanup		(tree, tsubst_flags_t);

/* in decl2.c */
extern void note_mangling_alias			(tree, tree);
extern void generate_mangling_aliases		(void);
extern tree build_memfn_type			(tree, tree, cp_cv_quals, cp_ref_qualifier);
extern tree build_pointer_ptrmemfn_type	(tree);
extern tree change_return_type			(tree, tree);
extern void maybe_retrofit_in_chrg		(tree);
extern void maybe_make_one_only			(tree);
extern bool vague_linkage_p			(tree);
extern void grokclassfn				(tree, tree,
						 enum overload_flags);
extern tree grok_array_decl			(location_t, tree, tree, bool);
extern tree delete_sanity			(tree, tree, bool, int, tsubst_flags_t);
extern tree check_classfn			(tree, tree, tree);
extern void check_member_template		(tree);
extern tree grokfield (const cp_declarator *, cp_decl_specifier_seq *,
		       tree, bool, tree, tree);
extern tree grokbitfield (const cp_declarator *, cp_decl_specifier_seq *,
			  tree, tree);
extern bool any_dependent_type_attributes_p	(tree);
extern tree cp_reconstruct_complex_type		(tree, tree);
extern bool attributes_naming_typedef_ok	(tree);
extern void cplus_decl_attributes		(tree *, tree, int);
extern void finish_anon_union			(tree);
extern void cxx_post_compilation_parsing_cleanups (void);
extern tree coerce_new_type			(tree);
extern tree coerce_delete_type			(tree);
extern void comdat_linkage			(tree);
extern void determine_visibility		(tree);
extern void constrain_class_visibility		(tree);
extern void reset_type_linkage			(tree);
extern void tentative_decl_linkage		(tree);
extern void import_export_decl			(tree);
extern tree build_cleanup			(tree);
extern tree build_offset_ref_call_from_tree	(tree, vec<tree, va_gc> **,
						 tsubst_flags_t);
extern bool decl_defined_p			(tree);
extern bool decl_constant_var_p			(tree);
extern bool decl_maybe_constant_var_p		(tree);
extern void no_linkage_error			(tree);
extern void check_default_args			(tree);
extern bool mark_used				(tree);
extern bool mark_used			        (tree, tsubst_flags_t);
extern void finish_static_data_member_decl	(tree, tree, bool, tree, int);
extern tree cp_build_parm_decl			(tree, tree);
extern tree get_guard				(tree);
extern tree get_guard_cond			(tree, bool);
extern tree set_guard				(tree);
extern tree get_tls_wrapper_fn			(tree);
extern void mark_needed				(tree);
extern bool decl_needed_p			(tree);
extern void note_vague_linkage_fn		(tree);
extern void note_variable_template_instantiation (tree);
extern tree build_artificial_parm		(tree, tree);
extern bool possibly_inlined_p			(tree);
extern int parm_index                           (tree);
extern tree vtv_start_verification_constructor_init_function (void);
extern tree vtv_finish_verification_constructor_init_function (tree);
extern bool cp_omp_mappable_type		(tree);

/* in error.c */
extern const char *type_as_string		(tree, int);
extern const char *type_as_string_translate	(tree, int);
extern const char *decl_as_string		(tree, int);
extern const char *decl_as_string_translate	(tree, int);
extern const char *decl_as_dwarf_string		(tree, int);
extern const char *expr_as_string		(tree, int);
extern const char *lang_decl_name		(tree, int, bool);
extern const char *lang_decl_dwarf_name		(tree, int, bool);
extern const char *language_to_string		(enum languages);
extern const char *class_key_or_enum_as_string	(tree);
extern void maybe_warn_variadic_templates       (void);
extern void maybe_warn_cpp0x			(cpp0x_warn_str str);
extern bool pedwarn_cxx98                       (location_t, int, const char *, ...) ATTRIBUTE_GCC_DIAG(3,4);
extern location_t location_of                   (tree);
extern void qualified_name_lookup_error		(tree, tree, tree,
						 location_t);

/* in except.c */
extern void init_exception_processing		(void);
extern tree expand_start_catch_block		(tree);
extern void expand_end_catch_block		(void);
extern tree build_exc_ptr			(void);
extern tree build_throw				(tree);
extern int nothrow_libfn_p			(const_tree);
extern void check_handlers			(tree);
extern tree finish_noexcept_expr		(tree, tsubst_flags_t);
extern bool expr_noexcept_p			(tree, tsubst_flags_t);
extern void perform_deferred_noexcept_checks	(void);
extern bool nothrow_spec_p			(const_tree);
extern bool type_noexcept_p			(const_tree);
extern bool type_throw_all_p			(const_tree);
extern tree build_noexcept_spec			(tree, int);
extern void choose_personality_routine		(enum languages);
extern tree build_must_not_throw_expr		(tree,tree);
extern tree eh_type_info			(tree);
extern tree begin_eh_spec_block			(void);
extern void finish_eh_spec_block		(tree, tree);
extern tree build_eh_type_type			(tree);
extern tree cp_protect_cleanup_actions		(void);
extern tree create_try_catch_expr               (tree, tree);

/* in expr.c */
extern tree cplus_expand_constant		(tree);
extern tree mark_rvalue_use			(tree,
                                                 location_t = UNKNOWN_LOCATION,
                                                 bool = true);
extern tree mark_lvalue_use			(tree);
extern tree mark_type_use			(tree);
extern void mark_exp_read			(tree);

/* friend.c */
extern int is_friend				(tree, tree);
extern void make_friend_class			(tree, tree, bool);
extern void add_friend				(tree, tree, bool);
extern tree do_friend				(tree, tree, tree, tree, enum overload_flags, bool);

extern void set_global_friend			(tree);
extern bool is_global_friend			(tree);

/* in init.c */
extern tree expand_member_init			(tree);
extern void emit_mem_initializers		(tree);
extern tree build_aggr_init			(tree, tree, int,
                                                 tsubst_flags_t);
extern int is_class_type			(tree, int);
extern tree get_type_value			(tree);
extern tree build_zero_init			(tree, tree, bool);
extern tree build_value_init			(tree, tsubst_flags_t);
extern tree build_value_init_noctor		(tree, tsubst_flags_t);
extern tree get_nsdmi				(tree, bool);
extern tree build_offset_ref			(tree, tree, bool,
						 tsubst_flags_t);
extern tree throw_bad_array_new_length		(void);
extern bool type_has_new_extended_alignment	(tree);
extern unsigned malloc_alignment		(void);
extern tree build_new				(vec<tree, va_gc> **, tree, tree,
						 vec<tree, va_gc> **, int,
                                                 tsubst_flags_t);
extern tree get_temp_regvar			(tree, tree);
extern tree build_vec_init			(tree, tree, tree, bool, int,
                                                 tsubst_flags_t);
extern tree build_delete			(tree, tree,
						 special_function_kind,
						 int, int, tsubst_flags_t);
extern void push_base_cleanups			(void);
extern tree build_vec_delete			(tree, tree,
						 special_function_kind, int,
						 tsubst_flags_t);
extern tree create_temporary_var		(tree);
extern void initialize_vtbl_ptrs		(tree);
extern tree scalar_constant_value		(tree);
extern tree decl_really_constant_value		(tree);
extern int diagnose_uninitialized_cst_or_ref_member (tree, bool, bool);
extern tree build_vtbl_address                  (tree);
extern bool maybe_reject_flexarray_init		(tree, tree);

/* in lex.c */
extern void cxx_dup_lang_specific_decl		(tree);
extern void yyungetc				(int, int);

extern tree unqualified_name_lookup_error	(tree,
						 location_t = UNKNOWN_LOCATION);
extern tree unqualified_fn_lookup_error		(cp_expr);
extern tree build_lang_decl			(enum tree_code, tree, tree);
extern tree build_lang_decl_loc			(location_t, enum tree_code, tree, tree);
extern bool maybe_add_lang_decl_raw		(tree);
extern bool maybe_add_lang_type_raw		(tree);
extern void retrofit_lang_decl			(tree);
extern tree copy_decl				(tree CXX_MEM_STAT_INFO);
extern tree copy_type				(tree CXX_MEM_STAT_INFO);
extern tree cxx_make_type			(enum tree_code);
extern tree make_class_type			(enum tree_code);
extern bool cxx_init				(void);
extern void cxx_finish				(void);
extern bool in_main_input_context		(void);

/* in method.c */
extern void init_method				(void);
extern tree make_thunk				(tree, bool, tree, tree);
extern void finish_thunk			(tree);
extern void use_thunk				(tree, bool);
extern bool trivial_fn_p			(tree);
extern tree forward_parm			(tree);
extern bool is_trivially_xible			(enum tree_code, tree, tree);
extern bool is_xible				(enum tree_code, tree, tree);
extern tree get_defaulted_eh_spec		(tree);
extern tree unevaluated_noexcept_spec		(void);
extern void after_nsdmi_defaulted_late_checks   (tree);
extern bool maybe_explain_implicit_delete	(tree);
extern void explain_implicit_non_constexpr	(tree);
extern void deduce_inheriting_ctor		(tree);
extern void synthesize_method			(tree);
extern tree lazily_declare_fn			(special_function_kind,
						 tree);
extern tree skip_artificial_parms_for		(const_tree, tree);
extern int num_artificial_parms_for		(const_tree);
extern tree make_alias_for			(tree, tree);
extern tree get_copy_ctor			(tree, tsubst_flags_t);
extern tree get_copy_assign			(tree);
extern tree get_default_ctor			(tree);
extern tree get_dtor				(tree, tsubst_flags_t);
extern tree strip_inheriting_ctors		(tree);
extern tree inherited_ctor_binfo		(tree);
extern bool ctor_omit_inherited_parms		(tree);
extern tree locate_ctor				(tree);
extern tree implicitly_declare_fn               (special_function_kind, tree,
						 bool, tree, tree);
/* In module.c  */
extern bool module_purview_p ();
extern bool module_interface_p ();
extern int module_exporting_level ();
extern void decl_set_module (tree);
extern int push_module_export (bool, tree = NULL);
extern void pop_module_export (int);
extern void declare_module (location_t, tree, bool, tree);
extern void finish_module ();
extern void import_module (location_t, tree, tree);
extern tree module_name (unsigned);
extern vec<tree, va_gc> *module_name_parts (unsigned);
extern bitmap module_import_bitmap (unsigned module);

/* In optimize.c */
extern bool maybe_clone_body			(tree);

/* In parser.c */
extern tree cp_convert_range_for (tree, tree, tree, tree, unsigned int, bool);
extern bool parsing_nsdmi (void);
extern bool parsing_default_capturing_generic_lambda_in_template (void);
extern void inject_this_parameter (tree, cp_cv_quals);

/* in pt.c */
extern bool check_template_shadow		(tree);
extern tree get_innermost_template_args		(tree, int);
extern void maybe_begin_member_template_processing (tree);
extern void maybe_end_member_template_processing (void);
extern tree finish_member_template_decl		(tree);
extern void begin_template_parm_list		(void);
extern bool begin_specialization		(void);
extern void reset_specialization		(void);
extern void end_specialization			(void);
extern void begin_explicit_instantiation	(void);
extern void end_explicit_instantiation		(void);
extern void check_unqualified_spec_or_inst	(tree, location_t);
extern tree check_explicit_specialization	(tree, tree, int, int);
extern int num_template_headers_for_class	(tree);
extern void check_template_variable		(tree);
extern tree make_auto				(void);
extern tree make_decltype_auto			(void);
extern tree make_template_placeholder		(tree);
extern tree do_auto_deduction                   (tree, tree, tree);
extern tree do_auto_deduction                   (tree, tree, tree,
                                                 tsubst_flags_t,
                                                 auto_deduction_context,
						 tree = NULL_TREE,
						 int = LOOKUP_NORMAL);
extern tree type_uses_auto			(tree);
extern tree type_uses_auto_or_concept		(tree);
extern void append_type_to_template_for_access_check (tree, tree, tree,
						      location_t);
extern tree convert_generic_types_to_packs	(tree, int, int);
extern tree splice_late_return_type		(tree, tree);
extern bool is_auto				(const_tree);
extern tree process_template_parm		(tree, location_t, tree, 
						 bool, bool);
extern tree end_template_parm_list		(tree);
extern void end_template_parm_list		(void);
extern void end_template_decl			(void);
extern tree maybe_update_decl_type		(tree, tree);
extern bool check_default_tmpl_args             (tree, tree, bool, bool, int);
extern tree push_template_decl			(tree);
extern tree push_template_decl_real		(tree, bool);
extern tree add_inherited_template_parms	(tree, tree);
extern bool redeclare_class_template		(tree, tree, tree);
extern tree lookup_template_class		(tree, tree, tree, tree,
						 int, tsubst_flags_t);
extern tree lookup_template_function		(tree, tree);
extern tree lookup_template_variable		(tree, tree);
extern int uses_template_parms			(tree);
extern bool uses_template_parms_level		(tree, int);
extern bool in_template_function		(void);
extern tree instantiate_class_template		(tree);
extern tree instantiate_template		(tree, tree, tsubst_flags_t);
extern tree fn_type_unification			(tree, tree, tree,
						 const tree *, unsigned int,
						 tree, unification_kind_t, int,
						 bool, bool);
extern void mark_decl_instantiated		(tree, int);
extern int more_specialized_fn			(tree, tree, int);
extern void do_decl_instantiation		(tree, tree);
extern void do_type_instantiation		(tree, tree, tsubst_flags_t);
extern bool always_instantiate_p		(tree);
extern void maybe_instantiate_noexcept		(tree);
extern tree instantiate_decl			(tree, bool, bool);
extern int comp_template_parms			(const_tree, const_tree);
extern bool builtin_pack_fn_p			(tree);
extern bool uses_parameter_packs                (tree);
extern bool template_parameter_pack_p           (const_tree);
extern bool function_parameter_pack_p		(const_tree);
extern bool function_parameter_expanded_from_pack_p (tree, tree);
extern tree make_pack_expansion                 (tree);
extern bool check_for_bare_parameter_packs      (tree);
extern tree build_template_info			(tree, tree);
extern tree get_template_info			(const_tree);
extern vec<qualified_typedef_usage_t, va_gc> *get_types_needing_access_check (tree);
extern int template_class_depth			(tree);
extern int is_specialization_of			(tree, tree);
extern bool is_specialization_of_friend		(tree, tree);
extern tree get_pattern_parm			(tree, tree);
extern int comp_template_args			(tree, tree, tree * = NULL,
						 tree * = NULL, bool = false);
extern int template_args_equal                  (tree, tree, bool = false);
extern tree maybe_process_partial_specialization (tree);
extern tree most_specialized_instantiation	(tree);
extern void print_candidates			(tree);
extern void instantiate_pending_templates	(int);
extern tree tsubst_default_argument		(tree, tree, tree,
						 tsubst_flags_t);
extern tree tsubst (tree, tree, tsubst_flags_t, tree);
extern tree tsubst_copy_and_build		(tree, tree, tsubst_flags_t,
						 tree, bool, bool);
extern tree tsubst_expr                         (tree, tree, tsubst_flags_t,
                                                 tree, bool);
extern tree tsubst_pack_expansion               (tree, tree, tsubst_flags_t, tree);
extern tree most_general_template		(tree);
extern tree get_mostly_instantiated_function_type (tree);
extern bool problematic_instantiation_changed	(void);
extern void record_last_problematic_instantiation (void);
extern struct tinst_level *current_instantiation(void);
extern bool instantiating_current_function_p    (void);
extern tree maybe_get_template_decl_from_type_decl (tree);
extern int processing_template_parmlist;
extern bool dependent_type_p			(tree);
extern bool dependent_scope_p			(tree);
extern bool any_dependent_template_arguments_p  (const_tree);
extern bool dependent_template_p		(tree);
extern bool dependent_template_id_p		(tree, tree);
extern bool type_dependent_expression_p		(tree);
extern bool type_dependent_object_expression_p	(tree);
extern bool any_type_dependent_arguments_p      (const vec<tree, va_gc> *);
extern bool any_type_dependent_elements_p       (const_tree);
extern bool type_dependent_expression_p_push	(tree);
extern bool value_dependent_expression_p	(tree);
extern bool instantiation_dependent_expression_p (tree);
extern bool instantiation_dependent_uneval_expression_p (tree);
extern bool any_value_dependent_elements_p      (const_tree);
extern bool dependent_omp_for_p			(tree, tree, tree, tree);
extern tree resolve_typename_type		(tree, bool);
extern tree template_for_substitution		(tree);
extern tree build_non_dependent_expr		(tree);
extern void make_args_non_dependent		(vec<tree, va_gc> *);
extern bool reregister_specialization		(tree, tree, tree);
extern tree instantiate_non_dependent_expr	(tree);
extern tree instantiate_non_dependent_expr_sfinae (tree, tsubst_flags_t);
extern tree instantiate_non_dependent_expr_internal (tree, tsubst_flags_t);
extern tree instantiate_non_dependent_or_null   (tree);
extern bool variable_template_specialization_p  (tree);
extern bool alias_type_or_template_p            (tree);
extern bool alias_template_specialization_p     (const_tree);
extern bool dependent_alias_template_spec_p     (const_tree);
extern bool explicit_class_specialization_p     (tree);
extern bool push_tinst_level                    (tree);
extern bool push_tinst_level_loc                (tree, location_t);
extern void pop_tinst_level                     (void);
extern struct tinst_level *outermost_tinst_level(void);
extern void init_template_processing		(void);
extern void print_template_statistics		(void);
bool template_template_parameter_p		(const_tree);
bool template_type_parameter_p                  (const_tree);
extern bool primary_template_instantiation_p    (const_tree);
extern tree get_primary_template_innermost_parameters	(const_tree);
extern tree get_template_parms_at_level (tree, int);
extern tree get_template_innermost_arguments	(const_tree);
extern tree get_template_argument_pack_elems	(const_tree);
extern tree get_function_template_decl		(const_tree);
extern tree resolve_nondeduced_context		(tree, tsubst_flags_t);
extern hashval_t iterative_hash_template_arg (tree arg, hashval_t val);
extern tree coerce_template_parms               (tree, tree, tree);
extern tree coerce_template_parms               (tree, tree, tree, tsubst_flags_t);
extern void register_local_specialization       (tree, tree);
extern tree retrieve_local_specialization       (tree);
extern tree extract_fnparm_pack                 (tree, tree *);
extern tree template_parm_to_arg                (tree);
extern tree dguide_name				(tree);
extern bool dguide_name_p			(tree);
extern bool deduction_guide_p			(const_tree);
extern bool copy_guide_p			(const_tree);
extern bool template_guide_p			(const_tree);

/* in repo.c */
extern void init_repo				(void);
extern int repo_emit_p				(tree);
extern bool repo_export_class_p			(const_tree);
extern void finish_repo				(void);

/* in rtti.c */
/* A vector of all tinfo decls that haven't been emitted yet.  */
extern GTY(()) vec<tree, va_gc> *unemitted_tinfo_decls;

extern void init_rtti_processing		(void);
extern tree build_typeid			(tree, tsubst_flags_t);
extern tree get_tinfo_decl			(tree);
extern tree get_typeid				(tree, tsubst_flags_t);
extern tree build_headof			(tree);
extern tree build_dynamic_cast			(tree, tree, tsubst_flags_t);
extern void emit_support_tinfos			(void);
extern bool emit_tinfo_decl			(tree);

/* in search.c */
extern bool accessible_base_p			(tree, tree, bool);
extern tree lookup_base                         (tree, tree, base_access,
						 base_kind *, tsubst_flags_t);
extern tree dcast_base_hint			(tree, tree);
extern int accessible_p				(tree, tree, bool);
extern int accessible_in_template_p		(tree, tree);
extern tree lookup_field_1			(tree, tree, bool);
extern tree lookup_field			(tree, tree, int, bool);
extern int lookup_fnfields_1			(tree, tree);
extern tree lookup_fnfields_slot		(tree, tree);
extern tree lookup_fnfields_slot_nolazy		(tree, tree);
extern int class_method_index_for_fn		(tree, tree);
extern tree lookup_fnfields			(tree, tree, int);
extern tree lookup_member			(tree, tree, int, bool,
						 tsubst_flags_t,
						 access_failure_info *afi = NULL);
extern tree lookup_member_fuzzy		(tree, tree, bool);
extern tree locate_field_accessor		(tree, tree, bool);
extern int look_for_overrides			(tree, tree);
extern void get_pure_virtuals			(tree);
extern void maybe_suppress_debug_info		(tree);
extern void note_debug_info_needed		(tree);
extern void print_search_statistics		(void);
extern void reinit_search_statistics		(void);
extern tree current_scope			(void);
extern int at_function_scope_p			(void);
extern bool at_class_scope_p			(void);
extern bool at_namespace_scope_p		(void);
extern tree context_for_name_lookup		(tree);
extern tree lookup_conversions			(tree);
extern tree binfo_from_vbase			(tree);
extern tree binfo_for_vbase			(tree, tree);
extern tree look_for_overrides_here		(tree, tree);
#define dfs_skip_bases ((tree)1)
extern tree dfs_walk_all (tree, tree (*) (tree, void *),
			  tree (*) (tree, void *), void *);
extern tree dfs_walk_once (tree, tree (*) (tree, void *),
			   tree (*) (tree, void *), void *);
extern tree binfo_via_virtual			(tree, tree);
extern tree build_baselink			(tree, tree, tree, tree);
extern tree adjust_result_of_qualified_name_lookup
						(tree, tree, tree);
extern tree copied_binfo			(tree, tree);
extern tree original_binfo			(tree, tree);
extern int shared_member_p			(tree);
extern bool any_dependent_bases_p (tree = current_nonlambda_class_type ());

/* The representation of a deferred access check.  */

struct GTY(()) deferred_access_check {
  /* The base class in which the declaration is referenced. */
  tree binfo;
  /* The declaration whose access must be checked.  */
  tree decl;
  /* The declaration that should be used in the error message.  */
  tree diag_decl;
  /* The location of this access.  */
  location_t loc;
};

/* in semantics.c */
extern void push_deferring_access_checks	(deferring_kind);
extern void resume_deferring_access_checks	(void);
extern void stop_deferring_access_checks	(void);
extern void pop_deferring_access_checks		(void);
extern vec<deferred_access_check, va_gc> *get_deferred_access_checks (void);
extern void reopen_deferring_access_checks (vec<deferred_access_check, va_gc> *);
extern void pop_to_parent_deferring_access_checks (void);
extern bool perform_access_checks (vec<deferred_access_check, va_gc> *,
				   tsubst_flags_t);
extern bool perform_deferred_access_checks	(tsubst_flags_t);
extern bool perform_or_defer_access_check	(tree, tree, tree,
						 tsubst_flags_t,
						 access_failure_info *afi = NULL);

/* RAII sentinel to ensures that deferred access checks are popped before
  a function returns.  */

struct deferring_access_check_sentinel
{
  deferring_access_check_sentinel ()
  {
    push_deferring_access_checks (dk_deferred);
  }
  ~deferring_access_check_sentinel ()
  {
    pop_deferring_access_checks ();
  }
};

extern int stmts_are_full_exprs_p		(void);
extern void init_cp_semantics			(void);
extern tree do_poplevel				(tree);
extern void break_maybe_infinite_loop		(void);
extern void add_decl_expr			(tree);
extern tree maybe_cleanup_point_expr_void	(tree);
extern tree finish_expr_stmt			(tree);
extern tree begin_if_stmt			(void);
extern tree finish_if_stmt_cond			(tree, tree);
extern tree finish_then_clause			(tree);
extern void begin_else_clause			(tree);
extern void finish_else_clause			(tree);
extern void finish_if_stmt			(tree);
extern tree begin_while_stmt			(void);
extern void finish_while_stmt_cond		(tree, tree, bool);
extern void finish_while_stmt			(tree);
extern tree begin_do_stmt			(void);
extern void finish_do_body			(tree);
extern void finish_do_stmt			(tree, tree, bool);
extern tree finish_return_stmt			(tree);
extern tree begin_for_scope			(tree *);
extern tree begin_for_stmt			(tree, tree);
extern void finish_init_stmt			(tree);
extern void finish_for_cond			(tree, tree, bool);
extern void finish_for_expr			(tree, tree);
extern void finish_for_stmt			(tree);
extern tree begin_range_for_stmt		(tree, tree);
extern void finish_range_for_decl		(tree, tree, tree);
extern void finish_range_for_stmt		(tree);
extern tree finish_break_stmt			(void);
extern tree finish_continue_stmt		(void);
extern tree begin_switch_stmt			(void);
extern void finish_switch_cond			(tree, tree);
extern void finish_switch_stmt			(tree);
extern tree finish_goto_stmt			(tree);
extern tree begin_try_block			(void);
extern void finish_try_block			(tree);
extern void finish_handler_sequence		(tree);
extern tree begin_function_try_block		(tree *);
extern void finish_function_try_block		(tree);
extern void finish_function_handler_sequence    (tree, tree);
extern void finish_cleanup_try_block		(tree);
extern tree begin_handler			(void);
extern void finish_handler_parms		(tree, tree);
extern void finish_handler			(tree);
extern void finish_cleanup			(tree, tree);
extern bool is_this_parameter                   (tree);

enum {
  BCS_NORMAL = 0,
  BCS_NO_SCOPE = 1,
  BCS_TRY_BLOCK = 2,
  BCS_FN_BODY = 4,
  BCS_TRANSACTION = 8
};
extern tree begin_compound_stmt			(unsigned int);

extern void finish_compound_stmt		(tree);
extern tree finish_asm_stmt			(int, tree, tree, tree, tree,
						 tree);
extern tree finish_label_stmt			(tree);
extern void finish_label_decl			(tree);
extern cp_expr finish_parenthesized_expr	(cp_expr);
extern tree force_paren_expr			(tree);
extern tree maybe_undo_parenthesized_ref	(tree);
extern tree finish_non_static_data_member       (tree, tree, tree);
extern tree begin_stmt_expr			(void);
extern tree finish_stmt_expr_expr		(tree, tree);
extern tree finish_stmt_expr			(tree, bool);
extern tree stmt_expr_value_expr		(tree);
bool empty_expr_stmt_p				(tree);
extern cp_expr perform_koenig_lookup		(cp_expr, vec<tree, va_gc> *,
						 tsubst_flags_t);
extern tree finish_call_expr			(tree, vec<tree, va_gc> **, bool,
						 bool, tsubst_flags_t);
extern tree lookup_and_finish_template_variable (tree, tree, tsubst_flags_t = tf_warning_or_error);
extern tree finish_template_variable		(tree, tsubst_flags_t = tf_warning_or_error);
extern cp_expr finish_increment_expr		(cp_expr, enum tree_code);
extern tree finish_this_expr			(void);
extern tree finish_pseudo_destructor_expr       (tree, tree, tree, location_t);
extern cp_expr finish_unary_op_expr		(location_t, enum tree_code, cp_expr,
						 tsubst_flags_t);
/* Whether this call to finish_compound_literal represents a C++11 functional
   cast or a C99 compound literal.  */
enum fcl_t { fcl_functional, fcl_c99 };
extern tree finish_compound_literal		(tree, tree, tsubst_flags_t, fcl_t = fcl_functional);
extern tree finish_fname			(tree);
extern void finish_translation_unit		(void);
extern tree finish_template_type_parm		(tree, tree);
extern tree finish_template_template_parm       (tree, tree);
extern tree begin_class_definition		(tree);
extern void finish_template_decl		(tree);
extern tree finish_template_type		(tree, tree, int);
extern tree finish_base_specifier		(tree, tree, bool);
extern void finish_member_declaration		(tree);
extern bool outer_automatic_var_p		(tree);
extern tree process_outer_var_ref		(tree, tsubst_flags_t);
extern cp_expr finish_id_expression		(tree, tree, tree,
						 cp_id_kind *,
						 bool, bool, bool *,
						 bool, bool, bool, bool,
						 const char **,
                                                 location_t);
extern tree finish_typeof			(tree);
extern tree finish_underlying_type	        (tree);
extern tree calculate_bases                     (tree);
extern tree finish_bases                        (tree, bool);
extern tree calculate_direct_bases              (tree);
extern tree finish_offsetof			(tree, tree, location_t);
extern void finish_decl_cleanup			(tree, tree);
extern void finish_eh_cleanup			(tree);
extern void emit_associated_thunks		(tree);
extern void finish_mem_initializers		(tree);
extern tree check_template_template_default_arg (tree);
extern bool expand_or_defer_fn_1		(tree);
extern void expand_or_defer_fn			(tree);
extern void add_typedef_to_current_template_for_access_check (tree, tree,
							      location_t);
extern void check_accessibility_of_qualified_id (tree, tree, tree);
extern tree finish_qualified_id_expr		(tree, tree, bool, bool,
						 bool, bool, tsubst_flags_t);
extern void simplify_aggr_init_expr		(tree *);
extern void finalize_nrv			(tree *, tree, tree);
extern tree omp_reduction_id			(enum tree_code, tree, tree);
extern tree cp_remove_omp_priv_cleanup_stmt	(tree *, int *, void *);
extern void cp_check_omp_declare_reduction	(tree);
extern void finish_omp_declare_simd_methods	(tree);
extern tree finish_omp_clauses			(tree, enum c_omp_region_type);
extern tree push_omp_privatization_clauses	(bool);
extern void pop_omp_privatization_clauses	(tree);
extern void save_omp_privatization_clauses	(vec<tree> &);
extern void restore_omp_privatization_clauses	(vec<tree> &);
extern void finish_omp_threadprivate		(tree);
extern tree begin_omp_structured_block		(void);
extern tree finish_omp_structured_block		(tree);
extern tree finish_oacc_data			(tree, tree);
extern tree finish_oacc_host_data		(tree, tree);
extern tree finish_omp_construct		(enum tree_code, tree, tree);
extern tree begin_omp_parallel			(void);
extern tree finish_omp_parallel			(tree, tree);
extern tree begin_omp_task			(void);
extern tree finish_omp_task			(tree, tree);
extern tree finish_omp_for			(location_t, enum tree_code,
						 tree, tree, tree, tree, tree,
						 tree, tree, vec<tree> *, tree);
extern void finish_omp_atomic			(enum tree_code, enum tree_code,
						 tree, tree, tree, tree, tree,
						 bool);
extern void finish_omp_barrier			(void);
extern void finish_omp_flush			(void);
extern void finish_omp_taskwait			(void);
extern void finish_omp_taskyield		(void);
extern void finish_omp_cancel			(tree);
extern void finish_omp_cancellation_point	(tree);
extern tree omp_privatize_field			(tree, bool);
extern tree begin_transaction_stmt		(location_t, tree *, int);
extern void finish_transaction_stmt		(tree, tree, int, tree);
extern tree build_transaction_expr		(location_t, tree, int, tree);
extern bool cxx_omp_create_clause_info		(tree, tree, bool, bool,
						 bool, bool);
extern tree baselink_for_fns                    (tree);
extern void finish_static_assert                (tree, tree, location_t,
                                                 bool);
extern tree finish_decltype_type                (tree, bool, tsubst_flags_t);
extern tree finish_trait_expr			(enum cp_trait_kind, tree, tree);
extern tree build_lambda_expr                   (void);
extern tree build_lambda_object			(tree);
extern tree begin_lambda_type                   (tree);
extern tree lambda_capture_field_type		(tree, bool, bool);
extern tree lambda_return_type			(tree);
extern tree lambda_proxy_type			(tree);
extern tree lambda_function			(tree);
extern void apply_deduced_return_type           (tree, tree);
extern tree add_capture                         (tree, tree, tree, bool, bool);
extern tree add_default_capture                 (tree, tree, tree);
extern tree build_capture_proxy			(tree);
extern void insert_capture_proxy		(tree);
extern void insert_pending_capture_proxies	(void);
extern bool is_capture_proxy			(tree);
extern bool is_normal_capture_proxy             (tree);
extern void register_capture_members		(tree);
extern tree lambda_expr_this_capture            (tree, bool);
extern void maybe_generic_this_capture		(tree, tree);
extern tree maybe_resolve_dummy			(tree, bool);
extern tree current_nonlambda_function		(void);
extern tree nonlambda_method_basetype		(void);
extern tree current_nonlambda_scope		(void);
extern bool generic_lambda_fn_p			(tree);
extern void maybe_add_lambda_conv_op            (tree);
extern bool is_lambda_ignored_entity            (tree);
extern bool lambda_static_thunk_p		(tree);
extern tree finish_builtin_launder		(location_t, tree,
						 tsubst_flags_t);

/* in tree.c */
extern int cp_tree_operand_length		(const_tree);
extern int cp_tree_code_length			(enum tree_code);
extern void cp_free_lang_data 			(tree t);
extern tree force_target_expr			(tree, tree, tsubst_flags_t);
extern tree build_target_expr_with_type		(tree, tree, tsubst_flags_t);
extern void lang_check_failed			(const char *, int,
						 const char *) ATTRIBUTE_NORETURN;
extern tree stabilize_expr			(tree, tree *);
extern void stabilize_call			(tree, tree *);
extern bool stabilize_init			(tree, tree *);
extern tree add_stmt_to_compound		(tree, tree);
extern void init_tree				(void);
extern bool pod_type_p				(const_tree);
extern bool layout_pod_type_p			(const_tree);
extern bool std_layout_type_p			(const_tree);
extern bool trivial_type_p			(const_tree);
extern bool trivially_copyable_p		(const_tree);
extern bool type_has_unique_obj_representations (const_tree);
extern bool scalarish_type_p			(const_tree);
extern bool type_has_nontrivial_default_init	(const_tree);
extern bool type_has_nontrivial_copy_init	(const_tree);
extern void maybe_warn_parm_abi			(tree, location_t);
extern bool class_tmpl_impl_spec_p		(const_tree);
extern int zero_init_p				(const_tree);
extern bool check_abi_tag_redeclaration		(const_tree, const_tree,
						 const_tree);
extern bool check_abi_tag_args			(tree, tree);
extern tree strip_typedefs			(tree, bool * = NULL);
extern tree strip_typedefs_expr			(tree, bool * = NULL);
extern tree copy_binfo				(tree, tree, tree,
						 tree *, int);
extern int member_p				(const_tree);
extern cp_lvalue_kind real_lvalue_p		(const_tree);
extern cp_lvalue_kind lvalue_kind		(const_tree);
extern bool glvalue_p				(const_tree);
extern bool obvalue_p				(const_tree);
extern bool xvalue_p	                        (const_tree);
extern bool bitfield_p				(const_tree);
extern tree cp_stabilize_reference		(tree);
extern bool builtin_valid_in_constant_expr_p    (const_tree);
extern tree build_min				(enum tree_code, tree, ...);
extern tree build_min_nt_loc			(location_t, enum tree_code,
						 ...);
extern tree build_min_non_dep			(enum tree_code, tree, ...);
extern tree build_min_non_dep_op_overload	(enum tree_code, tree, tree, ...);
extern tree build_min_non_dep_call_vec		(tree, tree, vec<tree, va_gc> *);
extern vec<tree, va_gc>* vec_copy_and_insert    (vec<tree, va_gc>*, tree, unsigned);
extern tree build_cplus_new			(tree, tree, tsubst_flags_t);
extern tree build_aggr_init_expr		(tree, tree);
extern tree get_target_expr			(tree);
extern tree get_target_expr_sfinae		(tree, tsubst_flags_t);
extern tree build_cplus_array_type		(tree, tree);
extern tree build_array_of_n_type		(tree, int);
extern bool array_of_runtime_bound_p		(tree);
extern tree build_array_copy			(tree);
extern tree build_vec_init_expr			(tree, tree, tsubst_flags_t);
extern void diagnose_non_constexpr_vec_init	(tree);
extern tree hash_tree_cons			(tree, tree, tree);
extern tree hash_tree_chain			(tree, tree);
extern tree build_qualified_name		(tree, tree, tree, bool);
extern tree build_ref_qualified_type		(tree, cp_ref_qualifier);
extern tree make_module_vec			(unsigned clusters);
inline tree ovl_first				(tree) ATTRIBUTE_PURE;
extern tree ovl_make				(tree fn,
						 tree next = NULL_TREE);
extern tree ovl_skip_hidden			(tree);
extern tree ovl_insert				(tree fn, tree maybe_ovl,
						 bool using_p = false);
<<<<<<< HEAD
extern void lookup_mark				(tree lookup, bool val);
=======
extern tree ovl_skip_hidden			(tree) ATTRIBUTE_PURE;
>>>>>>> 5ad4f1c8
extern tree lookup_add				(tree fns, tree lookup);
extern tree lookup_maybe_add			(tree fns, tree lookup);
extern void lookup_keep				(tree lookup, bool keep);
<<<<<<< HEAD
extern int is_overloaded_fn			(tree);
extern bool really_overloaded_fn		(tree);
=======
extern int is_overloaded_fn			(tree) ATTRIBUTE_PURE;
extern bool really_overloaded_fn		(tree) ATTRIBUTE_PURE;
>>>>>>> 5ad4f1c8
extern tree dependent_name			(tree);
extern tree get_fns				(tree) ATTRIBUTE_PURE;
extern tree get_first_fn			(tree) ATTRIBUTE_PURE;
extern tree ovl_scope				(tree);
extern const char *cxx_printable_name		(tree, int);
extern const char *cxx_printable_name_translate	(tree, int);
extern tree canonical_eh_spec			(tree);
extern tree build_exception_variant		(tree, tree);
extern tree bind_template_template_parm		(tree, tree);
extern tree array_type_nelts_total		(tree);
extern tree array_type_nelts_top		(tree);
extern tree break_out_target_exprs		(tree);
extern tree build_ctor_subob_ref		(tree, tree, tree);
extern tree replace_placeholders		(tree, tree, bool * = NULL);
extern tree get_type_decl			(tree);
extern tree decl_namespace_context		(tree);
extern bool decl_anon_ns_mem_p			(const_tree);
extern tree lvalue_type				(tree);
extern tree error_type				(tree);
extern int varargs_function_p			(const_tree);
extern bool cp_tree_equal			(tree, tree);
extern tree no_linkage_check			(tree, bool);
extern void debug_binfo				(tree);
extern tree build_dummy_object			(tree);
extern tree maybe_dummy_object			(tree, tree *);
extern int is_dummy_object			(const_tree);
extern const struct attribute_spec cxx_attribute_table[];
extern tree make_ptrmem_cst			(tree, tree);
extern tree cp_build_type_attribute_variant     (tree, tree);
extern tree cp_build_reference_type		(tree, bool);
extern tree move				(tree);
extern tree cp_build_qualified_type_real	(tree, int, tsubst_flags_t);
#define cp_build_qualified_type(TYPE, QUALS) \
  cp_build_qualified_type_real ((TYPE), (QUALS), tf_warning_or_error)
extern bool cv_qualified_p			(const_tree);
extern tree cv_unqualified			(tree);
extern special_function_kind special_function_p (const_tree);
extern int count_trees				(tree);
extern int char_type_p				(tree);
extern void verify_stmt_tree			(tree);
extern linkage_kind decl_linkage		(tree);
extern duration_kind decl_storage_duration	(tree);
extern tree cp_walk_subtrees (tree*, int*, walk_tree_fn,
			      void*, hash_set<tree> *);
#define cp_walk_tree(tp,func,data,pset) \
	walk_tree_1 (tp, func, data, pset, cp_walk_subtrees)
#define cp_walk_tree_without_duplicates(tp,func,data) \
	walk_tree_without_duplicates_1 (tp, func, data, cp_walk_subtrees)
extern tree rvalue				(tree);
extern tree convert_bitfield_to_declared_type   (tree);
extern tree cp_save_expr			(tree);
extern bool cast_valid_in_integral_constant_expression_p (tree);
extern bool cxx_type_hash_eq			(const_tree, const_tree);

extern void cxx_print_statistics		(void);
extern bool maybe_warn_zero_as_null_pointer_constant (tree, location_t);

/* in ptree.c */
extern void cxx_print_xnode			(FILE *, tree, int);
extern void cxx_print_decl			(FILE *, tree, int);
extern void cxx_print_type			(FILE *, tree, int);
extern void cxx_print_identifier		(FILE *, tree, int);
extern void cxx_print_error_function		(diagnostic_context *,
						 const char *,
						 struct diagnostic_info *);

/* in typeck.c */
extern bool cxx_mark_addressable		(tree, bool = false);
extern int string_conv_p			(const_tree, const_tree, int);
extern tree cp_truthvalue_conversion		(tree);
extern tree condition_conversion		(tree);
extern tree require_complete_type		(tree);
extern tree require_complete_type_sfinae	(tree, tsubst_flags_t);
extern tree complete_type			(tree);
extern tree complete_type_or_else		(tree, tree);
extern tree complete_type_or_maybe_complain	(tree, tree, tsubst_flags_t);
<<<<<<< HEAD
inline bool type_unknown_p			(const_tree expr)
{
  return TREE_TYPE (expr) == unknown_type_node;
}
=======
inline bool type_unknown_p			(const_tree);
>>>>>>> 5ad4f1c8
enum { ce_derived, ce_type, ce_normal, ce_exact };
extern bool comp_except_specs			(const_tree, const_tree, int);
extern bool comptypes				(tree, tree, int);
extern bool same_type_ignoring_top_level_qualifiers_p (tree, tree);
extern bool compparms				(const_tree, const_tree);
extern int comp_cv_qualification		(const_tree, const_tree);
extern int comp_cv_qualification		(int, int);
extern int comp_cv_qual_signature		(tree, tree);
extern tree cxx_sizeof_or_alignof_expr		(tree, enum tree_code, bool);
extern tree cxx_sizeof_or_alignof_type		(tree, enum tree_code, bool);
extern tree cxx_alignas_expr                    (tree);
extern tree cxx_sizeof_nowarn                   (tree);
extern tree is_bitfield_expr_with_lowered_type  (const_tree);
extern tree unlowered_expr_type                 (const_tree);
extern tree decay_conversion			(tree,
                                                 tsubst_flags_t,
                                                 bool = true);
extern tree build_class_member_access_expr      (cp_expr, tree, tree, bool,
						 tsubst_flags_t);
extern tree finish_class_member_access_expr     (cp_expr, tree, bool,
						 tsubst_flags_t);
extern tree build_x_indirect_ref		(location_t, tree,
						 ref_operator, tsubst_flags_t);
extern tree cp_build_indirect_ref		(tree, ref_operator,
                                                 tsubst_flags_t);
extern tree build_array_ref			(location_t, tree, tree);
extern tree cp_build_array_ref			(location_t, tree, tree,
						 tsubst_flags_t);
extern tree get_member_function_from_ptrfunc	(tree *, tree, tsubst_flags_t);
extern tree cp_build_function_call_nary         (tree, tsubst_flags_t, ...)
						ATTRIBUTE_SENTINEL;
extern tree cp_build_function_call_vec		(tree, vec<tree, va_gc> **,
						 tsubst_flags_t);
extern tree build_x_binary_op			(location_t,
						 enum tree_code, tree,
						 enum tree_code, tree,
						 enum tree_code, tree *,
						 tsubst_flags_t);
extern tree build_x_array_ref			(location_t, tree, tree,
						 tsubst_flags_t);
extern tree build_x_unary_op			(location_t,
						 enum tree_code, cp_expr,
                                                 tsubst_flags_t);
extern tree cp_build_addressof			(location_t, tree,
						 tsubst_flags_t);
extern tree cp_build_addr_expr			(tree, tsubst_flags_t);
extern tree cp_build_unary_op                   (enum tree_code, tree, bool,
                                                 tsubst_flags_t);
extern tree unary_complex_lvalue		(enum tree_code, tree);
extern tree build_x_conditional_expr		(location_t, tree, tree, tree, 
                                                 tsubst_flags_t);
extern tree build_x_compound_expr_from_list	(tree, expr_list_kind,
						 tsubst_flags_t);
extern tree build_x_compound_expr_from_vec	(vec<tree, va_gc> *,
						 const char *, tsubst_flags_t);
extern tree build_x_compound_expr		(location_t, tree, tree,
						 tsubst_flags_t);
extern tree build_compound_expr                 (location_t, tree, tree);
extern tree cp_build_compound_expr		(tree, tree, tsubst_flags_t);
extern tree build_static_cast			(tree, tree, tsubst_flags_t);
extern tree build_reinterpret_cast		(tree, tree, tsubst_flags_t);
extern tree build_const_cast			(tree, tree, tsubst_flags_t);
extern tree build_c_cast			(location_t, tree, tree);
extern cp_expr build_c_cast			(location_t loc, tree type,
						 cp_expr expr);
extern tree cp_build_c_cast			(tree, tree, tsubst_flags_t);
extern cp_expr build_x_modify_expr		(location_t, tree,
						 enum tree_code, tree,
						 tsubst_flags_t);
extern tree cp_build_modify_expr		(location_t, tree,
						 enum tree_code, tree,
						 tsubst_flags_t);
extern tree convert_for_initialization		(tree, tree, tree, int,
						 impl_conv_rhs, tree, int,
                                                 tsubst_flags_t);
extern int comp_ptr_ttypes			(tree, tree);
extern bool comp_ptr_ttypes_const		(tree, tree);
extern bool error_type_p			(const_tree);
extern bool ptr_reasonably_similar		(const_tree, const_tree);
extern tree build_ptrmemfunc			(tree, tree, int, bool,
						 tsubst_flags_t);
extern int cp_type_quals			(const_tree);
extern int type_memfn_quals			(const_tree);
extern cp_ref_qualifier type_memfn_rqual	(const_tree);
extern tree apply_memfn_quals			(tree, cp_cv_quals, cp_ref_qualifier);
extern bool cp_has_mutable_p			(const_tree);
extern bool at_least_as_qualified_p		(const_tree, const_tree);
extern void cp_apply_type_quals_to_decl		(int, tree);
extern tree build_ptrmemfunc1			(tree, tree, tree);
extern void expand_ptrmemfunc_cst		(tree, tree *, tree *);
extern tree type_after_usual_arithmetic_conversions (tree, tree);
extern tree common_pointer_type                 (tree, tree);
extern tree composite_pointer_type		(tree, tree, tree, tree,
						 composite_pointer_operation, 
						 tsubst_flags_t);
extern tree merge_types				(tree, tree);
extern tree strip_array_domain			(tree);
extern tree check_return_expr			(tree, bool *);
extern tree cp_build_binary_op                  (location_t,
						 enum tree_code, tree, tree,
						 tsubst_flags_t);
extern tree build_x_vec_perm_expr               (location_t,
						 tree, tree, tree,
						 tsubst_flags_t);
#define cxx_sizeof(T)  cxx_sizeof_or_alignof_type (T, SIZEOF_EXPR, true)
extern tree build_simple_component_ref		(tree, tree);
extern tree build_ptrmemfunc_access_expr	(tree, tree);
extern tree build_address			(tree);
extern tree build_nop				(tree, tree);
extern tree non_reference			(tree);
extern tree lookup_anon_field			(tree, tree);
extern bool invalid_nonstatic_memfn_p		(location_t, tree,
						 tsubst_flags_t);
extern tree convert_member_func_to_ptr		(tree, tree, tsubst_flags_t);
extern tree convert_ptrmem			(tree, tree, bool, bool,
						 tsubst_flags_t);
extern int lvalue_or_else			(tree, enum lvalue_use,
                                                 tsubst_flags_t);
extern void check_template_keyword		(tree);
extern bool check_raw_literal_operator		(const_tree decl);
extern bool check_literal_operator_args		(const_tree, bool *, bool *);
extern void maybe_warn_about_useless_cast       (tree, tree, tsubst_flags_t);
extern tree cp_perform_integral_promotions      (tree, tsubst_flags_t);

extern tree finish_left_unary_fold_expr      (tree, int);
extern tree finish_right_unary_fold_expr     (tree, int);
extern tree finish_binary_fold_expr          (tree, tree, int);

/* in typeck2.c */
extern void require_complete_eh_spec_types	(tree, tree);
extern void cxx_incomplete_type_diagnostic	(location_t, const_tree,
						 const_tree, diagnostic_t);
inline void
cxx_incomplete_type_diagnostic (const_tree value, const_tree type,
				diagnostic_t diag_kind)
{
  cxx_incomplete_type_diagnostic (EXPR_LOC_OR_LOC (value, input_location),
				  value, type, diag_kind);
}

extern void cxx_incomplete_type_error		(location_t, const_tree,
						 const_tree);
inline void
cxx_incomplete_type_error (const_tree value, const_tree type)
{
  cxx_incomplete_type_diagnostic (value, type, DK_ERROR);
}

extern void cxx_incomplete_type_inform 	        (const_tree);
extern tree error_not_base_type			(tree, tree);
extern tree binfo_or_else			(tree, tree);
extern void cxx_readonly_error			(tree, enum lvalue_use);
extern void complete_type_check_abstract	(tree);
extern int abstract_virtuals_error		(tree, tree);
extern int abstract_virtuals_error		(abstract_class_use, tree);
extern int abstract_virtuals_error_sfinae	(tree, tree, tsubst_flags_t);
extern int abstract_virtuals_error_sfinae	(abstract_class_use, tree, tsubst_flags_t);

extern tree store_init_value			(tree, tree, vec<tree, va_gc>**, int);
extern tree split_nonconstant_init		(tree, tree);
extern bool check_narrowing			(tree, tree, tsubst_flags_t);
extern tree digest_init				(tree, tree, tsubst_flags_t);
extern tree digest_init_flags			(tree, tree, int, tsubst_flags_t);
extern tree digest_nsdmi_init		        (tree, tree);
extern tree build_scoped_ref			(tree, tree, tree *);
extern tree build_x_arrow			(location_t, tree,
						 tsubst_flags_t);
extern tree build_m_component_ref		(tree, tree, tsubst_flags_t);
extern tree build_functional_cast		(tree, tree, tsubst_flags_t);
extern tree add_exception_specifier		(tree, tree, int);
extern tree merge_exception_specifiers		(tree, tree);

/* in mangle.c */
extern bool maybe_remove_implicit_alias		(tree);
extern void init_mangle				(void);
extern void mangle_decl				(tree);
extern const char *mangle_type_string		(tree);
extern tree mangle_typeinfo_for_type		(tree);
extern tree mangle_typeinfo_string_for_type	(tree);
extern tree mangle_vtbl_for_type		(tree);
extern tree mangle_vtt_for_type			(tree);
extern tree mangle_ctor_vtbl_for_type		(tree, tree);
extern tree mangle_thunk			(tree, int, tree, tree, tree);
extern tree mangle_conv_op_name_for_type	(tree);
extern tree mangle_guard_variable		(tree);
extern tree mangle_tls_init_fn			(tree);
extern tree mangle_tls_wrapper_fn		(tree);
extern bool decl_tls_wrapper_p			(tree);
extern tree mangle_ref_init_variable		(tree);
extern char * get_mangled_vtable_map_var_name   (tree);
extern bool mangle_return_type_p		(tree);
extern tree mangle_decomp			(tree, vec<tree> &);

/* in dump.c */
extern bool cp_dump_tree			(void *, tree);

/* In cp/cp-objcp-common.c.  */

extern alias_set_type cxx_get_alias_set		(tree);
extern bool cxx_warn_unused_global_decl		(const_tree);
extern size_t cp_tree_size			(enum tree_code);
extern bool cp_var_mod_type_p			(tree, tree);
extern void cxx_initialize_diagnostics		(diagnostic_context *);
extern int cxx_types_compatible_p		(tree, tree);
extern void init_shadowed_var_for_decl		(void);
extern bool cxx_block_may_fallthru		(const_tree);

/* in cp-gimplify.c */
extern int cp_gimplify_expr			(tree *, gimple_seq *,
						 gimple_seq *);
extern void cp_genericize			(tree);
extern bool cxx_omp_const_qual_no_mutable	(tree);
extern enum omp_clause_default_kind cxx_omp_predetermined_sharing (tree);
extern tree cxx_omp_clause_default_ctor		(tree, tree, tree);
extern tree cxx_omp_clause_copy_ctor		(tree, tree, tree);
extern tree cxx_omp_clause_assign_op		(tree, tree, tree);
extern tree cxx_omp_clause_dtor			(tree, tree);
extern void cxx_omp_finish_clause		(tree, gimple_seq *);
extern bool cxx_omp_privatize_by_reference	(const_tree);
extern bool cxx_omp_disregard_value_expr	(tree, bool);
extern void cp_fold_function			(tree);
extern tree cp_fully_fold			(tree);
extern void clear_fold_cache			(void);

/* in name-lookup.c */
extern void suggest_alternatives_for            (location_t, tree, bool);
extern bool suggest_alternative_in_explicit_scope (location_t, tree, tree);
extern tree strip_using_decl                    (tree);

/* Tell the binding oracle what kind of binding we are looking for.  */

enum cp_oracle_request
{
  CP_ORACLE_IDENTIFIER
};

/* If this is non-NULL, then it is a "binding oracle" which can lazily
   create bindings when needed by the C compiler.  The oracle is told
   the name and type of the binding to create.  It can call pushdecl
   or the like to ensure the binding is visible; or do nothing,
   leaving the binding untouched.  c-decl.c takes note of when the
   oracle has been called and will not call it again if it fails to
   create a given binding.  */

typedef void cp_binding_oracle_function (enum cp_oracle_request, tree identifier);

extern cp_binding_oracle_function *cp_binding_oracle;

/* in constraint.cc */
extern void init_constraint_processing          ();
extern bool constraint_p                        (tree);
extern tree conjoin_constraints                 (tree, tree);
extern tree conjoin_constraints                 (tree);
extern tree get_constraints                     (tree);
extern void set_constraints                     (tree, tree);
extern void remove_constraints                  (tree);
extern tree current_template_constraints	(void);
extern tree associate_classtype_constraints     (tree);
extern tree build_constraints                   (tree, tree);
extern tree get_shorthand_constraints           (tree);
extern tree build_concept_check                 (tree, tree, tree = NULL_TREE);
extern tree build_constrained_parameter         (tree, tree, tree = NULL_TREE);
extern tree make_constrained_auto               (tree, tree);
extern void placeholder_extract_concept_and_args (tree, tree&, tree&);
extern bool equivalent_placeholder_constraints  (tree, tree);
extern hashval_t hash_placeholder_constraint	(tree);
extern bool deduce_constrained_parameter        (tree, tree&, tree&);
extern tree resolve_constraint_check            (tree);
extern tree check_function_concept              (tree);
extern tree finish_template_introduction        (tree, tree);
extern bool valid_requirements_p                (tree);
extern tree finish_concept_name                 (tree);
extern tree finish_shorthand_constraint         (tree, tree);
extern tree finish_requires_expr                (tree, tree);
extern tree finish_simple_requirement           (tree);
extern tree finish_type_requirement             (tree);
extern tree finish_compound_requirement         (tree, tree, bool);
extern tree finish_nested_requirement           (tree);
extern void check_constrained_friend            (tree, tree);
extern tree tsubst_requires_expr                (tree, tree, tsubst_flags_t, tree);
extern tree tsubst_constraint                   (tree, tree, tsubst_flags_t, tree);
extern tree tsubst_constraint_info              (tree, tree, tsubst_flags_t, tree);
extern bool function_concept_check_p            (tree);
extern tree normalize_expression                (tree);
extern tree expand_concept                      (tree, tree);
extern bool expanding_concept                   ();
extern tree evaluate_constraints                (tree, tree);
extern tree evaluate_function_concept           (tree, tree);
extern tree evaluate_variable_concept           (tree, tree);
extern tree evaluate_constraint_expression      (tree, tree);
extern bool constraints_satisfied_p             (tree);
extern bool constraints_satisfied_p             (tree, tree);
extern tree lookup_constraint_satisfaction      (tree, tree);
extern tree memoize_constraint_satisfaction     (tree, tree, tree);
extern tree lookup_concept_satisfaction         (tree, tree);
extern tree memoize_concept_satisfaction        (tree, tree, tree);
extern tree get_concept_expansion               (tree, tree);
extern tree save_concept_expansion              (tree, tree, tree);
extern bool* lookup_subsumption_result          (tree, tree);
extern bool save_subsumption_result             (tree, tree, bool);

extern bool equivalent_constraints              (tree, tree);
extern bool equivalently_constrained            (tree, tree);
extern bool subsumes_constraints                (tree, tree);
extern bool strictly_subsumes			(tree, tree);
extern int more_constrained                     (tree, tree);

extern void diagnose_constraints                (location_t, tree, tree);

/* in logic.cc */
extern tree decompose_conclusions               (tree);
extern bool subsumes                            (tree, tree);

/* In class.c */
extern void cp_finish_injected_record_type (tree);

/* in vtable-class-hierarchy.c */
extern void vtv_compute_class_hierarchy_transitive_closure (void);
extern void vtv_generate_init_routine           (void);
extern void vtv_save_class_info                 (tree);
extern void vtv_recover_class_info              (void);
extern void vtv_build_vtable_verify_fndecl      (void);

/* In cp/cp-array-notations.c */
extern tree expand_array_notation_exprs         (tree);
bool cilkplus_an_triplet_types_ok_p             (location_t, tree, tree, tree,
						 tree);

/* In constexpr.c */
extern void fini_constexpr			(void);
extern bool literal_type_p                      (tree);
extern tree register_constexpr_fundef           (tree, tree);
extern bool is_valid_constexpr_fn		(tree, bool);
extern bool check_constexpr_ctor_body           (tree, tree, bool);
extern tree ensure_literal_type_for_constexpr_object (tree);
extern bool potential_constant_expression       (tree);
extern bool potential_nondependent_constant_expression (tree);
extern bool potential_nondependent_static_init_expression (tree);
extern bool potential_static_init_expression    (tree);
extern bool potential_rvalue_constant_expression (tree);
extern bool require_potential_constant_expression (tree);
extern bool require_potential_rvalue_constant_expression (tree);
extern tree cxx_constant_value			(tree, tree = NULL_TREE);
extern tree maybe_constant_value		(tree, tree = NULL_TREE);
extern tree maybe_constant_init			(tree, tree = NULL_TREE);
extern tree fold_non_dependent_expr		(tree);
extern tree fold_simple				(tree);
extern bool is_sub_constant_expr                (tree);
extern bool reduced_constant_expression_p       (tree);
extern bool is_instantiation_of_constexpr       (tree);
extern bool var_in_constexpr_fn                 (tree);
extern bool var_in_maybe_constexpr_fn           (tree);
extern void explain_invalid_constexpr_fn        (tree);
extern vec<tree> cx_error_context               (void);
extern tree fold_sizeof_expr			(tree);
extern void clear_cv_and_fold_caches		(void);

/* In c-family/cilk.c */
extern bool cilk_valid_spawn                    (tree);

/* In cp-ubsan.c */
extern void cp_ubsan_maybe_instrument_member_call (tree);
extern void cp_ubsan_instrument_member_accesses (tree *);
extern tree cp_ubsan_maybe_instrument_downcast	(location_t, tree, tree, tree);
extern tree cp_ubsan_maybe_instrument_cast_to_vbase (location_t, tree, tree);
extern void cp_ubsan_maybe_initialize_vtbl_ptrs (tree);

/* Inline bodies.  */

inline tree
ovl_first (tree node)
{
  while (TREE_CODE (node) == OVERLOAD)
    node = OVL_FUNCTION (node);
  return node;
}

inline bool
type_unknown_p (const_tree expr)
{
  return TREE_TYPE (expr) == unknown_type_node;
}

/* -- end of C++ */

#endif /* ! GCC_CP_TREE_H */<|MERGE_RESOLUTION|>--- conflicted
+++ resolved
@@ -6990,21 +6990,14 @@
 extern tree ovl_skip_hidden			(tree);
 extern tree ovl_insert				(tree fn, tree maybe_ovl,
 						 bool using_p = false);
-<<<<<<< HEAD
 extern void lookup_mark				(tree lookup, bool val);
-=======
 extern tree ovl_skip_hidden			(tree) ATTRIBUTE_PURE;
->>>>>>> 5ad4f1c8
 extern tree lookup_add				(tree fns, tree lookup);
 extern tree lookup_maybe_add			(tree fns, tree lookup);
 extern void lookup_keep				(tree lookup, bool keep);
-<<<<<<< HEAD
-extern int is_overloaded_fn			(tree);
-extern bool really_overloaded_fn		(tree);
-=======
 extern int is_overloaded_fn			(tree) ATTRIBUTE_PURE;
 extern bool really_overloaded_fn		(tree) ATTRIBUTE_PURE;
->>>>>>> 5ad4f1c8
+extern bool really_overloaded_fn		(tree);
 extern tree dependent_name			(tree);
 extern tree get_fns				(tree) ATTRIBUTE_PURE;
 extern tree get_first_fn			(tree) ATTRIBUTE_PURE;
@@ -7081,14 +7074,7 @@
 extern tree complete_type			(tree);
 extern tree complete_type_or_else		(tree, tree);
 extern tree complete_type_or_maybe_complain	(tree, tree, tsubst_flags_t);
-<<<<<<< HEAD
-inline bool type_unknown_p			(const_tree expr)
-{
-  return TREE_TYPE (expr) == unknown_type_node;
-}
-=======
 inline bool type_unknown_p			(const_tree);
->>>>>>> 5ad4f1c8
 enum { ce_derived, ce_type, ce_normal, ce_exact };
 extern bool comp_except_specs			(const_tree, const_tree, int);
 extern bool comptypes				(tree, tree, int);
