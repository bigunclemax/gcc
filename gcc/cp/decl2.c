--- conflicted
+++ resolved
@@ -268,12 +268,8 @@
      pass us a pointer to our VTT.  */
   if (CLASSTYPE_VBASECLASSES (DECL_CONTEXT (fn)))
     {
-<<<<<<< HEAD
-      parm = build_artificial_parm (vtt_parm_identifier, vtt_parm_type);
+      parm = build_artificial_parm (fn, vtt_parm_identifier, vtt_parm_type);
       DECL_CONTEXT (parm) = fn;
-=======
-      parm = build_artificial_parm (fn, vtt_parm_identifier, vtt_parm_type);
->>>>>>> e249fcad
 
       /* First add it to DECL_ARGUMENTS between 'this' and the real args...  */
       DECL_CHAIN (parm) = parms;
@@ -286,12 +282,8 @@
     }
 
   /* Then add the in-charge parm (before the VTT parm).  */
-<<<<<<< HEAD
-  parm = build_artificial_parm (in_charge_identifier, integer_type_node);
+  parm = build_artificial_parm (fn, in_charge_identifier, integer_type_node);
   DECL_CONTEXT (parm) = fn;
-=======
-  parm = build_artificial_parm (fn, in_charge_identifier, integer_type_node);
->>>>>>> e249fcad
   DECL_CHAIN (parm) = parms;
   parms = parm;
   arg_types = hash_tree_chain (integer_type_node, arg_types);
