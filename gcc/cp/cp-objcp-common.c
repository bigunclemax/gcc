/* Some code common to C++ and ObjC++ front ends.
   Copyright (C) 2004-2019 Free Software Foundation, Inc.
   Contributed by Ziemowit Laski  <zlaski@apple.com>

This file is part of GCC.

GCC is free software; you can redistribute it and/or modify it under
the terms of the GNU General Public License as published by the Free
Software Foundation; either version 3, or (at your option) any later
version.

GCC is distributed in the hope that it will be useful, but WITHOUT ANY
WARRANTY; without even the implied warranty of MERCHANTABILITY or
FITNESS FOR A PARTICULAR PURPOSE.  See the GNU General Public License
for more details.

You should have received a copy of the GNU General Public License
along with GCC; see the file COPYING3.  If not see
<http://www.gnu.org/licenses/>.  */

#include "config.h"
#include "system.h"
#include "coretypes.h"
#include "cp-tree.h"
#include "cp-objcp-common.h"
#include "dwarf2.h"

/* Special routine to get the alias set for C++.  */

alias_set_type
cxx_get_alias_set (tree t)
{
  if (IS_FAKE_BASE_TYPE (t))
    /* The base variant of a type must be in the same alias set as the
       complete type.  */
    return get_alias_set (TYPE_CONTEXT (t));

  /* Punt on PMFs until we canonicalize functions properly.  */
  if (TYPE_PTRMEMFUNC_P (t)
      || (INDIRECT_TYPE_P (t)
	  && TYPE_PTRMEMFUNC_P (TREE_TYPE (t))))
    return 0;

  return c_common_get_alias_set (t);
}

/* Called from check_global_declaration.  */

bool
cxx_warn_unused_global_decl (const_tree decl)
{
  if (TREE_CODE (decl) == FUNCTION_DECL && DECL_DECLARED_INLINE_P (decl))
    return false;
  if (DECL_IN_SYSTEM_HEADER (decl))
    return false;

  return true;
}

/* Langhook for tree_size: determine size of our 'x' and 'c' nodes.  */
size_t
cp_tree_size (enum tree_code code)
{
  gcc_checking_assert (code >= NUM_TREE_CODES);
  switch (code)
    {
    case PTRMEM_CST:		return sizeof (ptrmem_cst);
    case BASELINK:		return sizeof (tree_baselink);
    case TEMPLATE_PARM_INDEX:	return sizeof (template_parm_index);
    case DEFAULT_ARG:		return sizeof (tree_default_arg);
    case DEFERRED_NOEXCEPT:	return sizeof (tree_deferred_noexcept);
    case OVERLOAD:		return sizeof (tree_overload);
    case STATIC_ASSERT:         return sizeof (tree_static_assert);
    case TYPE_ARGUMENT_PACK:
    case TYPE_PACK_EXPANSION:	return sizeof (tree_type_non_common);
    case NONTYPE_ARGUMENT_PACK:
    case EXPR_PACK_EXPANSION:	return sizeof (tree_exp);
    case ARGUMENT_PACK_SELECT:	return sizeof (tree_argument_pack_select);
    case TRAIT_EXPR:		return sizeof (tree_trait_expr);
    case LAMBDA_EXPR:           return sizeof (tree_lambda_expr);
    case TEMPLATE_INFO:         return sizeof (tree_template_info);
    case CONSTRAINT_INFO:       return sizeof (tree_constraint_info);
    case USERDEF_LITERAL:	return sizeof (tree_userdef_literal);
    case TEMPLATE_DECL:		return sizeof (tree_template_decl);
    default:
      switch (TREE_CODE_CLASS (code))
	{
	case tcc_declaration:	return sizeof (tree_decl_non_common);
	case tcc_type:		return sizeof (tree_type_non_common);
	default: gcc_unreachable ();
	}
    }
  /* NOTREACHED */
}

/* Returns true if T is a variably modified type, in the sense of C99.
   FN is as passed to variably_modified_p.
   This routine needs only check cases that cannot be handled by the
   language-independent logic in tree.c.  */

bool
cp_var_mod_type_p (tree type, tree fn)
{
  /* If TYPE is a pointer-to-member, it is variably modified if either
     the class or the member are variably modified.  */
  if (TYPE_PTRMEM_P (type))
    return (variably_modified_type_p (TYPE_PTRMEM_CLASS_TYPE (type), fn)
	    || variably_modified_type_p (TYPE_PTRMEM_POINTED_TO_TYPE (type),
					 fn));

  /* All other types are not variably modified.  */
  return false;
}

/* This compares two types for equivalence ("compatible" in C-based languages).
   This routine should only return 1 if it is sure.  It should not be used
   in contexts where erroneously returning 0 causes problems.  */

int
cxx_types_compatible_p (tree x, tree y)
{
  return same_type_ignoring_top_level_qualifiers_p (x, y);
}

static GTY((cache)) tree_cache_map *debug_type_map;

/* Return a type to use in the debug info instead of TYPE, or NULL_TREE to
   keep TYPE.  */

tree
cp_get_debug_type (const_tree type)
{
  tree dtype = NULL_TREE;

  if (TYPE_PTRMEMFUNC_P (type) && !typedef_variant_p (type))
    dtype = build_offset_type (TYPE_PTRMEMFUNC_OBJECT_TYPE (type),
			       TREE_TYPE (TYPE_PTRMEMFUNC_FN_TYPE (type)));

  /* We cannot simply return the debug type here because the function uses
     the type canonicalization hashtable, which is GC-ed, so its behavior
     depends on the actual collection points.  Since we are building these
     types on the fly for the debug info only, they would not be attached
     to any GC root and always be swept, so we would make the contents of
     the debug info depend on the collection points.  */
  if (dtype)
    {
      tree ktype = CONST_CAST_TREE (type);
      if (debug_type_map == NULL)
	debug_type_map = tree_cache_map::create_ggc (512);
      else if (tree *slot = debug_type_map->get (ktype))
	return *slot;
      debug_type_map->put (ktype, dtype);
    }

  return dtype;
}

/* Return -1 if dwarf ATTR shouldn't be added for DECL, or the attribute
   value otherwise.  */
int
cp_decl_dwarf_attribute (const_tree decl, int attr)
{
  if (decl == NULL_TREE)
    return -1;

  switch (attr)
    {
    case DW_AT_explicit:
      if (TREE_CODE (decl) == FUNCTION_DECL
	  && DECL_LANG_SPECIFIC (STRIP_TEMPLATE (decl))
	  && DECL_NONCONVERTING_P (decl))
	return 1;
      break;

    case DW_AT_deleted:
      if (TREE_CODE (decl) == FUNCTION_DECL
	  && DECL_LANG_SPECIFIC (STRIP_TEMPLATE (decl))
	  && DECL_DELETED_FN (decl))
	return 1;
      break;

    case DW_AT_defaulted:
      if (TREE_CODE (decl) == FUNCTION_DECL
	  && DECL_LANG_SPECIFIC (STRIP_TEMPLATE (decl))
	  && DECL_DEFAULTED_FN (decl))
	{
	  if (DECL_DEFAULTED_IN_CLASS_P (decl))
	    return DW_DEFAULTED_in_class;

	  if (DECL_DEFAULTED_OUTSIDE_CLASS_P (decl))
	    return DW_DEFAULTED_out_of_class;
	}
      break;

    case DW_AT_const_expr:
      if (VAR_OR_FUNCTION_DECL_P (decl) && DECL_DECLARED_CONSTEXPR_P (decl))
	return 1;
      break;

    case DW_AT_reference:
      if (TREE_CODE (decl) == FUNCTION_DECL
	  && DECL_NONSTATIC_MEMBER_FUNCTION_P (decl)
	  && FUNCTION_REF_QUALIFIED (TREE_TYPE (decl))
	  && !FUNCTION_RVALUE_QUALIFIED (TREE_TYPE (decl)))
	return 1;
      break;

    case DW_AT_rvalue_reference:
      if (TREE_CODE (decl) == FUNCTION_DECL
	  && DECL_NONSTATIC_MEMBER_FUNCTION_P (decl)
	  && FUNCTION_REF_QUALIFIED (TREE_TYPE (decl))
	  && FUNCTION_RVALUE_QUALIFIED (TREE_TYPE (decl)))
	return 1;
      break;

    case DW_AT_inline:
      if (VAR_P (decl) && DECL_INLINE_VAR_P (decl))
	{
	  if (DECL_VAR_DECLARED_INLINE_P (decl))
	    return DW_INL_declared_inlined;
	  else
	    return DW_INL_inlined;
	}
      break;

    case DW_AT_export_symbols:
      if (TREE_CODE (decl) == NAMESPACE_DECL
	  && (DECL_NAMESPACE_INLINE_P (decl)
	      || (DECL_NAME (decl) == NULL_TREE && dwarf_version >= 5)))
	return 1;
      break;

    default:
      break;
    }

  return -1;
}

/* Return -1 if dwarf ATTR shouldn't be added for TYPE, or the attribute
   value otherwise.  */
int
cp_type_dwarf_attribute (const_tree type, int attr)
{
  if (type == NULL_TREE)
    return -1;

  switch (attr)
    {
    case DW_AT_reference:
      if (FUNC_OR_METHOD_TYPE_P (type)
	  && FUNCTION_REF_QUALIFIED (type)
	  && !FUNCTION_RVALUE_QUALIFIED (type))
	return 1;
      break;

    case DW_AT_rvalue_reference:
      if (FUNC_OR_METHOD_TYPE_P (type)
	  && FUNCTION_REF_QUALIFIED (type)
	  && FUNCTION_RVALUE_QUALIFIED (type))
	return 1;
      break;

    default:
      break;
    }

  return -1;
}

/* Return the unit size of TYPE without reusable tail padding.  */

tree
cp_unit_size_without_reusable_padding (tree type)
{
  if (CLASS_TYPE_P (type))
    return CLASSTYPE_SIZE_UNIT (type);
  return TYPE_SIZE_UNIT (type);
}

/* Stubs to keep c-opts.c happy.  */
void
push_file_scope (void)
{
}

void
pop_file_scope (void)
{
}

/* c-pragma.c needs to query whether a decl has extern "C" linkage.  */
bool
has_c_linkage (const_tree decl)
{
  return DECL_EXTERN_C_P (decl);
}

/* Return true if stmt can fall through.  Used by block_may_fallthru
   default case.  */

bool
cxx_block_may_fallthru (const_tree stmt)
{
  switch (TREE_CODE (stmt))
    {
    case EXPR_STMT:
      return block_may_fallthru (EXPR_STMT_EXPR (stmt));

    case THROW_EXPR:
      return false;

    case IF_STMT:
      if (block_may_fallthru (THEN_CLAUSE (stmt)))
	return true;
      return block_may_fallthru (ELSE_CLAUSE (stmt));

    case SWITCH_STMT:
      return (!SWITCH_STMT_ALL_CASES_P (stmt)
	      || !SWITCH_STMT_NO_BREAK_P (stmt)
	      || block_may_fallthru (SWITCH_STMT_BODY (stmt)));

    default:
      return true;
    }
}

/* Return the list of decls in the global namespace.  */

tree
cp_get_global_decls ()
{
  return NAMESPACE_LEVEL (global_namespace)->names;
}

/* Push DECL into the current scope.  */

tree
cp_pushdecl (tree decl)
{
  return pushdecl (decl);
}

/* Get the global value binding of NAME.  Called directly from
   c-common.c, not via a hook. */

tree
identifier_global_value (tree name)
{
  return get_global_binding (name);
}

/* Register c++-specific dumps.  */

void
cp_register_dumps (gcc::dump_manager *dumps)
{
  class_dump_id = dumps->dump_register
    (".class", "lang-class", "lang-class", DK_lang, OPTGROUP_NONE, false);

  raw_dump_id = dumps->dump_register
    (".raw", "lang-raw", "lang-raw", DK_lang, OPTGROUP_NONE, false);
}

void
cp_common_init_ts (void)
{
  MARK_TS_DECL_NON_COMMON (USING_DECL);
  MARK_TS_DECL_COMMON (TEMPLATE_DECL);
  MARK_TS_DECL_COMMON (WILDCARD_DECL);

  MARK_TS_COMMON (TEMPLATE_TEMPLATE_PARM);
  MARK_TS_COMMON (TEMPLATE_TYPE_PARM);
  MARK_TS_COMMON (TEMPLATE_PARM_INDEX);
  MARK_TS_COMMON (OVERLOAD);
  MARK_TS_COMMON (TEMPLATE_INFO);
  MARK_TS_COMMON (TYPENAME_TYPE);
  MARK_TS_COMMON (TYPEOF_TYPE);
  MARK_TS_COMMON (UNDERLYING_TYPE);
  MARK_TS_COMMON (BASELINK);
  MARK_TS_COMMON (TYPE_PACK_EXPANSION);
  MARK_TS_COMMON (TYPE_ARGUMENT_PACK);
  MARK_TS_COMMON (DECLTYPE_TYPE);
  MARK_TS_COMMON (BOUND_TEMPLATE_TEMPLATE_PARM);
  MARK_TS_COMMON (UNBOUND_CLASS_TEMPLATE);

  MARK_TS_TYPED (SWITCH_STMT);
  MARK_TS_TYPED (IF_STMT);
  MARK_TS_TYPED (FOR_STMT);
  MARK_TS_TYPED (RANGE_FOR_STMT);
  MARK_TS_TYPED (EH_SPEC_BLOCK);
  MARK_TS_TYPED (CLEANUP_STMT);
  MARK_TS_TYPED (SCOPE_REF);
  MARK_TS_TYPED (TRY_BLOCK);
  MARK_TS_TYPED (HANDLER);
  MARK_TS_TYPED (TYPE_ARGUMENT_PACK);
  MARK_TS_TYPED (NOEXCEPT_EXPR);
  MARK_TS_TYPED (WHILE_STMT);
  MARK_TS_TYPED (BREAK_STMT);
  MARK_TS_TYPED (DO_STMT);
  MARK_TS_TYPED (CONTINUE_STMT);
  MARK_TS_TYPED (PTRMEM_CST);
  MARK_TS_TYPED (USING_STMT);
  MARK_TS_TYPED (OMP_DEPOBJ);

<<<<<<< HEAD
  MARK_TS_TYPED (CO_AWAIT_EXPR);
  MARK_TS_TYPED (CO_YIELD_EXPR);
  MARK_TS_TYPED (CO_RETRN_EXPR);
=======
  MARK_TS_EXP (AGGR_INIT_EXPR);
  MARK_TS_EXP (CTOR_INITIALIZER);
  MARK_TS_EXP (EXPR_STMT);
  MARK_TS_EXP (TAG_DEFN);
  MARK_TS_EXP (EMPTY_CLASS_EXPR);
  MARK_TS_EXP (MODOP_EXPR);
  MARK_TS_EXP (THROW_EXPR);
  MARK_TS_EXP (CAST_EXPR);
  MARK_TS_EXP (TYPE_EXPR);
  MARK_TS_EXP (REINTERPRET_CAST_EXPR);
  MARK_TS_EXP (CONST_CAST_EXPR);
  MARK_TS_EXP (STATIC_CAST_EXPR);
  MARK_TS_EXP (DYNAMIC_CAST_EXPR);
  MARK_TS_EXP (IMPLICIT_CONV_EXPR);
  MARK_TS_EXP (TEMPLATE_ID_EXPR);
  MARK_TS_EXP (ARROW_EXPR);
  MARK_TS_EXP (UNARY_PLUS_EXPR);
  MARK_TS_EXP (TRAIT_EXPR);

  MARK_TS_EXP (NON_DEPENDENT_EXPR);
  MARK_TS_EXP (NEW_EXPR);
  MARK_TS_EXP (VEC_NEW_EXPR);
  MARK_TS_EXP (MEMBER_REF);
  MARK_TS_EXP (DOTSTAR_EXPR);
  MARK_TS_EXP (DELETE_EXPR);
  MARK_TS_EXP (VEC_DELETE_EXPR);
  MARK_TS_EXP (PSEUDO_DTOR_EXPR);
  MARK_TS_EXP (TYPEID_EXPR);
  MARK_TS_EXP (MUST_NOT_THROW_EXPR);
  MARK_TS_EXP (STMT_EXPR);
  MARK_TS_EXP (OFFSET_REF);
  MARK_TS_EXP (OFFSETOF_EXPR);
  MARK_TS_EXP (ADDRESSOF_EXPR);
  MARK_TS_EXP (VEC_INIT_EXPR);
  MARK_TS_EXP (LAMBDA_EXPR);

  MARK_TS_EXP (ALIGNOF_EXPR);
  MARK_TS_EXP (AT_ENCODE_EXPR);

  MARK_TS_EXP (NONTYPE_ARGUMENT_PACK);
  MARK_TS_EXP (EXPR_PACK_EXPANSION);
  MARK_TS_EXP (UNARY_LEFT_FOLD_EXPR);
  MARK_TS_EXP (UNARY_RIGHT_FOLD_EXPR);
  MARK_TS_EXP (BINARY_LEFT_FOLD_EXPR);
  MARK_TS_EXP (BINARY_RIGHT_FOLD_EXPR);

  MARK_TS_EXP (REQUIRES_EXPR);
  MARK_TS_EXP (SIMPLE_REQ);
  MARK_TS_EXP (TYPE_REQ);
  MARK_TS_EXP (COMPOUND_REQ);
  MARK_TS_EXP (NESTED_REQ);
  MARK_TS_EXP (PRED_CONSTR);
  MARK_TS_EXP (CHECK_CONSTR);
  MARK_TS_EXP (EXPR_CONSTR);
  MARK_TS_EXP (TYPE_CONSTR);
  MARK_TS_EXP (ICONV_CONSTR);
  MARK_TS_EXP (DEDUCT_CONSTR);
  MARK_TS_EXP (EXCEPT_CONSTR);
  MARK_TS_EXP (PARM_CONSTR);
  MARK_TS_EXP (CONJ_CONSTR);
  MARK_TS_EXP (DISJ_CONSTR);

  c_common_init_ts ();
>>>>>>> 75df257b
}

#include "gt-cp-cp-objcp-common.h"<|MERGE_RESOLUTION|>--- conflicted
+++ resolved
@@ -403,11 +403,6 @@
   MARK_TS_TYPED (USING_STMT);
   MARK_TS_TYPED (OMP_DEPOBJ);
 
-<<<<<<< HEAD
-  MARK_TS_TYPED (CO_AWAIT_EXPR);
-  MARK_TS_TYPED (CO_YIELD_EXPR);
-  MARK_TS_TYPED (CO_RETRN_EXPR);
-=======
   MARK_TS_EXP (AGGR_INIT_EXPR);
   MARK_TS_EXP (CTOR_INITIALIZER);
   MARK_TS_EXP (EXPR_STMT);
@@ -470,8 +465,11 @@
   MARK_TS_EXP (CONJ_CONSTR);
   MARK_TS_EXP (DISJ_CONSTR);
 
+  MARK_TS_EXP (CO_AWAIT_EXPR);
+  MARK_TS_EXP (CO_YIELD_EXPR);
+  MARK_TS_EXP (CO_RETRN_EXPR);
+
   c_common_init_ts ();
->>>>>>> 75df257b
 }
 
 #include "gt-cp-cp-objcp-common.h"