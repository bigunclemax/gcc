--- conflicted
+++ resolved
@@ -6468,12 +6468,8 @@
     case REALPART_EXPR:
     case IMAGPART_EXPR:
     case ABS_EXPR:
-<<<<<<< HEAD
     case CO_AWAIT_EXPR:
-      return cp_build_unary_op (code, arg1, candidates != 0, complain);
-=======
       return cp_build_unary_op (code, arg1, false, complain);
->>>>>>> 87b47251
 
     case ARRAY_REF:
       return cp_build_array_ref (input_location, arg1, arg2, complain);
