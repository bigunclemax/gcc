--- conflicted
+++ resolved
@@ -3560,52 +3560,6 @@
 static void
 push_local_extern_decl_alias (tree decl)
 {
-<<<<<<< HEAD
-  tree ns_value = decl; /* Unique marker.  */
-
-  if (!shadowed)
-    {
-      tree loc_value = innermost_non_namespace_value (DECL_NAME (decl));
-      if (!loc_value)
-	{
-	  ns_value
-	    = find_namespace_value (current_namespace, DECL_NAME (decl));
-	  loc_value = ns_value;
-	}
-      if (loc_value == error_mark_node
-	  /* An ambiguous lookup.  */
-	  || (loc_value && TREE_CODE (loc_value) == TREE_LIST))
-	loc_value = NULL_TREE;
-
-      for (ovl_iterator iter (loc_value); iter; ++iter)
-	if (!iter.hidden_p ()
-	    && (TREE_STATIC (*iter) || DECL_EXTERNAL (*iter))
-	    && decls_match (*iter, decl))
-	  {
-	    /* The standard only says that the local extern inherits
-	       linkage from the previous decl; in particular, default
-	       args are not shared.  Add the decl into a hash table to
-	       make sure only the previous decl in this case is seen
-	       by the middle end.  */
-	    /* We inherit the outer decl's linkage.  But we're a
-	       different decl.  */
-	    TREE_PUBLIC (decl) = TREE_PUBLIC (*iter);
-
-	    if (cp_function_chain->extern_decl_map == NULL)
-	      cp_function_chain->extern_decl_map
-		= hash_table<cxx_decl_tree_map_hasher>::create_ggc (20);
-
-	    auto *h = ggc_alloc<cxx_decl_tree_map> ();
-	    h->decl = decl;
-	    h->to = *iter;
-	    auto **loc
-	      = cp_function_chain->extern_decl_map->find_slot (h, INSERT);
-	    gcc_checking_assert (!*loc);
-	    *loc = h;
-	    break;
-	  }
-    }
-=======
   if (dependent_type_p (TREE_TYPE (decl)))
     return;
   /* EH specs were not part of the function type prior to c++17, but
@@ -3615,7 +3569,6 @@
       && (value_dependent_expression_p
 	  (TYPE_RAISES_EXCEPTIONS (TREE_TYPE (decl)))))
     return;
->>>>>>> 4e62aca0
 
   gcc_checking_assert (!DECL_LANG_SPECIFIC (decl)
 		       || !DECL_TEMPLATE_INFO (decl));
@@ -3691,19 +3644,23 @@
 
 	  set_identifier_type_value_with_scope (name, decl, level);
 
-	  if (level->kind != sk_namespace && !instantiating_current_function_p ())
+	  if (level->kind != sk_namespace
+	      && !instantiating_current_function_p ())
 	    /* If this is a locally defined typedef in a function that
 	       is not a template instantation, record it to implement
 	       -Wunused-local-typedefs.  */
 	    record_locally_defined_typedef (decl);
 	}
     }
-  else if (VAR_P (decl))
-    maybe_register_incomplete_var (decl);
-
-  if ((VAR_P (decl) || TREE_CODE (decl) == FUNCTION_DECL)
-      && DECL_EXTERN_C_P (decl))
-    check_extern_c_conflict (decl);
+  else
+    {
+      if (VAR_P (decl) && !DECL_LOCAL_DECL_P (decl))
+	maybe_register_incomplete_var (decl);
+
+      if (VAR_OR_FUNCTION_DECL_P (decl)
+	  && DECL_EXTERN_C_P (decl))
+	check_extern_c_conflict (decl);
+    }
 }
 
 /* DECL is a global or module-purview entity.  If it has non-internal
@@ -3895,14 +3852,6 @@
 	    old = binding->value;
 	}
 
-<<<<<<< HEAD
-      if (current_function_decl && VAR_OR_FUNCTION_DECL_P (decl)
-	  && DECL_EXTERNAL (decl)
-	  && !dependent_type_p (TREE_TYPE (decl)))
-	set_local_extern_decl_linkage (decl, old != NULL_TREE);
-
-=======
->>>>>>> 4e62aca0
       if (old == error_mark_node)
 	old = NULL_TREE;
 
@@ -4025,6 +3974,11 @@
       else
 	{
 	  newbinding_bookkeeping (name, decl, level);
+
+	  if (VAR_OR_FUNCTION_DECL_P (decl)
+	      && DECL_LOCAL_DECL_P (decl)
+	      && TREE_CODE (CP_DECL_CONTEXT (decl)) == NAMESPACE_DECL)
+	    push_local_extern_decl_alias (decl);
 
 	  if (level->kind == sk_namespace
 	      && TREE_PUBLIC (level->this_entity))
@@ -4302,7 +4256,6 @@
 {
   tree *slot = find_namespace_slot (ns, name, false);
 
-<<<<<<< HEAD
   if (!slot || TREE_CODE (*slot) != MODULE_VECTOR
       || !MODULE_VECTOR_PENDING_SPECIALIZATIONS_P (*slot))
     return;
@@ -4322,29 +4275,6 @@
     {
       ix--;
       cluster++;
-=======
-	  /* If this is a locally defined typedef in a function that
-	     is not a template instantation, record it to implement
-	     -Wunused-local-typedefs.  */
-	  if (!instantiating_current_function_p ())
-	    record_locally_defined_typedef (decl);
-	}
-      else
-	{
-	  if (VAR_P (decl) && !DECL_LOCAL_DECL_P (decl))
-	    maybe_register_incomplete_var (decl);
-
-	  if (VAR_OR_FUNCTION_DECL_P (decl))
-	    {
-	      if (DECL_LOCAL_DECL_P (decl)
-		  && TREE_CODE (CP_DECL_CONTEXT (decl)) == NAMESPACE_DECL)
-		push_local_extern_decl_alias (decl);
-
-	      if (DECL_EXTERN_C_P (decl))
-		check_extern_c_conflict (decl);
-	    }
-	}
->>>>>>> 4e62aca0
     }
 
   for (; ix--; cluster++)
