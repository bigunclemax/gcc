--- conflicted
+++ resolved
@@ -83,14 +83,9 @@
   void set_def_to_varying (const_tree);
   void set_defs_to_varying (gimple *);
   bool update_value_range (const_tree, value_range *);
-<<<<<<< HEAD
   tree singleton (tree, gimple *);
-  void adjust_range_with_scev (value_range_base *, struct loop *, gimple *,
+  void adjust_range_with_scev (value_range_base *, class loop *, gimple *,
 			       tree);
-=======
-  tree op_with_constant_singleton_value_range (tree);
-  void adjust_range_with_scev (value_range *, class loop *, gimple *, tree);
->>>>>>> 97ecc8d5
   tree vrp_evaluate_conditional (tree_code, tree, tree, gimple *);
   void dump_all_value_ranges (FILE *);
 
@@ -117,19 +112,11 @@
   void cleanup_edges_and_switches (void);
 
  private:
-<<<<<<< HEAD
   irange get_irange (tree, gimple *);
-
-  bool vrp_stmt_computes_nonzero (gimple *);
-  bool op_with_boolean_value_range_p (tree);
-  value_range *get_vr_for_comparison (int, value_range *);
-=======
   value_range *get_lattice_entry (const_tree);
   bool vrp_stmt_computes_nonzero (gimple *);
   bool op_with_boolean_value_range_p (tree);
-  bool check_for_binary_op_overflow (enum tree_code, tree, tree, tree, bool *);
   const value_range *get_vr_for_comparison (int, value_range *);
->>>>>>> 97ecc8d5
   tree compare_name_with_value (enum tree_code, tree, tree, bool *, bool);
   tree compare_names (enum tree_code, tree, tree, bool *);
   tree vrp_evaluate_conditional_warnv_with_ops (enum tree_code,
