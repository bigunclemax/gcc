/* Top level of GCC compilers (cc1, cc1plus, etc.)
   Copyright (C) 1987-2020 Free Software Foundation, Inc.

This file is part of GCC.

GCC is free software; you can redistribute it and/or modify it under
the terms of the GNU General Public License as published by the Free
Software Foundation; either version 3, or (at your option) any later
version.

GCC is distributed in the hope that it will be useful, but WITHOUT ANY
WARRANTY; without even the implied warranty of MERCHANTABILITY or
FITNESS FOR A PARTICULAR PURPOSE.  See the GNU General Public License
for more details.

You should have received a copy of the GNU General Public License
along with GCC; see the file COPYING3.  If not see
<http://www.gnu.org/licenses/>.  */

/* This is the top level of cc1/c++.
   It parses command args, opens files, invokes the various passes
   in the proper order, and counts the time used by each.
   Error messages and low-level interface to malloc also handled here.  */

#include "config.h"
#include "system.h"
#include "coretypes.h"
#include "backend.h"
#include "target.h"
#include "rtl.h"
#include "tree.h"
#include "gimple.h"
#include "alloc-pool.h"
#include "timevar.h"
#include "memmodel.h"
#include "tm_p.h"
#include "optabs-libfuncs.h"
#include "insn-config.h"
#include "ira.h"
#include "recog.h"
#include "cgraph.h"
#include "coverage.h"
#include "diagnostic.h"
#include "varasm.h"
#include "tree-inline.h"
#include "realmpfr.h"	/* For GMP/MPFR/MPC versions, in print_version.  */
#include "version.h"
#include "flags.h"
#include "insn-attr.h"
#include "output.h"
#include "toplev.h"
#include "expr.h"
#include "intl.h"
#include "tree-diagnostic.h"
#include "reload.h"
#include "lra.h"
#include "dwarf2asm.h"
#include "debug.h"
#include "common/common-target.h"
#include "langhooks.h"
#include "cfgloop.h" /* for init_set_costs */
#include "hosthooks.h"
#include "opts.h"
#include "opts-diagnostic.h"
#include "stringpool.h"
#include "attribs.h"
#include "asan.h"
#include "tsan.h"
#include "plugin.h"
#include "context.h"
#include "pass_manager.h"
#include "auto-profile.h"
#include "dwarf2out.h"
#include "ipa-reference.h"
#include "symbol-summary.h"
#include "tree-vrp.h"
#include "ipa-prop.h"
#include "gcse.h"
#include "omp-offload.h"
#include "edit-context.h"
#include "tree-pass.h"
#include "dumpfile.h"
#include "ipa-fnsummary.h"
#include "dump-context.h"
#include "print-tree.h"
#include "optinfo-emit-json.h"
#include "jobserver.h"

#if defined(DBX_DEBUGGING_INFO) || defined(XCOFF_DEBUGGING_INFO)
#include "dbxout.h"
#endif

#ifdef XCOFF_DEBUGGING_INFO
#include "xcoffout.h"		/* Needed for external data declarations. */
#endif

#include "selftest.h"

#ifdef HAVE_isl
#include <isl/version.h>
#endif

static void general_init (const char *, bool);
static void do_compile ();
static void process_options (void);
static void backend_init (void);
static int lang_dependent_init (const char *);
static void finalize (bool);

static void crash_signal (int) ATTRIBUTE_NORETURN;
static void compile_file (const char *);

/* True if we don't need a backend (e.g. preprocessing only).  */
static bool no_backend;

/* Length of line when printing switch values.  */
#define MAX_LINE 75

/* Decoded options, and number of such options.  */
struct cl_decoded_option *save_decoded_options;
unsigned int save_decoded_options_count;

/* Used to enable -fvar-tracking, -fweb and -frename-registers according
   to optimize in process_options ().  */
#define AUTODETECT_VALUE 2

/* Debug hooks - dependent upon command line options.  */

const struct gcc_debug_hooks *debug_hooks;

/* The FUNCTION_DECL for the function currently being compiled,
   or 0 if between functions.  */
tree current_function_decl;

/* Set to the FUNC_BEGIN label of the current function, or NULL
   if none.  */
const char * current_function_func_begin_label;

/* A random sequence of characters, unless overridden by user.  */
static const char *flag_random_seed;

/* A local time stamp derived from the time of compilation. It will be
   zero if the system cannot provide a time.  It will be -1u, if the
   user has specified a particular random seed.  */
unsigned local_tick;

/* Random number for this compilation */
HOST_WIDE_INT random_seed;

/* -f flags.  */

/* When non-NULL, indicates that whenever space is allocated on the
   stack, the resulting stack pointer must not pass this
   address---that is, for stacks that grow downward, the stack pointer
   must always be greater than or equal to this address; for stacks
   that grow upward, the stack pointer must be less than this address.
   At present, the rtx may be either a REG or a SYMBOL_REF, although
   the support provided depends on the backend.  */
rtx stack_limit_rtx;

class target_flag_state default_target_flag_state;
#if SWITCHABLE_TARGET
class target_flag_state *this_target_flag_state = &default_target_flag_state;
#else
#define this_target_flag_state (&default_target_flag_state)
#endif

/* The user symbol prefix after having resolved same.  */
const char *user_label_prefix;

/* Output files for assembler code (real compiler output)
   and debugging dumps.  */

FILE *asm_out_file;
FILE *aux_info_file;
FILE *callgraph_info_file = NULL;
static bitmap callgraph_info_external_printed;
FILE *stack_usage_file = NULL;

/* Output file to write additional asm filenames.  */
FILE *additional_asm_filenames = NULL;

/* The current working directory of a translation.  It's generally the
   directory from which compilation was initiated, but a preprocessed
   file may specify the original directory in which it was
   created.  */

static const char *src_pwd;

/* Initialize src_pwd with the given string, and return true.  If it
   was already initialized, return false.  As a special case, it may
   be called with a NULL argument to test whether src_pwd has NOT been
   initialized yet.  */

bool
set_src_pwd (const char *pwd)
{
  if (src_pwd)
    {
      if (strcmp (src_pwd, pwd) == 0)
	return true;
      else
	return false;
    }

  src_pwd = xstrdup (pwd);
  return true;
}

/* Return the directory from which the translation unit was initiated,
   in case set_src_pwd() was not called before to assign it a
   different value.  */

const char *
get_src_pwd (void)
{
  if (! src_pwd)
    {
      src_pwd = getpwd ();
      if (!src_pwd)
	src_pwd = ".";
    }

   return src_pwd;
}

/* Called when the start of a function definition is parsed,
   this function prints on stderr the name of the function.  */
void
announce_function (tree decl)
{
  if (!quiet_flag)
    {
      if (rtl_dump_and_exit)
	fprintf (stderr, "%s ",
		 identifier_to_locale (IDENTIFIER_POINTER (DECL_NAME (decl))));
      else
	fprintf (stderr, " %s",
		 identifier_to_locale (lang_hooks.decl_printable_name (decl, 2)));
      fflush (stderr);
      pp_needs_newline (global_dc->printer) = true;
      diagnostic_set_last_function (global_dc, (diagnostic_info *) NULL);
    }
}

/* Initialize local_tick with the time of day, or -1 if
   flag_random_seed is set.  */

static void
init_local_tick (void)
{
  if (!flag_random_seed)
    {
#ifdef HAVE_GETTIMEOFDAY
      {
	struct timeval tv;

	gettimeofday (&tv, NULL);
	local_tick = (unsigned) tv.tv_sec * 1000 + tv.tv_usec / 1000;
      }
#else
      {
	time_t now = time (NULL);

	if (now != (time_t)-1)
	  local_tick = (unsigned) now;
      }
#endif
    }
  else
    local_tick = -1;
}

/* Obtain the random_seed.  Unless NOINIT, initialize it if
   it's not provided in the command line.  */

HOST_WIDE_INT
get_random_seed (bool noinit)
{
  if (!random_seed && !noinit)
    {
      int fd = open ("/dev/urandom", O_RDONLY);
      if (fd >= 0)
        {
          if (read (fd, &random_seed, sizeof (random_seed))
              != sizeof (random_seed))
            random_seed = 0;
          close (fd);
        }
      if (!random_seed)
	random_seed = local_tick ^ getpid ();
    }
  return random_seed;
}

/* Set flag_random_seed to VAL, and if non-null, reinitialize random_seed.  */

void
set_random_seed (const char *val)
{
  flag_random_seed = val;
  if (flag_random_seed)
    {
      char *endp;

      /* When the driver passed in a hex number don't crc it again */
      random_seed = strtoul (flag_random_seed, &endp, 0);
      if (!(endp > flag_random_seed && *endp == 0))
        random_seed = crc32_string (0, flag_random_seed);
    }
}

/* Handler for fatal signals, such as SIGSEGV.  These are transformed
   into ICE messages, which is much more user friendly.  In case the
   error printer crashes, reset the signal to prevent infinite recursion.  */

static void
crash_signal (int signo)
{
  signal (signo, SIG_DFL);

  /* If we crashed while processing an ASM statement, then be a little more
     graceful.  It's most likely the user's fault.  */
  if (this_is_asm_operands)
    {
      output_operand_lossage ("unrecoverable error");
      exit (FATAL_EXIT_CODE);
    }

  internal_error ("%s", strsignal (signo));
}

/* A subroutine of wrapup_global_declarations.  We've come to the end of
   the compilation unit.  All deferred variables should be undeferred,
   and all incomplete decls should be finalized.  */

void
wrapup_global_declaration_1 (tree decl)
{
  /* We're not deferring this any longer.  Assignment is conditional to
     avoid needlessly dirtying PCH pages.  */
  if (CODE_CONTAINS_STRUCT (TREE_CODE (decl), TS_DECL_WITH_VIS)
      && DECL_DEFER_OUTPUT (decl) != 0)
    DECL_DEFER_OUTPUT (decl) = 0;

  if (VAR_P (decl) && DECL_SIZE (decl) == 0)
    lang_hooks.finish_incomplete_decl (decl);
}

/* A subroutine of wrapup_global_declarations.  Decide whether or not DECL
   needs to be output.  Return true if it is output.  */

bool
wrapup_global_declaration_2 (tree decl)
{
  if (TREE_ASM_WRITTEN (decl) || DECL_EXTERNAL (decl)
      || (VAR_P (decl) && DECL_HAS_VALUE_EXPR_P (decl)))
    return false;

  /* Don't write out static consts, unless we still need them.

     We also keep static consts if not optimizing (for debugging),
     unless the user specified -fno-keep-static-consts.
     ??? They might be better written into the debug information.
     This is possible when using DWARF.

     A language processor that wants static constants to be always
     written out (even if it is not used) is responsible for
     calling rest_of_decl_compilation itself.  E.g. the C front-end
     calls rest_of_decl_compilation from finish_decl.
     One motivation for this is that is conventional in some
     environments to write things like:
     static const char rcsid[] = "... version string ...";
     intending to force the string to be in the executable.

     A language processor that would prefer to have unneeded
     static constants "optimized away" would just defer writing
     them out until here.  E.g. C++ does this, because static
     constants are often defined in header files.

     ??? A tempting alternative (for both C and C++) would be
     to force a constant to be written if and only if it is
     defined in a main file, as opposed to an include file.  */

  if (VAR_P (decl) && TREE_STATIC (decl))
    {
      varpool_node *node;
      bool needed = true;
      node = varpool_node::get (decl);

      if (!node && flag_ltrans)
	needed = false;
      else if (node && node->definition)
	needed = false;
      else if (node && node->alias)
	needed = false;
      else if (!symtab->global_info_ready
	       && (TREE_USED (decl)
		   || TREE_USED (DECL_ASSEMBLER_NAME (decl))))
	/* needed */;
      else if (node && node->analyzed)
	/* needed */;
      else if (DECL_COMDAT (decl))
	needed = false;
      else if (TREE_READONLY (decl) && !TREE_PUBLIC (decl)
	       && (optimize || !flag_keep_static_consts
		   || DECL_ARTIFICIAL (decl)))
	needed = false;

      if (needed)
	{
	  rest_of_decl_compilation (decl, 1, 1);
	  return true;
	}
    }

  return false;
}

/* Do any final processing required for the declarations in VEC, of
   which there are LEN.  We write out inline functions and variables
   that have been deferred until this point, but which are required.
   Returns nonzero if anything was put out.  */

bool
wrapup_global_declarations (tree *vec, int len)
{
  bool reconsider, output_something = false;
  int i;

  for (i = 0; i < len; i++)
    wrapup_global_declaration_1 (vec[i]);

  /* Now emit any global variables or functions that we have been
     putting off.  We need to loop in case one of the things emitted
     here references another one which comes earlier in the list.  */
  do
    {
      reconsider = false;
      for (i = 0; i < len; i++)
	reconsider |= wrapup_global_declaration_2 (vec[i]);
      if (reconsider)
	output_something = true;
    }
  while (reconsider);

  return output_something;
}

/* Compile an entire translation unit.  Write a file of assembly
   output and various debugging dumps.  */

static void
compile_file (const char *name)
{
  timevar_start (TV_PHASE_PARSING);
  timevar_push (TV_PARSE_GLOBAL);

  /* Parse entire file and generate initial debug information.  */
  lang_hooks.parse_file ();

  timevar_pop (TV_PARSE_GLOBAL);
  timevar_stop (TV_PHASE_PARSING);

  if (flag_dump_locations)
    dump_location_info (stderr);

  /* Compilation is now finished except for writing
     what's left of the symbol table output.  */

  if (flag_syntax_only || flag_wpa)
    return;
 
  /* Reset maximum_field_alignment, it can be adjusted by #pragma pack
     and this shouldn't influence any types built by the middle-end
     from now on (like gcov_info_type).  */
  maximum_field_alignment = initial_max_fld_align * BITS_PER_UNIT;

  ggc_protect_identifiers = false;

  /* Run the actual compilation process.  */
  if (!in_lto_p)
    {
      timevar_start (TV_PHASE_OPT_GEN);
      symtab->finalize_compilation_unit (name);
      timevar_stop (TV_PHASE_OPT_GEN);
    }

  /* Perform any post compilation-proper parser cleanups and
     processing.  This is currently only needed for the C++ parser,
     which can be hopefully cleaned up so this hook is no longer
     necessary.  */
  if (lang_hooks.decls.post_compilation_parsing_cleanups)
    lang_hooks.decls.post_compilation_parsing_cleanups ();

  dump_context::get ().finish_any_json_writer ();

  if (seen_error ())
    return;

  timevar_start (TV_PHASE_LATE_ASM);

  /* Compilation unit is finalized.  When producing non-fat LTO object, we are
     basically finished.  */
  if ((in_lto_p && flag_incremental_link != INCREMENTAL_LINK_LTO)
      || !flag_lto || flag_fat_lto_objects)
    {
      /* File-scope initialization for AddressSanitizer.  */
      if (flag_sanitize & SANITIZE_ADDRESS)
        asan_finish_file ();

      if (flag_sanitize & SANITIZE_THREAD)
	tsan_finish_file ();

      omp_finish_file ();

      output_shared_constant_pool ();
      output_object_blocks ();
      finish_tm_clone_pairs ();

      /* Write out any pending weak symbol declarations.  */
      weak_finish ();

      /* This must be at the end before unwind and debug info.
	 Some target ports emit PIC setup thunks here.  */
      targetm.asm_out.code_end ();

      /* Do dbx symbols.  */
      timevar_push (TV_SYMOUT);

#if defined DWARF2_DEBUGGING_INFO || defined DWARF2_UNWIND_INFO
      dwarf2out_frame_finish ();
#endif

      debuginfo_start ();
      (*debug_hooks->finish) (main_input_filename);
      debuginfo_stop ();
      timevar_pop (TV_SYMOUT);

      /* Output some stuff at end of file if nec.  */

      dw2_output_indirect_constants ();

      /* Flush any pending external directives.  */
      process_pending_assemble_externals ();
   }

  /* Let linker plugin know that this is a slim object and must be LTOed
     even when user did not ask for it.  */
  if (flag_generate_lto && !flag_fat_lto_objects)
    {
#if defined ASM_OUTPUT_ALIGNED_DECL_COMMON
      ASM_OUTPUT_ALIGNED_DECL_COMMON (asm_out_file, NULL_TREE, "__gnu_lto_slim",
				      HOST_WIDE_INT_1U, 8);
#elif defined ASM_OUTPUT_ALIGNED_COMMON
      ASM_OUTPUT_ALIGNED_COMMON (asm_out_file, "__gnu_lto_slim",
				 HOST_WIDE_INT_1U, 8);
#else
      ASM_OUTPUT_COMMON (asm_out_file, "__gnu_lto_slim",
			 HOST_WIDE_INT_1U,
			 HOST_WIDE_INT_1U);
#endif
    }

  /* Attach a special .ident directive to the end of the file to identify
     the version of GCC which compiled this code.  The format of the .ident
     string is patterned after the ones produced by native SVR4 compilers.  */
  if (!flag_no_ident)
    {
      const char *pkg_version = "(GNU) ";
      char *ident_str;

      if (strcmp ("(GCC) ", pkgversion_string))
	pkg_version = pkgversion_string;

      ident_str = ACONCAT (("GCC: ", pkg_version, version_string, NULL));
      targetm.asm_out.output_ident (ident_str);
    }

  /* Auto profile finalization. */
  if (flag_auto_profile)
    end_auto_profile ();

  /* Invoke registered plugin callbacks.  */
  invoke_plugin_callbacks (PLUGIN_FINISH_UNIT, NULL);

  /* This must be at the end.  Some target ports emit end of file directives
     into the assembly file here, and hence we cannot output anything to the
     assembly file after this point.  */
  targetm.asm_out.file_end ();

  timevar_stop (TV_PHASE_LATE_ASM);
}

/* Print version information to FILE.
   Each line begins with INDENT (for the case where FILE is the
   assembler output file).

   If SHOW_GLOBAL_STATE is true (for cc1 etc), we are within the compiler
   proper and can print pertinent state (e.g. params and plugins).

   If SHOW_GLOBAL_STATE is false (for use by libgccjit), we are outside the
   compiler, and we don't hold the mutex on the compiler's global state:
   we can't print params and plugins, since they might not be initialized,
   or might be being manipulated by a compile running in another
   thread.  */

void
print_version (FILE *file, const char *indent, bool show_global_state)
{
  static const char fmt1[] =
#ifdef __GNUC__
    N_("%s%s%s %sversion %s (%s)\n%s\tcompiled by GNU C version %s, ")
#else
    N_("%s%s%s %sversion %s (%s) compiled by CC, ")
#endif
    ;
  static const char fmt2[] =
    N_("GMP version %s, MPFR version %s, MPC version %s, isl version %s\n");
  static const char fmt3[] =
    N_("%s%swarning: %s header version %s differs from library version %s.\n");
  static const char fmt4[] =
    N_("%s%sGGC heuristics: --param ggc-min-expand=%d --param ggc-min-heapsize=%d\n");
#ifndef __VERSION__
#define __VERSION__ "[?]"
#endif
  fprintf (file,
	   file == stderr ? _(fmt1) : fmt1,
	   indent, *indent != 0 ? " " : "",
	   lang_hooks.name, pkgversion_string, version_string, TARGET_NAME,
	   indent, __VERSION__);

  /* We need to stringify the GMP macro values.  Ugh, gmp_version has
     two string formats, "i.j.k" and "i.j" when k is zero.  As of
     gmp-4.3.0, GMP always uses the 3 number format.  */
#define GCC_GMP_STRINGIFY_VERSION3(X) #X
#define GCC_GMP_STRINGIFY_VERSION2(X) GCC_GMP_STRINGIFY_VERSION3 (X)
#define GCC_GMP_VERSION_NUM(X,Y,Z) (((X) << 16L) | ((Y) << 8) | (Z))
#define GCC_GMP_VERSION \
  GCC_GMP_VERSION_NUM(__GNU_MP_VERSION, __GNU_MP_VERSION_MINOR, __GNU_MP_VERSION_PATCHLEVEL)
#if GCC_GMP_VERSION < GCC_GMP_VERSION_NUM(4,3,0) && __GNU_MP_VERSION_PATCHLEVEL == 0
#define GCC_GMP_STRINGIFY_VERSION \
  GCC_GMP_STRINGIFY_VERSION2 (__GNU_MP_VERSION) "." \
  GCC_GMP_STRINGIFY_VERSION2 (__GNU_MP_VERSION_MINOR)
#else
#define GCC_GMP_STRINGIFY_VERSION \
  GCC_GMP_STRINGIFY_VERSION2 (__GNU_MP_VERSION) "." \
  GCC_GMP_STRINGIFY_VERSION2 (__GNU_MP_VERSION_MINOR) "." \
  GCC_GMP_STRINGIFY_VERSION2 (__GNU_MP_VERSION_PATCHLEVEL)
#endif
  fprintf (file,
	   file == stderr ? _(fmt2) : fmt2,
	   GCC_GMP_STRINGIFY_VERSION, MPFR_VERSION_STRING, MPC_VERSION_STRING,
#ifndef HAVE_isl
	   "none"
#else
	   isl_version ()
#endif
	   );
  if (strcmp (GCC_GMP_STRINGIFY_VERSION, gmp_version))
    fprintf (file,
	     file == stderr ? _(fmt3) : fmt3,
	     indent, *indent != 0 ? " " : "",
	     "GMP", GCC_GMP_STRINGIFY_VERSION, gmp_version);
  if (strcmp (MPFR_VERSION_STRING, mpfr_get_version ()))
    fprintf (file,
	     file == stderr ? _(fmt3) : fmt3,
	     indent, *indent != 0 ? " " : "",
	     "MPFR", MPFR_VERSION_STRING, mpfr_get_version ());
  if (strcmp (MPC_VERSION_STRING, mpc_get_version ()))
    fprintf (file,
	     file == stderr ? _(fmt3) : fmt3,
	     indent, *indent != 0 ? " " : "",
	     "MPC", MPC_VERSION_STRING, mpc_get_version ());

  if (show_global_state)
    {
      fprintf (file,
	       file == stderr ? _(fmt4) : fmt4,
	       indent, *indent != 0 ? " " : "",
	       param_ggc_min_expand, param_ggc_min_heapsize);

      print_plugins_versions (file, indent);
    }
}

static int
print_to_asm_out_file (print_switch_type type, const char * text)
{
  bool prepend_sep = true;

  switch (type)
    {
    case SWITCH_TYPE_LINE_END:
      putc ('\n', asm_out_file);
      return 1;

    case SWITCH_TYPE_LINE_START:
      fputs (ASM_COMMENT_START, asm_out_file);
      return strlen (ASM_COMMENT_START);

    case SWITCH_TYPE_DESCRIPTIVE:
      if (ASM_COMMENT_START[0] == 0)
	prepend_sep = false;
      /* FALLTHRU */
    case SWITCH_TYPE_PASSED:
    case SWITCH_TYPE_ENABLED:
      if (prepend_sep)
	fputc (' ', asm_out_file);
      fputs (text, asm_out_file);
      /* No need to return the length here as
	 print_single_switch has already done it.  */
      return 0;

    default:
      return -1;
    }
}

static int
print_to_stderr (print_switch_type type, const char * text)
{
  switch (type)
    {
    case SWITCH_TYPE_LINE_END:
      putc ('\n', stderr);
      return 1;

    case SWITCH_TYPE_LINE_START:
      return 0;

    case SWITCH_TYPE_PASSED:
    case SWITCH_TYPE_ENABLED:
      fputc (' ', stderr);
      /* FALLTHRU */

    case SWITCH_TYPE_DESCRIPTIVE:
      fputs (text, stderr);
      /* No need to return the length here as
	 print_single_switch has already done it.  */
      return 0;

    default:
      return -1;
    }
}

/* Print an option value and return the adjusted position in the line.
   ??? print_fn doesn't handle errors, eg disk full; presumably other
   code will catch a disk full though.  */

static int
print_single_switch (print_switch_fn_type print_fn,
		     int pos,
		     print_switch_type type,
		     const char * text)
{
  /* The ultrix fprintf returns 0 on success, so compute the result
     we want here since we need it for the following test.  The +1
     is for the separator character that will probably be emitted.  */
  int len = strlen (text) + 1;

  if (pos != 0
      && pos + len > MAX_LINE)
    {
      print_fn (SWITCH_TYPE_LINE_END, NULL);
      pos = 0;
    }

  if (pos == 0)
    pos += print_fn (SWITCH_TYPE_LINE_START, NULL);

  print_fn (type, text);
  return pos + len;
}

/* Print active target switches using PRINT_FN.
   POS is the current cursor position and MAX is the size of a "line".
   Each line begins with INDENT and ends with TERM.
   Each switch is separated from the next by SEP.  */

static void
print_switch_values (print_switch_fn_type print_fn)
{
  int pos = 0;
  size_t j;

  /* Print the options as passed.  */
  pos = print_single_switch (print_fn, pos,
			     SWITCH_TYPE_DESCRIPTIVE, _("options passed: "));

  for (j = 1; j < save_decoded_options_count; j++)
    {
      switch (save_decoded_options[j].opt_index)
	{
	case OPT_o:
	case OPT_d:
	case OPT_dumpbase:
	case OPT_dumpbase_ext:
	case OPT_dumpdir:
	case OPT_quiet:
	case OPT_version:
	  /* Ignore these.  */
	  continue;
	}

      pos = print_single_switch (print_fn, pos, SWITCH_TYPE_PASSED,
				 save_decoded_options[j].orig_option_with_args_text);
    }

  if (pos > 0)
    print_fn (SWITCH_TYPE_LINE_END, NULL);

  /* Print the -f and -m options that have been enabled.
     We don't handle language specific options but printing argv
     should suffice.  */
  pos = print_single_switch (print_fn, 0,
			     SWITCH_TYPE_DESCRIPTIVE, _("options enabled: "));

  unsigned lang_mask = lang_hooks.option_lang_mask ();
  for (j = 0; j < cl_options_count; j++)
    if (cl_options[j].cl_report
	&& option_enabled (j, lang_mask, &global_options) > 0)
      pos = print_single_switch (print_fn, pos,
				 SWITCH_TYPE_ENABLED, cl_options[j].opt_text);

  print_fn (SWITCH_TYPE_LINE_END, NULL);
}

/* Open assembly code output file.  Do this even if -fsyntax-only is
   on, because then the driver will have provided the name of a
   temporary file or bit bucket for us.  NAME is the file specified on
   the command line, possibly NULL.  */
void
init_asm_output (const char *name)
{
  if (name == NULL && asm_file_name == 0)
    asm_out_file = stdout;
  else
    {
      if (asm_file_name == 0)
	{
	  int len = strlen (dump_base_name);
	  char *dumpname = XNEWVEC (char, len + 6);

	  memcpy (dumpname, dump_base_name, len + 1);
	  strip_off_ending (dumpname, len);
	  strcat (dumpname, ".s");
	  asm_file_name = dumpname;
	}
      if (!strcmp (asm_file_name, "-"))
	asm_out_file = stdout;
      else if (!canonical_filename_eq (asm_file_name, name)
	       || !strcmp (asm_file_name, HOST_BIT_BUCKET))
	asm_out_file = fopen (asm_file_name, "w");
      else
	/* Use UNKOWN_LOCATION to prevent gcc from printing the first
	   line in the current file. */
	fatal_error (UNKNOWN_LOCATION,
		     "input file %qs is the same as output file",
		     asm_file_name);
      if (asm_out_file == 0)
	fatal_error (UNKNOWN_LOCATION,
		     "cannot open %qs for writing: %m", asm_file_name);
    }

  if (!flag_syntax_only)
    {
      targetm.asm_out.file_start ();

      if (flag_record_gcc_switches)
	{
	  if (targetm.asm_out.record_gcc_switches)
	    {
	      /* Let the target know that we are about to start recording.  */
	      targetm.asm_out.record_gcc_switches (SWITCH_TYPE_DESCRIPTIVE,
						   NULL);
	      /* Now record the switches.  */
	      print_switch_values (targetm.asm_out.record_gcc_switches);
	      /* Let the target know that the recording is over.  */
	      targetm.asm_out.record_gcc_switches (SWITCH_TYPE_DESCRIPTIVE,
						   NULL);
	    }
	  else
	    inform (UNKNOWN_LOCATION,
		    "%<-frecord-gcc-switches%> is not supported by "
		    "the current target");
	}

      if (flag_verbose_asm)
	{
	  /* Print the list of switches in effect
	     into the assembler file as comments.  */
	  print_version (asm_out_file, ASM_COMMENT_START, true);
	  print_switch_values (print_to_asm_out_file);
	  putc ('\n', asm_out_file);
	}
    }
}

void
init_additional_asm_names_file (void)
{
  gcc_assert (split_outputs);

  additional_asm_filenames = fopen (split_outputs, "w");
  if (!additional_asm_filenames)
    error ("Unable to create a temporary write-only file.");

  fclose (additional_asm_filenames);
}

/* Reinitialize the assembler file and store it in the additional asm file.  */

void
handle_additional_asm (int childno)
{
  gcc_assert (split_outputs);

  if (childno < 0)
    return;

  const char *temp_asm_name = make_temp_file (".s");
  asm_file_name = temp_asm_name;

  if (asm_out_file == stdout)
    fatal_error (UNKNOWN_LOCATION, "Unexpected asm output to stdout");

  fclose (asm_out_file);

  asm_out_file = fopen (temp_asm_name, "w");
  if (!asm_out_file)
    fatal_error (UNKNOWN_LOCATION, "Unable to create asm output file");

<<<<<<< HEAD
  /* Reopen file as append mode. Here we assume that write to append file is
     atomic, as it is in Linux.  */
  additional_asm_filenames = fopen (split_outputs, "a");
  if (!additional_asm_filenames)
    fatal_error (UNKNOWN_LOCATION, "Unable to open the temporary asm files container");
=======
  /* Reopen file as append mode.  Here we assume that write to append file is
     atomic, as it is in Linux.  */
  additional_asm_filenames = fopen (split_outputs, "a");
  if (!additional_asm_filenames)
    fatal_error (UNKNOWN_LOCATION,
		 "Unable to open the temporary asm files container");
>>>>>>> 07cbaed8

  fprintf (additional_asm_filenames, "%d %s\n", childno, asm_file_name);
  fclose (additional_asm_filenames);
}

/* A helper function; used as the reallocator function for cpp's line
   table.  */
static void *
realloc_for_line_map (void *ptr, size_t len)
{
  return ggc_realloc (ptr, len);
}

/* A helper function: used as the allocator function for
   identifier_to_locale.  */
static void *
alloc_for_identifier_to_locale (size_t len)
{
  return ggc_alloc_atomic (len);
}

/* Output stack usage information.  */
static void
output_stack_usage_1 (FILE *cf)
{
  static bool warning_issued = false;
  enum stack_usage_kind_type { STATIC = 0, DYNAMIC, DYNAMIC_BOUNDED };
  const char *stack_usage_kind_str[] = {
    "static",
    "dynamic",
    "dynamic,bounded"
  };
  HOST_WIDE_INT stack_usage = current_function_static_stack_size;
  enum stack_usage_kind_type stack_usage_kind;

  if (stack_usage < 0)
    {
      if (!warning_issued)
	{
	  warning (0, "stack usage computation not supported for this target");
	  warning_issued = true;
	}
      return;
    }

  stack_usage_kind = STATIC;

  /* Add the maximum amount of space pushed onto the stack.  */
  if (maybe_ne (current_function_pushed_stack_size, 0))
    {
      HOST_WIDE_INT extra;
      if (current_function_pushed_stack_size.is_constant (&extra))
	{
	  stack_usage += extra;
	  stack_usage_kind = DYNAMIC_BOUNDED;
	}
      else
	{
	  extra = constant_lower_bound (current_function_pushed_stack_size);
	  stack_usage += extra;
	  stack_usage_kind = DYNAMIC;
	}
    }

  /* Now on to the tricky part: dynamic stack allocation.  */
  if (current_function_allocates_dynamic_stack_space)
    {
      if (stack_usage_kind != DYNAMIC)
	{
	  if (current_function_has_unbounded_dynamic_stack_size)
	    stack_usage_kind = DYNAMIC;
	  else
	    stack_usage_kind = DYNAMIC_BOUNDED;
	}

      /* Add the size even in the unbounded case, this can't hurt.  */
      stack_usage += current_function_dynamic_stack_size;
    }

  if (cf && flag_callgraph_info & CALLGRAPH_INFO_STACK_USAGE)
    fprintf (cf, "\\n" HOST_WIDE_INT_PRINT_DEC " bytes (%s)",
	     stack_usage,
	     stack_usage_kind_str[stack_usage_kind]);

  if (stack_usage_file)
    {
      print_decl_identifier (stack_usage_file, current_function_decl,
			     PRINT_DECL_ORIGIN | PRINT_DECL_NAME);
      fprintf (stack_usage_file, "\t" HOST_WIDE_INT_PRINT_DEC"\t%s\n",
	       stack_usage, stack_usage_kind_str[stack_usage_kind]);
    }

  if (warn_stack_usage >= 0 && warn_stack_usage < HOST_WIDE_INT_MAX)
    {
      const location_t loc = DECL_SOURCE_LOCATION (current_function_decl);

      if (stack_usage_kind == DYNAMIC)
	warning_at (loc, OPT_Wstack_usage_, "stack usage might be unbounded");
      else if (stack_usage > warn_stack_usage)
	{
	  if (stack_usage_kind == DYNAMIC_BOUNDED)
	    warning_at (loc,
			OPT_Wstack_usage_, "stack usage might be %wu bytes",
			stack_usage);
	  else
	    warning_at (loc, OPT_Wstack_usage_, "stack usage is %wu bytes",
			stack_usage);
	}
    }
}

/* Dump placeholder node for indirect calls in VCG format.  */

#define INDIRECT_CALL_NAME  "__indirect_call"

static void
dump_final_node_vcg_start (FILE *f, tree decl)
{
  fputs ("node: { title: \"", f);
  if (decl)
    print_decl_identifier (f, decl, PRINT_DECL_UNIQUE_NAME);
  else
    fputs (INDIRECT_CALL_NAME, f);
  fputs ("\" label: \"", f);
  if (decl)
    {
      print_decl_identifier (f, decl, PRINT_DECL_NAME);
      fputs ("\\n", f);
      print_decl_identifier (f, decl, PRINT_DECL_ORIGIN);
    }
  else
    fputs ("Indirect Call Placeholder", f);
}

/* Dump final cgraph edge in VCG format.  */

static void
dump_final_callee_vcg (FILE *f, location_t location, tree callee)
{
  if ((!callee || DECL_EXTERNAL (callee))
      && bitmap_set_bit (callgraph_info_external_printed,
			 callee ? DECL_UID (callee) + 1 : 0))
    {
      dump_final_node_vcg_start (f, callee);
      fputs ("\" shape : ellipse }\n", f);
    }

  fputs ("edge: { sourcename: \"", f);
  print_decl_identifier (f, current_function_decl, PRINT_DECL_UNIQUE_NAME);
  fputs ("\" targetname: \"", f);
  if (callee)
    print_decl_identifier (f, callee, PRINT_DECL_UNIQUE_NAME);
  else
    fputs (INDIRECT_CALL_NAME, f);
  if (LOCATION_LOCUS (location) != UNKNOWN_LOCATION)
    {
      expanded_location loc;
      fputs ("\" label: \"", f);
      loc = expand_location (location);
      fprintf (f, "%s:%d:%d", loc.file, loc.line, loc.column);
    }
  fputs ("\" }\n", f);
}

/* Dump final cgraph node in VCG format.  */

static void
dump_final_node_vcg (FILE *f)
{
  dump_final_node_vcg_start (f, current_function_decl);

  if (flag_stack_usage_info
      || (flag_callgraph_info & CALLGRAPH_INFO_STACK_USAGE))
    output_stack_usage_1 (f);

  if (flag_callgraph_info & CALLGRAPH_INFO_DYNAMIC_ALLOC)
    {
      fprintf (f, "\\n%u dynamic objects", vec_safe_length (cfun->su->dallocs));

      unsigned i;
      callinfo_dalloc *cda;
      FOR_EACH_VEC_SAFE_ELT (cfun->su->dallocs, i, cda)
	{
	  expanded_location loc = expand_location (cda->location);
	  fprintf (f, "\\n %s", cda->name);
	  fprintf (f, " %s:%d:%d", loc.file, loc.line, loc.column);
	}

      vec_free (cfun->su->dallocs);
      cfun->su->dallocs = NULL;
    }

  fputs ("\" }\n", f);

  unsigned i;
  callinfo_callee *c;
  FOR_EACH_VEC_SAFE_ELT (cfun->su->callees, i, c)
    dump_final_callee_vcg (f, c->location, c->decl);
  vec_free (cfun->su->callees);
  cfun->su->callees = NULL;
}

/* Output stack usage and callgraph info, as requested.  */
void
output_stack_usage (void)
{
  if (flag_callgraph_info)
    dump_final_node_vcg (callgraph_info_file);
  else
    output_stack_usage_1 (NULL);
}

/* Open an auxiliary output file.  */
static FILE *
open_auxiliary_file (const char *ext)
{
  char *filename;
  FILE *file;

  filename = concat (aux_base_name, ".", ext, NULL);
  file = fopen (filename, "w");
  if (!file)
    fatal_error (input_location, "cannot open %s for writing: %m", filename);
  free (filename);
  return file;
}

/* Alternative diagnostics callback for reentered ICE reporting.  */

static void
internal_error_reentered (diagnostic_context *, const char *, va_list *)
{
  /* Flush the dump file if emergency_dump_function itself caused an ICE.  */
  if (dump_file)
    fflush (dump_file);
}

/* Auxiliary callback for the diagnostics code.  */

static void
internal_error_function (diagnostic_context *, const char *, va_list *)
{
  global_dc->internal_error = internal_error_reentered;
  warn_if_plugins ();
  emergency_dump_function ();
}

/* Initialization of the front end environment, before command line
   options are parsed.  Signal handlers, internationalization etc.
   ARGV0 is main's argv[0].  */
static void
general_init (const char *argv0, bool init_signals)
{
  const char *p;

  p = argv0 + strlen (argv0);
  while (p != argv0 && !IS_DIR_SEPARATOR (p[-1]))
    --p;
  progname = p;

  xmalloc_set_program_name (progname);

  hex_init ();

  /* Unlock the stdio streams.  */
  unlock_std_streams ();

  gcc_init_libintl ();

  identifier_to_locale_alloc = alloc_for_identifier_to_locale;
  identifier_to_locale_free = ggc_free;

  /* Initialize the diagnostics reporting machinery, so option parsing
     can give warnings and errors.  */
  diagnostic_initialize (global_dc, N_OPTS);
  global_dc->lang_mask = lang_hooks.option_lang_mask ();
  /* Set a default printer.  Language specific initializations will
     override it later.  */
  tree_diagnostics_defaults (global_dc);

  global_dc->show_caret
    = global_options_init.x_flag_diagnostics_show_caret;
  global_dc->show_labels_p
    = global_options_init.x_flag_diagnostics_show_labels;
  global_dc->show_line_numbers_p
    = global_options_init.x_flag_diagnostics_show_line_numbers;
  global_dc->show_cwe
    = global_options_init.x_flag_diagnostics_show_cwe;
  global_dc->path_format
    = (enum diagnostic_path_format)global_options_init.x_flag_diagnostics_path_format;
  global_dc->show_path_depths
    = global_options_init.x_flag_diagnostics_show_path_depths;
  global_dc->show_option_requested
    = global_options_init.x_flag_diagnostics_show_option;
  global_dc->min_margin_width
    = global_options_init.x_diagnostics_minimum_margin_width;
  global_dc->show_column
    = global_options_init.x_flag_show_column;
  global_dc->internal_error = internal_error_function;
  global_dc->option_enabled = option_enabled;
  global_dc->option_state = &global_options;
  global_dc->option_name = option_name;
  global_dc->get_option_url = get_option_url;

  if (init_signals)
    {
      /* Trap fatal signals, e.g. SIGSEGV, and convert them to ICE messages.  */
#ifdef SIGSEGV
      signal (SIGSEGV, crash_signal);
#endif
#ifdef SIGILL
      signal (SIGILL, crash_signal);
#endif
#ifdef SIGBUS
      signal (SIGBUS, crash_signal);
#endif
#ifdef SIGABRT
      signal (SIGABRT, crash_signal);
#endif
#if defined SIGIOT && (!defined SIGABRT || SIGABRT != SIGIOT)
      signal (SIGIOT, crash_signal);
#endif
#ifdef SIGFPE
      signal (SIGFPE, crash_signal);
#endif

      /* Other host-specific signal setup.  */
      (*host_hooks.extra_signals)();
  }

  /* Initialize the garbage-collector, string pools and tree type hash
     table.  */
  init_ggc ();
  init_stringpool ();
  input_location = UNKNOWN_LOCATION;
  line_table = ggc_alloc<line_maps> ();
  linemap_init (line_table, BUILTINS_LOCATION);
  line_table->reallocator = realloc_for_line_map;
  line_table->round_alloc_size = ggc_round_alloc_size;
  line_table->default_range_bits = 5;
  init_ttree ();

  /* Initialize register usage now so switches may override.  */
  init_reg_sets ();

  /* Create the singleton holder for global state.  This creates the
     dump manager.  */
  g = new gcc::context ();

  /* Allow languages and middle-end to register their dumps before the
     optimization passes.  */
  g->get_dumps ()->register_dumps ();

  /* Create the passes.  */
  g->set_passes (new gcc::pass_manager (g));

  symtab = new (ggc_alloc <symbol_table> ()) symbol_table ();

  statistics_early_init ();
  debuginfo_early_init ();
}

/* Return true if the current target supports -fsection-anchors.  */

static bool
target_supports_section_anchors_p (void)
{
  if (targetm.min_anchor_offset == 0 && targetm.max_anchor_offset == 0)
    return false;

  if (targetm.asm_out.output_anchor == NULL)
    return false;

  return true;
}

/* Parse "N[:M][:...]" into struct align_flags A.
   VALUES contains parsed values (in reverse order), all processed
   values are popped.  */

static void
read_log_maxskip (auto_vec<unsigned> &values, align_flags_tuple *a)
{
  unsigned n = values.pop ();
  if (n != 0)
    a->log = floor_log2 (n * 2 - 1);

  if (values.is_empty ())
    a->maxskip = n ? n - 1 : 0;
  else
    {
      unsigned m = values.pop ();
      /* -falign-foo=N:M means M-1 max bytes of padding, not M.  */
      if (m > 0)
	m--;
      a->maxskip = m;
    }

  /* Normalize the tuple.  */
  a->normalize ();
}

/* Parse "N[:M[:N2[:M2]]]" string FLAG into a pair of struct align_flags.  */

static void
parse_N_M (const char *flag, align_flags &a)
{
  if (flag)
    {
      static hash_map <nofree_string_hash, align_flags> cache;
      align_flags *entry = cache.get (flag);
      if (entry)
	{
	  a = *entry;
	  return;
	}

      auto_vec<unsigned> result_values;
      bool r = parse_and_check_align_values (flag, NULL, result_values, false,
					     UNKNOWN_LOCATION);
      if (!r)
	return;

      /* Reverse values for easier manipulation.  */
      result_values.reverse ();

      read_log_maxskip (result_values, &a.levels[0]);
      if (!result_values.is_empty ())
	read_log_maxskip (result_values, &a.levels[1]);
#ifdef SUBALIGN_LOG
      else
	{
	  /* N2[:M2] is not specified.  This arch has a default for N2.
	     Before -falign-foo=N:M:N2:M2 was introduced, x86 had a tweak.
	     -falign-functions=N with N > 8 was adding secondary alignment.
	     -falign-functions=10 was emitting this before every function:
			.p2align 4,,9
			.p2align 3
	     Now this behavior (and more) can be explicitly requested:
	     -falign-functions=16:10:8
	     Retain old behavior if N2 is missing: */

	  int align = 1 << a.levels[0].log;
	  int subalign = 1 << SUBALIGN_LOG;

	  if (a.levels[0].log > SUBALIGN_LOG
	      && a.levels[0].maxskip >= subalign - 1)
	    {
	      /* Set N2 unless subalign can never have any effect.  */
	      if (align > a.levels[0].maxskip + 1)
		{
		  a.levels[1].log = SUBALIGN_LOG;
		  a.levels[1].normalize ();
		}
	    }
	}
#endif

      /* Cache seen value.  */
      cache.put (flag, a);
    }
}

/* Process -falign-foo=N[:M[:N2[:M2]]] options.  */

void
parse_alignment_opts (void)
{
  parse_N_M (str_align_loops, align_loops);
  parse_N_M (str_align_jumps, align_jumps);
  parse_N_M (str_align_labels, align_labels);
  parse_N_M (str_align_functions, align_functions);
}

/* Process the options that have been parsed.  */
static void
process_options (void)
{
  /* Just in case lang_hooks.post_options ends up calling a debug_hook.
     This can happen with incorrect pre-processed input. */
  debug_hooks = &do_nothing_debug_hooks;

  maximum_field_alignment = initial_max_fld_align * BITS_PER_UNIT;

  /* Allow the front end to perform consistency checks and do further
     initialization based on the command line options.  This hook also
     sets the original filename if appropriate (e.g. foo.i -> foo.c)
     so we can correctly initialize debug output.  */
  no_backend = lang_hooks.post_options (&main_input_filename);

  /* Some machines may reject certain combinations of options.  */
  location_t saved_location = input_location;
  input_location = UNKNOWN_LOCATION;
  targetm.target_option.override ();
  input_location = saved_location;

  if (flag_diagnostics_generate_patch)
      global_dc->edit_context_ptr = new edit_context ();

  /* Avoid any informative notes in the second run of -fcompare-debug.  */
  if (flag_compare_debug) 
    diagnostic_inhibit_notes (global_dc);

  if (flag_section_anchors && !target_supports_section_anchors_p ())
    {
      warning_at (UNKNOWN_LOCATION, OPT_fsection_anchors,
		  "this target does not support %qs",
		  "-fsection-anchors");
      flag_section_anchors = 0;
    }

  if (flag_short_enums == 2)
    flag_short_enums = targetm.default_short_enums ();

  /* Set aux_base_name if not already set.  */
  if (aux_base_name)
    ;
  else if (dump_base_name)
    {
      const char *name = dump_base_name;
      int nlen, len;

      if (dump_base_ext && (len = strlen (dump_base_ext))
	  && (nlen = strlen (name)) && nlen > len
	  && strcmp (name + nlen - len, dump_base_ext) == 0)
	{
	  char *p = xstrndup (name, nlen - len);
	  name = p;
	}

      aux_base_name = name;
    }
  else
    aux_base_name = "gccaux";

#ifndef HAVE_isl
  if (flag_graphite
      || flag_loop_nest_optimize
      || flag_graphite_identity
      || flag_loop_parallelize_all)
    sorry ("Graphite loop optimizations cannot be used (isl is not available) "
	   "(%<-fgraphite%>, %<-fgraphite-identity%>, "
	   "%<-floop-nest-optimize%>, %<-floop-parallelize-all%>)");
#endif

  if (flag_cf_protection != CF_NONE
      && !(flag_cf_protection & CF_SET))
    {
      if (flag_cf_protection == CF_FULL)
	{
	  error_at (UNKNOWN_LOCATION,
		    "%<-fcf-protection=full%> is not supported for this "
		    "target");
	  flag_cf_protection = CF_NONE;
	}
      if (flag_cf_protection == CF_BRANCH)
	{
	  error_at (UNKNOWN_LOCATION,
		    "%<-fcf-protection=branch%> is not supported for this "
		    "target");
	  flag_cf_protection = CF_NONE;
	}
      if (flag_cf_protection == CF_RETURN)
	{
	  error_at (UNKNOWN_LOCATION,
		    "%<-fcf-protection=return%> is not supported for this "
		    "target");
	  flag_cf_protection = CF_NONE;
	}
    }

  /* One region RA really helps to decrease the code size.  */
  if (flag_ira_region == IRA_REGION_AUTODETECT)
    flag_ira_region
      = optimize_size || !optimize ? IRA_REGION_ONE : IRA_REGION_MIXED;

  if (!abi_version_at_least (2))
    {
      /* -fabi-version=1 support was removed after GCC 4.9.  */
      error_at (UNKNOWN_LOCATION,
		"%<-fabi-version=1%> is no longer supported");
      flag_abi_version = 2;
    }

  /* web and rename-registers help when run after loop unrolling.  */
  if (flag_web == AUTODETECT_VALUE)
    flag_web = flag_unroll_loops;

  if (flag_rename_registers == AUTODETECT_VALUE)
    flag_rename_registers = flag_unroll_loops;

  if (flag_non_call_exceptions)
    flag_asynchronous_unwind_tables = 1;
  if (flag_asynchronous_unwind_tables)
    flag_unwind_tables = 1;

  if (flag_value_profile_transformations)
    flag_profile_values = 1;

  /* Warn about options that are not supported on this machine.  */
#ifndef INSN_SCHEDULING
  if (flag_schedule_insns || flag_schedule_insns_after_reload)
    warning_at (UNKNOWN_LOCATION, 0,
		"instruction scheduling not supported on this target machine");
#endif
  if (!DELAY_SLOTS && flag_delayed_branch)
    warning_at (UNKNOWN_LOCATION, 0,
		"this target machine does not have delayed branches");

  user_label_prefix = USER_LABEL_PREFIX;
  if (flag_leading_underscore != -1)
    {
      /* If the default prefix is more complicated than "" or "_",
	 issue a warning and ignore this option.  */
      if (user_label_prefix[0] == 0 ||
	  (user_label_prefix[0] == '_' && user_label_prefix[1] == 0))
	{
	  user_label_prefix = flag_leading_underscore ? "_" : "";
	}
      else
	warning_at (UNKNOWN_LOCATION, 0,
		    "%<-f%sleading-underscore%> not supported on this "
		    "target machine", flag_leading_underscore ? "" : "no-");
    }

  /* If we are in verbose mode, write out the version and maybe all the
     option flags in use.  */
  if (version_flag)
    {
      print_version (stderr, "", true);
      if (! quiet_flag)
	print_switch_values (print_to_stderr);
    }

  if (flag_syntax_only)
    {
      write_symbols = NO_DEBUG;
      profile_flag = 0;
    }

  if (flag_gtoggle)
    {
      if (debug_info_level == DINFO_LEVEL_NONE)
	{
	  debug_info_level = DINFO_LEVEL_NORMAL;

	  if (write_symbols == NO_DEBUG)
	    write_symbols = PREFERRED_DEBUGGING_TYPE;
	}
      else
	debug_info_level = DINFO_LEVEL_NONE;
    }

  if (flag_dump_final_insns && !flag_syntax_only && !no_backend)
    {
      FILE *final_output = fopen (flag_dump_final_insns, "w");
      if (!final_output)
	{
	  error_at (UNKNOWN_LOCATION,
		    "could not open final insn dump file %qs: %m",
		    flag_dump_final_insns);
	  flag_dump_final_insns = NULL;
	}
      else if (fclose (final_output))
	{
	  error_at (UNKNOWN_LOCATION,
		    "could not close zeroed insn dump file %qs: %m",
		    flag_dump_final_insns);
	  flag_dump_final_insns = NULL;
	}
    }

  /* A lot of code assumes write_symbols == NO_DEBUG if the debugging
     level is 0.  */
  if (debug_info_level == DINFO_LEVEL_NONE)
    write_symbols = NO_DEBUG;

  if (write_symbols == NO_DEBUG)
    ;
#if defined(DBX_DEBUGGING_INFO)
  else if (write_symbols == DBX_DEBUG)
    debug_hooks = &dbx_debug_hooks;
#endif
#if defined(XCOFF_DEBUGGING_INFO)
  else if (write_symbols == XCOFF_DEBUG)
    debug_hooks = &xcoff_debug_hooks;
#endif
#ifdef DWARF2_DEBUGGING_INFO
  else if (write_symbols == DWARF2_DEBUG)
    debug_hooks = &dwarf2_debug_hooks;
#endif
#ifdef VMS_DEBUGGING_INFO
  else if (write_symbols == VMS_DEBUG || write_symbols == VMS_AND_DWARF2_DEBUG)
    debug_hooks = &vmsdbg_debug_hooks;
#endif
#ifdef DWARF2_LINENO_DEBUGGING_INFO
  else if (write_symbols == DWARF2_DEBUG)
    debug_hooks = &dwarf2_lineno_debug_hooks;
#endif
  else
    error_at (UNKNOWN_LOCATION,
	      "target system does not support the %qs debug format",
	      debug_type_names[write_symbols]);

  /* We know which debug output will be used so we can set flag_var_tracking
     and flag_var_tracking_uninit if the user has not specified them.  */
  if (debug_info_level < DINFO_LEVEL_NORMAL
      || debug_hooks->var_location == do_nothing_debug_hooks.var_location)
    {
      if (flag_var_tracking == 1
	  || flag_var_tracking_uninit == 1)
        {
	  if (debug_info_level < DINFO_LEVEL_NORMAL)
	    warning_at (UNKNOWN_LOCATION, 0,
			"variable tracking requested, but useless unless "
			"producing debug info");
	  else
	    warning_at (UNKNOWN_LOCATION, 0,
			"variable tracking requested, but not supported "
			"by this debug format");
	}
      flag_var_tracking = 0;
      flag_var_tracking_uninit = 0;
    }

  /* The debug hooks are used to implement -fdump-go-spec because it
     gives a simple and stable API for all the information we need to
     dump.  */
  if (flag_dump_go_spec != NULL)
    debug_hooks = dump_go_spec_init (flag_dump_go_spec, debug_hooks);

  /* If the user specifically requested variable tracking with tagging
     uninitialized variables, we need to turn on variable tracking.
     (We already determined above that variable tracking is feasible.)  */
  if (flag_var_tracking_uninit == 1)
    flag_var_tracking = 1;

  if (flag_var_tracking == AUTODETECT_VALUE)
    flag_var_tracking = optimize >= 1;

  if (flag_var_tracking_uninit == AUTODETECT_VALUE)
    flag_var_tracking_uninit = flag_var_tracking;

  if (flag_var_tracking_assignments == AUTODETECT_VALUE)
    flag_var_tracking_assignments
      = (flag_var_tracking
	 && !(flag_selective_scheduling || flag_selective_scheduling2));

  if (flag_var_tracking_assignments_toggle)
    flag_var_tracking_assignments = !flag_var_tracking_assignments;

  if (flag_var_tracking_assignments && !flag_var_tracking)
    flag_var_tracking = flag_var_tracking_assignments = -1;

  if (flag_var_tracking_assignments
      && (flag_selective_scheduling || flag_selective_scheduling2))
    warning_at (UNKNOWN_LOCATION, 0,
		"var-tracking-assignments changes selective scheduling");

  if (debug_nonbind_markers_p == AUTODETECT_VALUE)
    debug_nonbind_markers_p
      = (optimize
	 && debug_info_level >= DINFO_LEVEL_NORMAL
	 && (write_symbols == DWARF2_DEBUG
	     || write_symbols == VMS_AND_DWARF2_DEBUG)
	 && !(flag_selective_scheduling || flag_selective_scheduling2));

  if (dwarf2out_as_loc_support == AUTODETECT_VALUE)
    dwarf2out_as_loc_support
      = dwarf2out_default_as_loc_support ();
  if (dwarf2out_as_locview_support == AUTODETECT_VALUE)
    dwarf2out_as_locview_support
      = dwarf2out_default_as_locview_support ();

  if (debug_variable_location_views == AUTODETECT_VALUE)
    {
      debug_variable_location_views
	= (flag_var_tracking
	   && debug_info_level >= DINFO_LEVEL_NORMAL
	   && (write_symbols == DWARF2_DEBUG
	       || write_symbols == VMS_AND_DWARF2_DEBUG)
	   && !dwarf_strict
	   && dwarf2out_as_loc_support
	   && dwarf2out_as_locview_support);
    }
  else if (debug_variable_location_views == -1 && dwarf_version != 5)
    {
      warning_at (UNKNOWN_LOCATION, 0,
		  "without %<-gdwarf-5%>, "
		  "%<-gvariable-location-views=incompat5%> "
		  "is equivalent to %<-gvariable-location-views%>");
      debug_variable_location_views = 1;
    }

  if (debug_internal_reset_location_views == 2)
    {
      debug_internal_reset_location_views
	= (debug_variable_location_views
	   && targetm.reset_location_view);
    }
  else if (debug_internal_reset_location_views
	   && !debug_variable_location_views)
    {
      warning_at (UNKNOWN_LOCATION, 0,
		  "%<-ginternal-reset-location-views%> is forced disabled "
		  "without %<-gvariable-location-views%>");
      debug_internal_reset_location_views = 0;
    }

  if (debug_inline_points == AUTODETECT_VALUE)
    debug_inline_points = debug_variable_location_views;
  else if (debug_inline_points && !debug_nonbind_markers_p)
    {
      warning_at (UNKNOWN_LOCATION, 0,
		  "%<-ginline-points%> is forced disabled without "
		  "%<-gstatement-frontiers%>");
      debug_inline_points = 0;
    }

  if (flag_tree_cselim == AUTODETECT_VALUE)
    {
      if (HAVE_conditional_move)
	flag_tree_cselim = 1;
      else
	flag_tree_cselim = 0;
    }

  /* If auxiliary info generation is desired, open the output file.
     This goes in the same directory as the source file--unlike
     all the other output files.  */
  if (flag_gen_aux_info)
    {
      aux_info_file = fopen (aux_info_file_name, "w");
      if (aux_info_file == 0)
	fatal_error (UNKNOWN_LOCATION,
		     "cannot open %s: %m", aux_info_file_name);
    }

  if (!targetm_common.have_named_sections)
    {
      if (flag_function_sections)
	{
	  warning_at (UNKNOWN_LOCATION, 0,
		      "%<-ffunction-sections%> not supported for this target");
	  flag_function_sections = 0;
	}
      if (flag_data_sections)
	{
	  warning_at (UNKNOWN_LOCATION, 0,
		      "%<-fdata-sections%> not supported for this target");
	  flag_data_sections = 0;
	}
    }

  if (flag_prefetch_loop_arrays > 0 && !targetm.code_for_prefetch)
    {
      warning_at (UNKNOWN_LOCATION, 0,
		  "%<-fprefetch-loop-arrays%> not supported for this target");
      flag_prefetch_loop_arrays = 0;
    }
  else if (flag_prefetch_loop_arrays > 0 && !targetm.have_prefetch ())
    {
      warning_at (UNKNOWN_LOCATION, 0,
		  "%<-fprefetch-loop-arrays%> not supported for this target "
		  "(try %<-march%> switches)");
      flag_prefetch_loop_arrays = 0;
    }

  /* This combination of options isn't handled for i386 targets and doesn't
     make much sense anyway, so don't allow it.  */
  if (flag_prefetch_loop_arrays > 0 && optimize_size)
    {
      warning_at (UNKNOWN_LOCATION, 0,
		  "%<-fprefetch-loop-arrays%> is not supported with %<-Os%>");
      flag_prefetch_loop_arrays = 0;
    }

  /* The presence of IEEE signaling NaNs, implies all math can trap.  */
  if (flag_signaling_nans)
    flag_trapping_math = 1;

  /* We cannot reassociate if we want traps or signed zeros.  */
  if (flag_associative_math && (flag_trapping_math || flag_signed_zeros))
    {
      warning_at (UNKNOWN_LOCATION, 0,
		  "%<-fassociative-math%> disabled; other options take "
		  "precedence");
      flag_associative_math = 0;
    }

  /* -fstack-clash-protection is not currently supported on targets
     where the stack grows up.  */
  if (flag_stack_clash_protection && !STACK_GROWS_DOWNWARD)
    {
      warning_at (UNKNOWN_LOCATION, 0,
		  "%<-fstack-clash-protection%> is not supported on targets "
		  "where the stack grows from lower to higher addresses");
      flag_stack_clash_protection = 0;
    }

  /* We cannot support -fstack-check= and -fstack-clash-protection at
     the same time.  */
  if (flag_stack_check != NO_STACK_CHECK && flag_stack_clash_protection)
    {
      warning_at (UNKNOWN_LOCATION, 0,
		  "%<-fstack-check=%> and %<-fstack-clash_protection%> are "
		  "mutually exclusive; disabling %<-fstack-check=%>");
      flag_stack_check = NO_STACK_CHECK;
    }

  /* With -fcx-limited-range, we do cheap and quick complex arithmetic.  */
  if (flag_cx_limited_range)
    flag_complex_method = 0;

  /* With -fcx-fortran-rules, we do something in-between cheap and C99.  */
  if (flag_cx_fortran_rules)
    flag_complex_method = 1;

  /* Targets must be able to place spill slots at lower addresses.  If the
     target already uses a soft frame pointer, the transition is trivial.  */
  if (!FRAME_GROWS_DOWNWARD && flag_stack_protect)
    {
      warning_at (UNKNOWN_LOCATION, 0,
		  "%<-fstack-protector%> not supported for this target");
      flag_stack_protect = 0;
    }
  if (!flag_stack_protect)
    warn_stack_protect = 0;

  /* Address Sanitizer needs porting to each target architecture.  */

  if ((flag_sanitize & SANITIZE_ADDRESS)
      && !FRAME_GROWS_DOWNWARD)
    {
      warning_at (UNKNOWN_LOCATION, 0,
		  "%<-fsanitize=address%> and %<-fsanitize=kernel-address%> "
		  "are not supported for this target");
      flag_sanitize &= ~SANITIZE_ADDRESS;
    }

  if ((flag_sanitize & SANITIZE_USER_ADDRESS)
      && targetm.asan_shadow_offset == NULL)
    {
      warning_at (UNKNOWN_LOCATION, 0,
		  "%<-fsanitize=address%> not supported for this target");
      flag_sanitize &= ~SANITIZE_ADDRESS;
    }

  if ((flag_sanitize & SANITIZE_KERNEL_ADDRESS)
      && (targetm.asan_shadow_offset == NULL
	  && param_asan_stack
	  && !asan_shadow_offset_set_p ()))
    {
      warning_at (UNKNOWN_LOCATION, 0,
		  "%<-fsanitize=kernel-address%> with stack protection "
		  "is not supported without %<-fasan-shadow-offset=%> "
		  "for this target");
      flag_sanitize &= ~SANITIZE_ADDRESS;
    }

 /* Do not use IPA optimizations for register allocation if profiler is active
    or patchable function entries are inserted for run-time instrumentation
    or port does not emit prologue and epilogue as RTL.  */
  if (profile_flag || function_entry_patch_area_size
      || !targetm.have_prologue () || !targetm.have_epilogue ())
    flag_ipa_ra = 0;

  /* Enable -Werror=coverage-mismatch when -Werror and -Wno-error
     have not been set.  */
  if (!global_options_set.x_warnings_are_errors
      && warn_coverage_mismatch
      && (global_dc->classify_diagnostic[OPT_Wcoverage_mismatch] ==
          DK_UNSPECIFIED))
    diagnostic_classify_diagnostic (global_dc, OPT_Wcoverage_mismatch,
                                    DK_ERROR, UNKNOWN_LOCATION);

  /* Save the current optimization options.  */
  optimization_default_node = build_optimization_node (&global_options);
  optimization_current_node = optimization_default_node;

  if (flag_checking >= 2)
    hash_table_sanitize_eq_limit
      = param_hash_table_verification_limit;

  if (flag_large_source_files)
    line_table->default_range_bits = 0;

  /* Please don't change global_options after this point, those changes won't
     be reflected in optimization_{default,current}_node.  */
}

/* This function can be called multiple times to reinitialize the compiler
   back end when register classes or instruction sets have changed,
   before each function.  */
static void
backend_init_target (void)
{
  /* This depends on stack_pointer_rtx.  */
  init_fake_stack_mems ();

  /* Sets static_base_value[HARD_FRAME_POINTER_REGNUM], which is
     mode-dependent.  */
  init_alias_target ();

  /* Depends on HARD_FRAME_POINTER_REGNUM.  */
  if (!ira_use_lra_p)
    init_reload ();

  /* Depends on the enabled attribute.  */
  recog_init ();

  /* The following initialization functions need to generate rtl, so
     provide a dummy function context for them.  */
  init_dummy_function_start ();

  /* rtx_cost is mode-dependent, so cached values need to be recomputed
     on a mode change.  */
  init_expmed ();
  init_lower_subreg ();
  init_set_costs ();

  init_expr_target ();
  ira_init ();

  /* We may need to recompute regno_save_code[] and regno_restore_code[]
     after a mode change as well.  */
  caller_save_initialized_p = false;

  expand_dummy_function_end ();
}

/* Initialize the compiler back end.  This function is called only once,
   when starting the compiler.  */
static void
backend_init (void)
{
  init_emit_once ();

  init_rtlanal ();
  init_inline_once ();
  init_varasm_once ();
  save_register_info ();

  /* Middle end needs this initialization for default mem attributes
     used by early calls to make_decl_rtl.  */
  init_emit_regs ();

  /* Middle end needs this initialization for mode tables used to assign
     modes to vector variables.  */
  init_regs ();
}

/* Initialize things that are both lang-dependent and target-dependent.
   This function can be called more than once if target parameters change.  */
static void
lang_dependent_init_target (void)
{
  /* This creates various _DECL nodes, so needs to be called after the
     front end is initialized.  It also depends on the HAVE_xxx macros
     generated from the target machine description.  */
  init_optabs ();

  gcc_assert (!this_target_rtl->target_specific_initialized);
}

/* Perform initializations that are lang-dependent or target-dependent.
   but matters only for late optimizations and RTL generation.  */

static int rtl_initialized;

void
initialize_rtl (void)
{
  auto_timevar tv (g_timer, TV_INITIALIZE_RTL);

  /* Initialization done just once per compilation, but delayed
     till code generation.  */
  if (!rtl_initialized)
    ira_init_once ();
  rtl_initialized = true;

  /* Target specific RTL backend initialization.  */
  if (!this_target_rtl->target_specific_initialized)
    {
      backend_init_target ();
      this_target_rtl->target_specific_initialized = true;
    }
}

/* Language-dependent initialization.  Returns nonzero on success.  */
static int
lang_dependent_init (const char *name)
{
  location_t save_loc = input_location;
  if (!dump_base_name)
    {
      dump_base_name = name && name[0] ? name : "gccdump";

      /* We do not want to derive a non-empty dumpbase-ext from an
	 explicit -dumpbase argument, only from a defaulted
	 dumpbase.  */
      if (!dump_base_ext)
	{
	  const char *base = lbasename (dump_base_name);
	  const char *ext = strrchr (base, '.');
	  if (ext)
	    dump_base_ext = ext;
	}
    }

  /* Other front-end initialization.  */
  input_location = BUILTINS_LOCATION;
  if (lang_hooks.init () == 0)
    return 0;
  input_location = save_loc;

  if (!flag_wpa)
    {
<<<<<<< HEAD
      /* If stack usage information is desired, open the output file.  */
      if (flag_stack_usage && !flag_generate_lto)
	stack_usage_file = open_auxiliary_file ("su");

      /* If call graph information is desired, open the output file.  */
      if (flag_callgraph_info && !flag_generate_lto)
=======
      init_asm_output (name);

      if (!flag_generate_lto && !flag_compare_debug)
>>>>>>> 07cbaed8
	{
	  /* If stack usage information is desired, open the output file.  */
	  if (flag_stack_usage)
	    stack_usage_file = open_auxiliary_file ("su");

	  /* If call graph information is desired, open the output file.  */
	  if (flag_callgraph_info)
	    {
	      callgraph_info_file = open_auxiliary_file ("ci");
	      /* Write the file header.  */
	      fprintf (callgraph_info_file,
		       "graph: { title: \"%s\"\n", main_input_filename);
	      bitmap_obstack_initialize (NULL);
	      callgraph_info_external_printed = BITMAP_ALLOC (NULL);
	    }
	}
      else
	flag_stack_usage = flag_callgraph_info = false;
    }

  /* This creates various _DECL nodes, so needs to be called after the
     front end is initialized.  */
  init_eh ();

  /* Do the target-specific parts of the initialization.  */
  lang_dependent_init_target ();

  if (!flag_wpa)
    {
      /* If dbx symbol table desired, initialize writing it and output the
	 predefined types.  */
      timevar_push (TV_SYMOUT);

      /* Now we have the correct original filename, we can initialize
	 debug output.  */
      (*debug_hooks->init) (name);

      timevar_pop (TV_SYMOUT);
    }

  return 1;
}


/* Reinitialize everything when target parameters, such as register usage,
   have changed.  */
void
target_reinit (void)
{
  struct rtl_data saved_x_rtl;
  rtx *saved_regno_reg_rtx;
  tree saved_optimization_current_node;
  struct target_optabs *saved_this_fn_optabs;

  /* Temporarily switch to the default optimization node, so that
     *this_target_optabs is set to the default, not reflecting
     whatever a previous function used for the optimize
     attribute.  */
  saved_optimization_current_node = optimization_current_node;
  saved_this_fn_optabs = this_fn_optabs;
  if (saved_optimization_current_node != optimization_default_node)
    {
      optimization_current_node = optimization_default_node;
      cl_optimization_restore
	(&global_options,
	 TREE_OPTIMIZATION (optimization_default_node));
    }
  this_fn_optabs = this_target_optabs;

  /* Save *crtl and regno_reg_rtx around the reinitialization
     to allow target_reinit being called even after prepare_function_start.  */
  saved_regno_reg_rtx = regno_reg_rtx;
  if (saved_regno_reg_rtx)
    {  
      saved_x_rtl = *crtl;
      memset (crtl, '\0', sizeof (*crtl));
      regno_reg_rtx = NULL;
    }

  this_target_rtl->target_specific_initialized = false;

  /* This initializes hard_frame_pointer, and calls init_reg_modes_target()
     to initialize reg_raw_mode[].  */
  init_emit_regs ();

  /* This invokes target hooks to set fixed_reg[] etc, which is
     mode-dependent.  */
  init_regs ();

  /* Reinitialize lang-dependent parts.  */
  lang_dependent_init_target ();

  /* Restore the original optimization node.  */
  if (saved_optimization_current_node != optimization_default_node)
    {
      optimization_current_node = saved_optimization_current_node;
      cl_optimization_restore (&global_options,
			       TREE_OPTIMIZATION (optimization_current_node));
    }
  this_fn_optabs = saved_this_fn_optabs;

  /* Restore regno_reg_rtx at the end, as free_after_compilation from
     expand_dummy_function_end clears it.  */
  if (saved_regno_reg_rtx)
    {
      *crtl = saved_x_rtl;
      regno_reg_rtx = saved_regno_reg_rtx;
      saved_regno_reg_rtx = NULL;
    }
}

void
dump_memory_report (const char *header)
{
  /* Print significant header.  */
  fputc ('\n', stderr);
  for (unsigned i = 0; i < 80; i++)
    fputc ('#', stderr);
  fprintf (stderr, "\n# %-77s#\n", header);
  for (unsigned i = 0; i < 80; i++)
    fputc ('#', stderr);
  fputs ("\n\n", stderr);

  dump_line_table_statistics ();
  ggc_print_statistics ();
  stringpool_statistics ();
  dump_tree_statistics ();
  dump_gimple_statistics ();
  dump_rtx_statistics ();
  dump_alloc_pool_statistics ();
  dump_bitmap_statistics ();
  dump_hash_table_loc_statistics ();
  dump_vec_loc_statistics ();
  dump_ggc_loc_statistics ();
  dump_alias_stats (stderr);
  dump_pta_stats (stderr);
}

/* Clean up: close opened files, etc.  */

static void
finalize (bool no_backend)
{
  /* Close the dump files.  */
  if (flag_gen_aux_info)
    {
      fclose (aux_info_file);
      aux_info_file = NULL;
      if (seen_error ())
	unlink (aux_info_file_name);
    }

  /* Close non-debugging input and output files.  Take special care to note
     whether fclose returns an error, since the pages might still be on the
     buffer chain while the file is open.  */

  if (asm_out_file)
    {
      if (ferror (asm_out_file) != 0)
	fatal_error (input_location, "error writing to %s: %m", asm_file_name);
      if (fclose (asm_out_file) != 0)
	fatal_error (input_location, "error closing %s: %m", asm_file_name);
      asm_out_file = NULL;
    }

  if (stack_usage_file)
    {
      fclose (stack_usage_file);
      stack_usage_file = NULL;
    }

  if (callgraph_info_file)
    {
      fputs ("}\n", callgraph_info_file);
      fclose (callgraph_info_file);
      callgraph_info_file = NULL;
      BITMAP_FREE (callgraph_info_external_printed);
      bitmap_obstack_release (NULL);
    }

  if (seen_error ())
    coverage_remove_note_file ();

  if (!no_backend)
    {
      statistics_fini ();
      debuginfo_fini ();

      g->get_passes ()->finish_optimization_passes ();

      lra_finish_once ();
    }

  if (mem_report)
    dump_memory_report ("Final");

  if (profile_report)
    dump_profile_report ();

  /* Language-specific end of compilation actions.  */
  lang_hooks.finish ();
}

static bool
standard_type_bitsize (int bitsize)
{
  /* As a special exception, we always want __int128 enabled if possible.  */
  if (bitsize == 128)
    return false;
  if (bitsize == CHAR_TYPE_SIZE
      || bitsize == SHORT_TYPE_SIZE
      || bitsize == INT_TYPE_SIZE
      || bitsize == LONG_TYPE_SIZE
      || bitsize == LONG_LONG_TYPE_SIZE)
    return true;
  return false;
}

/* Initialize the compiler, and compile the input file.  */
static void
do_compile ()
{
  process_options ();

  /* Don't do any more if an error has already occurred.  */
  if (!seen_error ())
    {
      int i;

      timevar_start (TV_PHASE_SETUP);

      if (flag_save_optimization_record)
	{
	  dump_context::get ().set_json_writer (new optrecord_json_writer ());
	}

      /* This must be run always, because it is needed to compute the FP
	 predefined macros, such as __LDBL_MAX__, for targets using non
	 default FP formats.  */
      init_adjust_machine_modes ();
      init_derived_machine_modes ();

      /* This must happen after the backend has a chance to process
	 command line options, but before the parsers are
	 initialized.  */
      for (i = 0; i < NUM_INT_N_ENTS; i ++)
	if (targetm.scalar_mode_supported_p (int_n_data[i].m)
	    && ! standard_type_bitsize (int_n_data[i].bitsize))
	  int_n_enabled_p[i] = true;
	else
	  int_n_enabled_p[i] = false;

      /* Initialize mpfrs exponent range.  This is important to get
         underflow/overflow in a reasonable timeframe.  */
      machine_mode mode;
      int min_exp = -1;
      int max_exp = 1;
      FOR_EACH_MODE_IN_CLASS (mode, MODE_FLOAT)
	if (SCALAR_FLOAT_MODE_P (mode))
	  {
	    const real_format *fmt = REAL_MODE_FORMAT (mode);
	    if (fmt)
	      {
		/* fmt->emin - fmt->p + 1 should be enough but the
		   back-and-forth dance in real_to_decimal_for_mode we
		   do for checking fails due to rounding effects then.  */
		if ((fmt->emin - fmt->p) < min_exp)
		  min_exp = fmt->emin - fmt->p;
		if (fmt->emax > max_exp)
		  max_exp = fmt->emax;
	      }
	  }
      /* E.g. mpc_norm assumes it can square a number without bothering with
	 with range scaling, so until that is fixed, double the minimum
	 and maximum exponents, plus add some buffer for arithmetics
	 on the squared numbers.  */
      if (mpfr_set_emin (2 * (min_exp - 1))
	  || mpfr_set_emax (2 * (max_exp + 1)))
	sorry ("mpfr not configured to handle all floating modes");

      /* Set up the back-end if requested.  */
      if (!no_backend)
	backend_init ();

      int init = lang_dependent_init (main_input_filename);

      /* Language-dependent initialization.  Returns true on success.  */
      if (init)
        {
          /* Initialize yet another pass.  */

          ggc_protect_identifiers = true;

	  symtab->initialize ();
          init_final (main_input_filename);
          coverage_init (aux_base_name);
          statistics_init ();
          debuginfo_init ();
          invoke_plugin_callbacks (PLUGIN_START_UNIT, NULL);

          timevar_stop (TV_PHASE_SETUP);

<<<<<<< HEAD
          compile_file (main_input_filename);
=======
	  compile_file ();
>>>>>>> 07cbaed8
        }
      else
        {
          timevar_stop (TV_PHASE_SETUP);
        }

      timevar_start (TV_PHASE_FINALIZE);

      finalize (no_backend);

      timevar_stop (TV_PHASE_FINALIZE);
    }
}

toplev::toplev (timer *external_timer,
		bool init_signals)
  : m_use_TV_TOTAL (external_timer == NULL),
    m_init_signals (init_signals)
{
  if (external_timer)
    g_timer = external_timer;
}

toplev::~toplev ()
{
  if (g_timer && m_use_TV_TOTAL)
    {
      g_timer->stop (TV_TOTAL);
      g_timer->print (stderr);
      delete g_timer;
      g_timer = NULL;
    }
}

/* Potentially call timevar_init (which will create g_timevars if it
   doesn't already exist).  */

void
toplev::start_timevars ()
{
  if (time_report || !quiet_flag  || flag_detailed_statistics)
    timevar_init ();

  timevar_start (TV_TOTAL);
}

/* Handle -fself-test.   */

void
toplev::run_self_tests ()
{
  if (no_backend)
    {
      error_at (UNKNOWN_LOCATION, "self-tests incompatible with %<-E%>");
      return;
    }
#if CHECKING_P
  /* Reset some state.  */
  input_location = UNKNOWN_LOCATION;
  bitmap_obstack_initialize (NULL);

  /* Run the tests; any failures will lead to an abort of the process.
     Use "make selftests-gdb" to run under the debugger.  */
  ::selftest::run_tests ();

  /* Cleanup.  */
  bitmap_obstack_release (NULL);
#else
  inform (UNKNOWN_LOCATION, "self-tests are not enabled in this build");
#endif /* #if CHECKING_P */
}

/* Entry point of cc1, cc1plus, jc1, f771, etc.
   Exit code is FATAL_EXIT_CODE if can't open files or if there were
   any errors, or SUCCESS_EXIT_CODE if compilation succeeded.

   It is not safe to call this function more than once.  */

int
toplev::main (int argc, char **argv)
{
  /* Parsing and gimplification sometimes need quite large stack.
     Increase stack size limits if possible.  */
  stack_limit_increase (64 * 1024 * 1024);

  expandargv (&argc, &argv);

  /* Initialization of GCC's environment, and diagnostics.  */
  general_init (argv[0], m_init_signals);

  /* One-off initialization of options that does not need to be
     repeated when options are added for particular functions.  */
  init_options_once ();
  init_opts_obstack ();

  /* Initialize global options structures; this must be repeated for
     each structure used for parsing options.  */
  init_options_struct (&global_options, &global_options_set);
  lang_hooks.init_options_struct (&global_options);

  /* Init GGC heuristics must be caller after we initialize
     options.  */
  init_ggc_heuristics ();

  /* Convert the options to an array.  */
  decode_cmdline_options_to_array_default_mask (argc,
						CONST_CAST2 (const char **,
							     char **, argv),
						&save_decoded_options,
						&save_decoded_options_count);

  /* Perform language-specific options initialization.  */
  lang_hooks.init_options (save_decoded_options_count, save_decoded_options);

  /* Parse the options and do minimal processing; basically just
     enough to default flags appropriately.  */
  decode_options (&global_options, &global_options_set,
		  save_decoded_options, save_decoded_options_count,
		  UNKNOWN_LOCATION, global_dc,
		  targetm.target_option.override);

  handle_common_deferred_options ();

  init_local_tick ();

  initialize_plugins ();

  if (version_flag)
    print_version (stderr, "", true);

  if (help_flag)
    print_plugins_help (stderr, "");

  /* Exit early if we can (e.g. -help).  */
  if (!exit_after_options)
    {
      if (m_use_TV_TOTAL)
	start_timevars ();
      do_compile ();
    }

  if (warningcount || errorcount || werrorcount)
    print_ignored_options ();

  if (flag_self_test)
    run_self_tests ();

  /* Invoke registered plugin callbacks if any.  Some plugins could
     emit some diagnostics here.  */
  invoke_plugin_callbacks (PLUGIN_FINISH, NULL);

  if (flag_diagnostics_generate_patch)
    {
      gcc_assert (global_dc->edit_context_ptr);

      pretty_printer pp;
      pp_show_color (&pp) = pp_show_color (global_dc->printer);
      global_dc->edit_context_ptr->print_diff (&pp, true);
      pp_flush (&pp);
    }

  diagnostic_finish (global_dc);

  finalize_plugins ();

  if (jobserver_initialized)
    {
      jobserver_return_token (JOBSERVER_NULL_TOKEN);
      jobserver_finalize ();
    }

  after_memory_report = true;

  if (seen_error () || werrorcount)
    return (FATAL_EXIT_CODE);

  return (SUCCESS_EXIT_CODE);
}

/* For those that want to, this function aims to clean up enough state that
   you can call toplev::main again. */
void
toplev::finalize (void)
{
  rtl_initialized = false;
  this_target_rtl->target_specific_initialized = false;

  /* Needs to be called before cgraph_c_finalize since it uses symtab.  */
  ipa_reference_c_finalize ();
  ipa_fnsummary_c_finalize ();

  cgraph_c_finalize ();
  cgraphunit_c_finalize ();
  dwarf2out_c_finalize ();
  gcse_c_finalize ();
  ipa_cp_c_finalize ();
  ira_costs_c_finalize ();

  /* save_decoded_options uses opts_obstack, so these must
     be cleaned up together.  */
  obstack_free (&opts_obstack, NULL);
  XDELETEVEC (save_decoded_options);
  save_decoded_options = NULL;
  save_decoded_options_count = 0;

  /* Clean up the context (and pass_manager etc). */
  delete g;
  g = NULL;

}<|MERGE_RESOLUTION|>--- conflicted
+++ resolved
@@ -108,7 +108,7 @@
 static void finalize (bool);
 
 static void crash_signal (int) ATTRIBUTE_NORETURN;
-static void compile_file (const char *);
+static void compile_file (void);
 
 /* True if we don't need a backend (e.g. preprocessing only).  */
 static bool no_backend;
@@ -451,7 +451,7 @@
    output and various debugging dumps.  */
 
 static void
-compile_file (const char *name)
+compile_file (void)
 {
   timevar_start (TV_PHASE_PARSING);
   timevar_push (TV_PARSE_GLOBAL);
@@ -482,7 +482,7 @@
   if (!in_lto_p)
     {
       timevar_start (TV_PHASE_OPT_GEN);
-      symtab->finalize_compilation_unit (name);
+      symtab->finalize_compilation_unit ();
       timevar_stop (TV_PHASE_OPT_GEN);
     }
 
@@ -831,7 +831,7 @@
    on, because then the driver will have provided the name of a
    temporary file or bit bucket for us.  NAME is the file specified on
    the command line, possibly NULL.  */
-void
+static void
 init_asm_output (const char *name)
 {
   if (name == NULL && asm_file_name == 0)
@@ -932,20 +932,12 @@
   if (!asm_out_file)
     fatal_error (UNKNOWN_LOCATION, "Unable to create asm output file");
 
-<<<<<<< HEAD
-  /* Reopen file as append mode. Here we assume that write to append file is
-     atomic, as it is in Linux.  */
-  additional_asm_filenames = fopen (split_outputs, "a");
-  if (!additional_asm_filenames)
-    fatal_error (UNKNOWN_LOCATION, "Unable to open the temporary asm files container");
-=======
   /* Reopen file as append mode.  Here we assume that write to append file is
      atomic, as it is in Linux.  */
   additional_asm_filenames = fopen (split_outputs, "a");
   if (!additional_asm_filenames)
     fatal_error (UNKNOWN_LOCATION,
 		 "Unable to open the temporary asm files container");
->>>>>>> 07cbaed8
 
   fprintf (additional_asm_filenames, "%d %s\n", childno, asm_file_name);
   fclose (additional_asm_filenames);
@@ -2064,18 +2056,9 @@
 
   if (!flag_wpa)
     {
-<<<<<<< HEAD
-      /* If stack usage information is desired, open the output file.  */
-      if (flag_stack_usage && !flag_generate_lto)
-	stack_usage_file = open_auxiliary_file ("su");
-
-      /* If call graph information is desired, open the output file.  */
-      if (flag_callgraph_info && !flag_generate_lto)
-=======
       init_asm_output (name);
 
       if (!flag_generate_lto && !flag_compare_debug)
->>>>>>> 07cbaed8
 	{
 	  /* If stack usage information is desired, open the output file.  */
 	  if (flag_stack_usage)
@@ -2360,10 +2343,8 @@
       if (!no_backend)
 	backend_init ();
 
-      int init = lang_dependent_init (main_input_filename);
-
       /* Language-dependent initialization.  Returns true on success.  */
-      if (init)
+      if (lang_dependent_init (main_input_filename))
         {
           /* Initialize yet another pass.  */
 
@@ -2378,11 +2359,7 @@
 
           timevar_stop (TV_PHASE_SETUP);
 
-<<<<<<< HEAD
-          compile_file (main_input_filename);
-=======
 	  compile_file ();
->>>>>>> 07cbaed8
         }
       else
         {
