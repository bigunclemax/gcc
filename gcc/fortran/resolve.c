--- conflicted
+++ resolved
@@ -3800,17 +3800,14 @@
     /* Typebound procedure: Assume the worst.  */
     gfc_current_ns->proc_name->attr.array_outer_dependency = 1;
 
-<<<<<<< HEAD
   if (flag_coarray == GFC_FCOARRAY_SHARED)
     fixup_shared_coarray_args (csym, c->ext.actual);
-=======
+
   if (c->resolved_sym
       && c->resolved_sym->attr.ext_attr & (1 << EXT_ATTR_DEPRECATED))
     gfc_warning (OPT_Wdeprecated_declarations,
 		 "Using subroutine %qs at %L is deprecated",
 		 c->resolved_sym->name, &c->loc);
->>>>>>> d2eb616a
-
   return t;
 }
 
