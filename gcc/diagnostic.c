--- conflicted
+++ resolved
@@ -595,27 +595,18 @@
       set_last_module (context, map);
       if (! MAIN_FILE_P (map))
 	{
-<<<<<<< HEAD
 	  bool first = true, need_inc = true, was_module = MAP_MODULE_P (map);
-	  do
-	    {
-	      where = INCLUDED_AT (map);
-	      map = linemap_included_at (line_table, map);
-	      bool is_module = MAP_MODULE_P (map);
-=======
-	  bool first = true;
 	  do
 	    {
 	      where = linemap_included_from (map);
 	      map = linemap_included_from_linemap (line_table, map);
->>>>>>> f10a9135
+	      bool is_module = MAP_MODULE_P (map);
 	      const char *line_col
 		= maybe_line_and_column (SOURCE_LINE (map, where),
 					 first && context->show_column
 					 ? SOURCE_COLUMN (map, where) : 0);
 	      static const char *const msgs[] =
 		{
-<<<<<<< HEAD
 		 NULL,
 		 N_("                 from"),
 		 N_("In file included from"),
@@ -633,16 +624,6 @@
 			   first ? "" : ",\n", G_(msgs[index]),
 			   "locus", LINEMAP_FILE (map), line_col);
 	      first = false, need_inc = was_module, was_module = is_module;
-=======
-		 N_("In file included from"),
-		 N_("                 from"),
-		};
-	      unsigned index = !first;
-	      pp_verbatim (context->printer, "%s%s %r%s%s%R",
-			   first ? "" : ",\n", _(msgs[index]),
-			   "locus", LINEMAP_FILE (map), line_col);
-	      first = false;
->>>>>>> f10a9135
 	    }
 	  while (! MAIN_FILE_P (map));
 	  pp_verbatim (context->printer, ":");
