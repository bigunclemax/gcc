/* Warn on problematic uses of alloca and variable length arrays.
   Copyright (C) 2016-2018 Free Software Foundation, Inc.
   Contributed by Aldy Hernandez <aldyh@redhat.com>.

This file is part of GCC.

GCC is free software; you can redistribute it and/or modify it under
the terms of the GNU General Public License as published by the Free
Software Foundation; either version 3, or (at your option) any later
version.

GCC is distributed in the hope that it will be useful, but WITHOUT ANY
WARRANTY; without even the implied warranty of MERCHANTABILITY or
FITNESS FOR A PARTICULAR PURPOSE.  See the GNU General Public License
for more details.

You should have received a copy of the GNU General Public License
along with GCC; see the file COPYING3.  If not see
<http://www.gnu.org/licenses/>.  */

#include "config.h"
#include "system.h"
#include "coretypes.h"
#include "backend.h"
#include "tree.h"
#include "gimple.h"
#include "tree-pass.h"
#include "ssa.h"
#include "gimple-pretty-print.h"
#include "diagnostic-core.h"
#include "fold-const.h"
#include "gimple-iterator.h"
#include "tree-ssa.h"
#include "params.h"
#include "tree-cfg.h"
#include "calls.h"
#include "cfgloop.h"
#include "intl.h"

const pass_data pass_data_walloca = {
  GIMPLE_PASS,
  "walloca",
  OPTGROUP_NONE,
  TV_NONE,
  PROP_cfg, // properties_required
  0,	    // properties_provided
  0,	    // properties_destroyed
  0,	    // properties_start
  0,	    // properties_finish
};

class pass_walloca : public gimple_opt_pass
{
public:
  pass_walloca (gcc::context *ctxt)
    : gimple_opt_pass(pass_data_walloca, ctxt), first_time_p (false)
  {}
  opt_pass *clone () { return new pass_walloca (m_ctxt); }
  void set_pass_param (unsigned int n, bool param)
    {
      gcc_assert (n == 0);
      first_time_p = param;
    }
  virtual bool gate (function *);
  virtual unsigned int execute (function *);

 private:
  // Set to TRUE the first time we run this pass on a function.
  bool first_time_p;
};

bool
pass_walloca::gate (function *fun ATTRIBUTE_UNUSED)
{
  // The first time this pass is called, it is called before
  // optimizations have been run and range information is unavailable,
  // so we can only perform strict alloca checking.
  if (first_time_p)
    return warn_alloca != 0;

  return ((unsigned HOST_WIDE_INT) warn_alloca_limit > 0
	  || (unsigned HOST_WIDE_INT) warn_vla_limit > 0);
}

// Possible problematic uses of alloca.
enum alloca_type {
  // Alloca argument is within known bounds that are appropriate.
  ALLOCA_OK,

  // Alloca argument is KNOWN to have a value that is too large.
  ALLOCA_BOUND_DEFINITELY_LARGE,

  // Alloca argument may be too large.
  ALLOCA_BOUND_MAYBE_LARGE,

  // Alloca argument is bounded but of an indeterminate size.
  ALLOCA_BOUND_UNKNOWN,

  // Alloca argument was casted from a signed integer.
  ALLOCA_CAST_FROM_SIGNED,

  // Alloca appears in a loop.
  ALLOCA_IN_LOOP,

  // Alloca argument is 0.
  ALLOCA_ARG_IS_ZERO,

  // Alloca call is unbounded.  That is, there is no controlling
  // predicate for its argument.
  ALLOCA_UNBOUNDED
};

// Type of an alloca call with its corresponding limit, if applicable.
struct alloca_type_and_limit {
  enum alloca_type type;
  // For ALLOCA_BOUND_MAYBE_LARGE and ALLOCA_BOUND_DEFINITELY_LARGE
  // types, this field indicates the assumed limit if known or
  // integer_zero_node if unknown.  For any other alloca types, this
  // field is undefined.
  wide_int limit;
  alloca_type_and_limit ();
  alloca_type_and_limit (enum alloca_type type,
			 wide_int i) : type(type), limit(i) { }
  alloca_type_and_limit (enum alloca_type type) : type(type) { }
};

// NOTE: When we get better range info, this entire function becomes
// irrelevant, as it should be possible to get range info for an SSA
// name at any point in the program.
//
// We have a few heuristics up our sleeve to determine if a call to
// alloca() is within bounds.  Try them out and return the type of
// alloca call with its assumed limit (if applicable).
//
// Given a known argument (ARG) to alloca() and an EDGE (E)
// calculating said argument, verify that the last statement in the BB
// in E->SRC is a gate comparing ARG to an acceptable bound for
// alloca().  See examples below.
//
// If set, ARG_CASTED is the possible unsigned argument to which ARG
// was casted to.  This is to handle cases where the controlling
// predicate is looking at a casted value, not the argument itself.
//    arg_casted = (size_t) arg;
//    if (arg_casted < N)
//      goto bb3;
//    else
//      goto bb5;
//
// MAX_SIZE is WARN_ALLOCA= adjusted for VLAs.  It is the maximum size
// in bytes we allow for arg.

static struct alloca_type_and_limit
alloca_call_type_by_arg (tree arg, tree arg_casted, edge e, unsigned max_size)
{
  basic_block bb = e->src;
  gimple_stmt_iterator gsi = gsi_last_bb (bb);
  gimple *last = gsi_stmt (gsi);
  if (!last || gimple_code (last) != GIMPLE_COND)
    return alloca_type_and_limit (ALLOCA_UNBOUNDED);

  enum tree_code cond_code = gimple_cond_code (last);
  if (e->flags & EDGE_TRUE_VALUE)
    ;
  else if (e->flags & EDGE_FALSE_VALUE)
    cond_code = invert_tree_comparison (cond_code, false);
  else
    return alloca_type_and_limit (ALLOCA_UNBOUNDED);

  // Check for:
  //   if (ARG .COND. N)
  //     goto <bb 3>;
  //   else
  //     goto <bb 4>;
  //   <bb 3>:
  //   alloca(ARG);
  if ((cond_code == LE_EXPR
       || cond_code == LT_EXPR
       || cond_code == GT_EXPR
       || cond_code == GE_EXPR)
      && (gimple_cond_lhs (last) == arg
	  || gimple_cond_lhs (last) == arg_casted))
    {
      if (TREE_CODE (gimple_cond_rhs (last)) == INTEGER_CST)
	{
	  tree rhs = gimple_cond_rhs (last);
	  int tst = wi::cmpu (wi::to_widest (rhs), max_size);
	  if ((cond_code == LT_EXPR && tst == -1)
	      || (cond_code == LE_EXPR && (tst == -1 || tst == 0)))
	    return alloca_type_and_limit (ALLOCA_OK);
	  else
	    {
	      // Let's not get too specific as to how large the limit
	      // may be.  Someone's clearly an idiot when things
	      // degrade into "if (N > Y) alloca(N)".
	      if (cond_code == GT_EXPR || cond_code == GE_EXPR)
		rhs = integer_zero_node;
	      return alloca_type_and_limit (ALLOCA_BOUND_MAYBE_LARGE,
					    wi::to_wide (rhs));
	    }
	}
      else
	return alloca_type_and_limit (ALLOCA_BOUND_UNKNOWN);
    }

  // Similarly, but check for a comparison with an unknown LIMIT.
  //   if (LIMIT .COND. ARG)
  //     alloca(arg);
  //
  //   Where LIMIT has a bound of unknown range.
  //
  // Note: All conditions of the form (ARG .COND. XXXX) where covered
  // by the previous check above, so we only need to look for (LIMIT
  // .COND. ARG) here.
  tree limit = gimple_cond_lhs (last);
  if ((gimple_cond_rhs (last) == arg
       || gimple_cond_rhs (last) == arg_casted)
      && TREE_CODE (limit) == SSA_NAME)
    {
      wide_int min, max;

      if (!get_range_info (limit, &min, &max))
	return alloca_type_and_limit (ALLOCA_BOUND_UNKNOWN);

      // ?? It looks like the above `if' is unnecessary, as we never
      // get any range information here.  If we had a range
      // for LIMIT, I suppose we would have taken care of it in
      // alloca_call_type(), or handled above where we handle (ARG .COND. N).
      //
      // If this ever triggers, we should probably figure out why and
      // handle it, though it is likely to be just an ALLOCA_UNBOUNDED.
      return alloca_type_and_limit (ALLOCA_UNBOUNDED);
    }

  return alloca_type_and_limit (ALLOCA_UNBOUNDED);
}

// Return TRUE if SSA's definition is a cast from a signed type.
// If so, set *INVALID_CASTED_TYPE to the signed type.

static bool
cast_from_signed_p (tree ssa, tree *invalid_casted_type)
{
  gimple *def = SSA_NAME_DEF_STMT (ssa);
  if (def
      && !gimple_nop_p (def)
      && gimple_assign_cast_p (def)
      && !TYPE_UNSIGNED (TREE_TYPE (gimple_assign_rhs1 (def))))
    {
      *invalid_casted_type = TREE_TYPE (gimple_assign_rhs1 (def));
      return true;
    }
  return false;
}

// Return TRUE if TYPE has a maximum range of MAX.

static bool
is_max (tree type, wide_int max)
{
  return wi::max_value (type) == max;
}

// Analyze the alloca call in STMT and return the alloca type with its
// corresponding limit (if applicable).  IS_VLA is set if the alloca
// call was created by the gimplifier for a VLA.
//
// If the alloca call may be too large because of a cast from a signed
// type to an unsigned type, set *INVALID_CASTED_TYPE to the
// problematic signed type.

static struct alloca_type_and_limit
alloca_call_type (gimple *stmt, bool is_vla, tree *invalid_casted_type)
{
  gcc_assert (gimple_alloca_call_p (stmt));
  bool tentative_cast_from_signed = false;
  tree len = gimple_call_arg (stmt, 0);
  tree len_casted = NULL;
  wide_int min, max;
  edge_iterator ei;
  edge e;

  gcc_assert (!is_vla || (unsigned HOST_WIDE_INT) warn_vla_limit > 0);
  gcc_assert (is_vla || (unsigned HOST_WIDE_INT) warn_alloca_limit > 0);

  // Adjust warn_alloca_max_size for VLAs, by taking the underlying
  // type into account.
  unsigned HOST_WIDE_INT max_user_size;
  if (is_vla)
    max_user_size = (unsigned HOST_WIDE_INT) warn_vla_limit;
  else
    max_user_size = (unsigned HOST_WIDE_INT) warn_alloca_limit;

  // Check for the obviously bounded case.
  if (TREE_CODE (len) == INTEGER_CST)
    {
<<<<<<< HEAD
      if (tree_to_uhwi (len) > max_user_size)
	return alloca_type_and_limit (ALLOCA_BOUND_DEFINITELY_LARGE, len);
=======
      if (tree_to_uhwi (len) > max_size)
	return alloca_type_and_limit (ALLOCA_BOUND_DEFINITELY_LARGE,
				      wi::to_wide (len));
>>>>>>> 1bdbef09
      if (integer_zerop (len))
	return alloca_type_and_limit (ALLOCA_ARG_IS_ZERO);

      return alloca_type_and_limit (ALLOCA_OK);
    }

  // Check the range info if available.
<<<<<<< HEAD
  else if (TREE_CODE (len) == SSA_NAME && get_range_info (len, &min, &max))
=======
  if (TREE_CODE (len) == SSA_NAME)
>>>>>>> 1bdbef09
    {
      irange r (len);
      if (wi::leu_p (max, max_user_size))
	ret = alloca_type_and_limit (ALLOCA_OK);
      else if (is_max (TREE_TYPE (len), max)
	       && !r.range_for_type_p ()
	       && cast_from_signed_p (len, invalid_casted_type))
	{
<<<<<<< HEAD
	  // A cast from signed to unsigned may cause us to have very
	  // large numbers that can be caught with the above
	  // heuristic.
=======
	  if (wi::leu_p (max, max_size))
	    return alloca_type_and_limit (ALLOCA_OK);
	  else
	    {
	      // A cast may have created a range we don't care
	      // about.  For instance, a cast from 16-bit to
	      // 32-bit creates a range of 0..65535, even if there
	      // is not really a determinable range in the
	      // underlying code.  In this case, look through the
	      // cast at the original argument, and fall through
	      // to look at other alternatives.
	      //
	      // We only look at through the cast when its from
	      // unsigned to unsigned, otherwise we may risk
	      // looking at SIGNED_INT < N, which is clearly not
	      // what we want.  In this case, we'd be interested
	      // in a VR_RANGE of [0..N].
	      //
	      // Note: None of this is perfect, and should all go
	      // away with better range information.  But it gets
	      // most of the cases.
	      gimple *def = SSA_NAME_DEF_STMT (len);
	      if (gimple_assign_cast_p (def))
		{
		  tree rhs1 = gimple_assign_rhs1 (def);
		  tree rhs1type = TREE_TYPE (rhs1);

		  // Bail if the argument type is not valid.
		  if (!INTEGRAL_TYPE_P (rhs1type))
		    return alloca_type_and_limit (ALLOCA_OK);

		  if (TYPE_UNSIGNED (rhs1type))
		    {
		      len_casted = rhs1;
		      range_type = get_range_info (len_casted, &min, &max);
		    }
		}
	      // An unknown range or a range of the entire domain is
	      // really no range at all.
	      if (range_type == VR_VARYING
		  || (!len_casted && is_max (len, max))
		  || (len_casted && is_max (len_casted, max)))
		{
		  // Fall through.
		}
	      else if (range_type == VR_ANTI_RANGE)
		return alloca_type_and_limit (ALLOCA_UNBOUNDED);
	      else if (range_type != VR_VARYING)
		return alloca_type_and_limit (ALLOCA_BOUND_MAYBE_LARGE, max);
	    }
	}
      else if (range_type == VR_ANTI_RANGE)
	{
	  // There may be some wrapping around going on.  Catch it
	  // with this heuristic.  Hopefully, this VR_ANTI_RANGE
	  // nonsense will go away, and we won't have to catch the
	  // sign conversion problems with this crap.
>>>>>>> 1bdbef09
	  //
	  // This is here to catch things like:
	  // void foo(signed int n) {
	  //   if (n < 100)
	  //     {
	  //       # RANGE [0,99][0xff80, 0xffff]
	  //       unsigned int _1 = (unsigned int) n;
	  //       alloca (_1);
	  //     }
	  //   ...
	  // }
	  //
	  // Unfortunately it also triggers:
	  //
	  // __SIZE_TYPE__ n = (__SIZE_TYPE__)blah;
	  // if (n < 100)
	  //   alloca(n);
	  //
	  // ...which is clearly bounded.  So, double check that
	  // the paths leading up to the size definitely don't
	  // have a bound.
	  tentative_cast_from_signed = true;
	}
      else
	{
	  // A cast may have created a range we don't care
	  // about.  For instance, a cast from 16-bit to
	  // 32-bit creates a range of 0..65535, even if there
	  // is not really a determinable range in the
	  // underlying code.  In this case, look through the
	  // cast at the original argument, and fall through
	  // to look at other alternatives.
	  //
	  // We only look through the cast when it's from unsigned to
	  // unsigned, otherwise we risk looking at SIGNED_INT < N,
	  // which is clearly not what we want.  In this case, we'd be
	  // interested in a VR_RANGE of [0..N].
	  //
	  // Note: None of this is perfect, and should all go
	  // away with better range information.  But it gets
	  // most of the cases.
	  gimple *def = SSA_NAME_DEF_STMT (len);
	  bool have_range = true;
	  if (gimple_assign_cast_p (def))

	    {
	      tree rhs1 = gimple_assign_rhs1 (def);
	      tree rhs1type = TREE_TYPE (rhs1);

	      // Bail if the argument type is not valid.
	      if (!INTEGRAL_TYPE_P (rhs1type))
		return alloca_type_and_limit (ALLOCA_OK);

	      if (TYPE_UNSIGNED (rhs1type))
		{
		  len_casted = rhs1;
		  have_range = get_range_info (len_casted, &min, &max);
		}
	    }
	  // An unknown range or a range of the entire domain is
	  // really no range at all.
	  if (!have_range
	      || (!len_casted && is_max (TREE_TYPE (len), max))
	      || (len_casted && is_max (TREE_TYPE (len_casted), max)))
	    {
	      // Fall through.
	    }
	  else
	    return alloca_type_and_limit (ALLOCA_BOUND_MAYBE_LARGE, max);
	}
      // No easily determined range and try other things.
    }

  // If we couldn't find anything, try a few heuristics for things we
  // can easily determine.  Check these misc cases but only accept
  // them if all predecessors have a known bound.
  struct alloca_type_and_limit ret = alloca_type_and_limit (ALLOCA_OK);
  FOR_EACH_EDGE (e, ei, gimple_bb (stmt)->preds)
    {
<<<<<<< HEAD
      ret.type = ALLOCA_OK;
      for (unsigned ix = 0; ix < EDGE_COUNT (bb->preds); ix++)
	{
	  gcc_assert (!len_casted || TYPE_UNSIGNED (TREE_TYPE (len_casted)));
	  ret = alloca_call_type_by_arg (len, len_casted,
					 EDGE_PRED (bb, ix), max_user_size);
	  if (ret.type != ALLOCA_OK)
	    break;
	}
=======
      gcc_assert (!len_casted || TYPE_UNSIGNED (TREE_TYPE (len_casted)));
      ret = alloca_call_type_by_arg (len, len_casted, e, max_size);
      if (ret.type != ALLOCA_OK)
	break;
    }

  if (ret.type != ALLOCA_OK && tentative_cast_from_signed)
    ret = alloca_type_and_limit (ALLOCA_CAST_FROM_SIGNED);

  // If we have a declared maximum size, we can take it into account.
  if (ret.type != ALLOCA_OK
      && gimple_call_builtin_p (stmt, BUILT_IN_ALLOCA_WITH_ALIGN_AND_MAX))
    {
      tree arg = gimple_call_arg (stmt, 2);
      if (compare_tree_int (arg, max_size) <= 0)
	ret = alloca_type_and_limit (ALLOCA_OK);
      else
	ret = alloca_type_and_limit (ALLOCA_BOUND_MAYBE_LARGE,
				     wi::to_wide (arg));
>>>>>>> 1bdbef09
    }

  return ret;
}

// Return TRUE if STMT is in a loop, otherwise return FALSE.

static bool
in_loop_p (gimple *stmt)
{
  basic_block bb = gimple_bb (stmt);
  return
    bb->loop_father && bb->loop_father->header != ENTRY_BLOCK_PTR_FOR_FN (cfun);
}

unsigned int
pass_walloca::execute (function *fun)
{
  basic_block bb;
  FOR_EACH_BB_FN (bb, fun)
    {
      for (gimple_stmt_iterator si = gsi_start_bb (bb); !gsi_end_p (si);
	   gsi_next (&si))
	{
	  gimple *stmt = gsi_stmt (si);
	  location_t loc = gimple_location (stmt);

	  if (!gimple_alloca_call_p (stmt))
	    continue;

	  const bool is_vla
	    = gimple_call_alloca_for_var_p (as_a <gcall *> (stmt));

	  // Strict mode whining for VLAs is handled by the front-end,
	  // so we can safely ignore this case.  Also, ignore VLAs if
	  // the user doesn't care about them.
	  if (is_vla
	      && (warn_vla > 0 || !warn_vla_limit))
	    continue;

	  if (!is_vla && (warn_alloca || !warn_alloca_limit))
	    {
	      if (warn_alloca)
		warning_at (loc, OPT_Walloca, G_("use of %<alloca%>"));
	      continue;
	    }

	  tree invalid_casted_type = NULL;
	  struct alloca_type_and_limit t
	    = alloca_call_type (stmt, is_vla, &invalid_casted_type);

	  // Even if we think the alloca call is OK, make sure it's not in a
	  // loop, except for a VLA, since VLAs are guaranteed to be cleaned
	  // up when they go out of scope, including in a loop.
	  if (t.type == ALLOCA_OK && !is_vla && in_loop_p (stmt))
	    t = alloca_type_and_limit (ALLOCA_IN_LOOP);

	  enum opt_code wcode
	    = is_vla ? OPT_Wvla_larger_than_ : OPT_Walloca_larger_than_;
	  char buff[WIDE_INT_MAX_PRECISION / 4 + 4];
	  switch (t.type)
	    {
	    case ALLOCA_OK:
	      break;
	    case ALLOCA_BOUND_MAYBE_LARGE:
	      if (warning_at (loc, wcode,
			      is_vla ? G_("argument to variable-length array "
					  "may be too large")
			      : G_("argument to %<alloca%> may be too large"))
		  && t.limit != 0)
		{
		  print_decu (t.limit, buff);
		  inform (loc, G_("limit is %u bytes, but argument "
				  "may be as large as %s"),
			  is_vla ? warn_vla_limit : warn_alloca_limit, buff);
		}
	      break;
	    case ALLOCA_BOUND_DEFINITELY_LARGE:
	      if (warning_at (loc, wcode,
			      is_vla ? G_("argument to variable-length array "
					  "is too large")
			      : G_("argument to %<alloca%> is too large"))
		  && t.limit != 0)
		{
		  print_decu (t.limit, buff);
		  inform (loc, G_("limit is %u bytes, but argument is %s"),
			  is_vla ? warn_vla_limit : warn_alloca_limit, buff);
		}
	      break;
	    case ALLOCA_BOUND_UNKNOWN:
	      warning_at (loc, wcode,
			  is_vla ? G_("variable-length array bound is unknown")
			  : G_("%<alloca%> bound is unknown"));
	      break;
	    case ALLOCA_UNBOUNDED:
	      warning_at (loc, wcode,
			  is_vla ? G_("unbounded use of variable-length array")
			  : G_("unbounded use of %<alloca%>"));
	      break;
	    case ALLOCA_IN_LOOP:
	      gcc_assert (!is_vla);
	      warning_at (loc, wcode, G_("use of %<alloca%> within a loop"));
	      break;
	    case ALLOCA_CAST_FROM_SIGNED:
	      gcc_assert (invalid_casted_type != NULL_TREE);
	      warning_at (loc, wcode,
			  is_vla ? G_("argument to variable-length array "
				      "may be too large due to "
				      "conversion from %qT to %qT")
			  : G_("argument to %<alloca%> may be too large "
			       "due to conversion from %qT to %qT"),
			  invalid_casted_type, size_type_node);
	      break;
	    case ALLOCA_ARG_IS_ZERO:
	      warning_at (loc, wcode,
			  is_vla ? G_("argument to variable-length array "
				      "is zero")
			  : G_("argument to %<alloca%> is zero"));
	      break;
	    default:
	      gcc_unreachable ();
	    }
	}
    }
  return 0;
}

gimple_opt_pass *
make_pass_walloca (gcc::context *ctxt)
{
  return new pass_walloca (ctxt);
}<|MERGE_RESOLUTION|>--- conflicted
+++ resolved
@@ -284,23 +284,18 @@
 
   // Adjust warn_alloca_max_size for VLAs, by taking the underlying
   // type into account.
-  unsigned HOST_WIDE_INT max_user_size;
+  unsigned HOST_WIDE_INT max_size;
   if (is_vla)
-    max_user_size = (unsigned HOST_WIDE_INT) warn_vla_limit;
+    max_size = (unsigned HOST_WIDE_INT) warn_vla_limit;
   else
-    max_user_size = (unsigned HOST_WIDE_INT) warn_alloca_limit;
+    max_size = (unsigned HOST_WIDE_INT) warn_alloca_limit;
 
   // Check for the obviously bounded case.
   if (TREE_CODE (len) == INTEGER_CST)
     {
-<<<<<<< HEAD
-      if (tree_to_uhwi (len) > max_user_size)
-	return alloca_type_and_limit (ALLOCA_BOUND_DEFINITELY_LARGE, len);
-=======
       if (tree_to_uhwi (len) > max_size)
 	return alloca_type_and_limit (ALLOCA_BOUND_DEFINITELY_LARGE,
 				      wi::to_wide (len));
->>>>>>> 1bdbef09
       if (integer_zerop (len))
 	return alloca_type_and_limit (ALLOCA_ARG_IS_ZERO);
 
@@ -308,82 +303,18 @@
     }
 
   // Check the range info if available.
-<<<<<<< HEAD
-  else if (TREE_CODE (len) == SSA_NAME && get_range_info (len, &min, &max))
-=======
-  if (TREE_CODE (len) == SSA_NAME)
->>>>>>> 1bdbef09
+  if (TREE_CODE (len) == SSA_NAME && get_range_info (len, &min, &max))
     {
       irange r (len);
-      if (wi::leu_p (max, max_user_size))
-	ret = alloca_type_and_limit (ALLOCA_OK);
+      if (wi::leu_p (max, max_size))
+	return alloca_type_and_limit (ALLOCA_OK);
       else if (is_max (TREE_TYPE (len), max)
 	       && !r.range_for_type_p ()
 	       && cast_from_signed_p (len, invalid_casted_type))
 	{
-<<<<<<< HEAD
 	  // A cast from signed to unsigned may cause us to have very
 	  // large numbers that can be caught with the above
 	  // heuristic.
-=======
-	  if (wi::leu_p (max, max_size))
-	    return alloca_type_and_limit (ALLOCA_OK);
-	  else
-	    {
-	      // A cast may have created a range we don't care
-	      // about.  For instance, a cast from 16-bit to
-	      // 32-bit creates a range of 0..65535, even if there
-	      // is not really a determinable range in the
-	      // underlying code.  In this case, look through the
-	      // cast at the original argument, and fall through
-	      // to look at other alternatives.
-	      //
-	      // We only look at through the cast when its from
-	      // unsigned to unsigned, otherwise we may risk
-	      // looking at SIGNED_INT < N, which is clearly not
-	      // what we want.  In this case, we'd be interested
-	      // in a VR_RANGE of [0..N].
-	      //
-	      // Note: None of this is perfect, and should all go
-	      // away with better range information.  But it gets
-	      // most of the cases.
-	      gimple *def = SSA_NAME_DEF_STMT (len);
-	      if (gimple_assign_cast_p (def))
-		{
-		  tree rhs1 = gimple_assign_rhs1 (def);
-		  tree rhs1type = TREE_TYPE (rhs1);
-
-		  // Bail if the argument type is not valid.
-		  if (!INTEGRAL_TYPE_P (rhs1type))
-		    return alloca_type_and_limit (ALLOCA_OK);
-
-		  if (TYPE_UNSIGNED (rhs1type))
-		    {
-		      len_casted = rhs1;
-		      range_type = get_range_info (len_casted, &min, &max);
-		    }
-		}
-	      // An unknown range or a range of the entire domain is
-	      // really no range at all.
-	      if (range_type == VR_VARYING
-		  || (!len_casted && is_max (len, max))
-		  || (len_casted && is_max (len_casted, max)))
-		{
-		  // Fall through.
-		}
-	      else if (range_type == VR_ANTI_RANGE)
-		return alloca_type_and_limit (ALLOCA_UNBOUNDED);
-	      else if (range_type != VR_VARYING)
-		return alloca_type_and_limit (ALLOCA_BOUND_MAYBE_LARGE, max);
-	    }
-	}
-      else if (range_type == VR_ANTI_RANGE)
-	{
-	  // There may be some wrapping around going on.  Catch it
-	  // with this heuristic.  Hopefully, this VR_ANTI_RANGE
-	  // nonsense will go away, and we won't have to catch the
-	  // sign conversion problems with this crap.
->>>>>>> 1bdbef09
 	  //
 	  // This is here to catch things like:
 	  // void foo(signed int n) {
@@ -463,17 +394,6 @@
   struct alloca_type_and_limit ret = alloca_type_and_limit (ALLOCA_OK);
   FOR_EACH_EDGE (e, ei, gimple_bb (stmt)->preds)
     {
-<<<<<<< HEAD
-      ret.type = ALLOCA_OK;
-      for (unsigned ix = 0; ix < EDGE_COUNT (bb->preds); ix++)
-	{
-	  gcc_assert (!len_casted || TYPE_UNSIGNED (TREE_TYPE (len_casted)));
-	  ret = alloca_call_type_by_arg (len, len_casted,
-					 EDGE_PRED (bb, ix), max_user_size);
-	  if (ret.type != ALLOCA_OK)
-	    break;
-	}
-=======
       gcc_assert (!len_casted || TYPE_UNSIGNED (TREE_TYPE (len_casted)));
       ret = alloca_call_type_by_arg (len, len_casted, e, max_size);
       if (ret.type != ALLOCA_OK)
@@ -493,7 +413,6 @@
       else
 	ret = alloca_type_and_limit (ALLOCA_BOUND_MAYBE_LARGE,
 				     wi::to_wide (arg));
->>>>>>> 1bdbef09
     }
 
   return ret;
