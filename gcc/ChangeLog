<<<<<<< HEAD
2019-06-12  Aldy Hernandez  <aldyh@redhat.com>

	* gimple-ssa-evrp.c (evrp_dom_walker::before_dom_children): Use
	value_range::singleton_p.
	* tree-vrp.c (value_range_constant_singleton): Remove.
	* tree-vrp.h (value_range_constant_singleton): Remove.
	* vr-values.c (vr_values::singleton): Use
	value_range::singleton_p.
=======
2019-06-26  Jeff Law  <law@redhat.com>

	PR tree-optimization/90883
	* tree-ssa-dse.c (delete_dead_or_redundant_call): Fix signature.
	(delete_dead_or_redundant_assignment): Likewise.

	PR tree-optimization/90883
	* tree-ssa-alias.c (stmt_kills_ref_p): Handle BUILT_IN_CALLOC.
	* tree-ssa-dse.c: Update various comments to distinguish between
	dead and redundant stores.
	(initialize_ao_ref_for_dse): Handle BUILT_IN_CALLOC.
	(dse_optimize_redundant_stores): New function.
	(delete_dead_or_redundant_call): Renamed from delete_dead_call.
	Distinguish between dead and redundant calls in dump output.  All
	callers updated.
	(delete_dead_or_redundant_assignment): Similarly for assignments.
	(dse_optimize_stmt): Handle _CHK variants.  For statements which
	store 0 into multiple memory locations, try to prove a subsequent
	store is redundant.

2019-06-26  Uroš Bizjak  <ubizjak@gmail.com>

	PR target/89021
	* config/i386/i386.c (ix86_autovectorize_vector_sizes):
	Autovectorize 8-byte vectors for TARGET_MMX_WITH_SSE.

2019-06-26  Iain Sandoe  <iain@sandoe.co.uk>

	* config/rs6000/rs6000-internal.h (branch_island): New typedef.
	(branch_islands): New extern.
	* config/rs6000/rs6000-logue.c (macho_branch_islands): Moved from
	* config/rs6000/rs6000.c: .. here.

2019-06-26  Iain Sandoe  <iain@sandoe.co.uk>

	* config.gcc (powerpc*-*-linux*): Move target_gtfiles from here..
	(powerpc*-*-*) ... to here.

2019-06-26  Jeff Law  <law@redhat.com>

	* tree-ssa-dse.c (initialize_ao_ref_for_dse): Handle _chk variants of
	memcpy, memmove and memset builtins.
	(maybe_trim_memstar_call): Likewise.

2019-06-26  David Edelsohn  <dje.gcc@gmail.com>

	* config/rs6000/rs6000-logue.c: Add #ifndef TARGET_PROFILE_KERNEL.

2019-06-26  David Edelsohn  <dje.gcc@gmail.com>

	* config.gcc (powerpc-ibm-aix*): Define target_gtfiles.

2019-06-26  Segher Boessenkool  <segher@kernel.crashing.org>

	* config/rs6000/rs6000-internal.h (rs6000_keep_leaf_when_profiled): New
	declaration.
	* config/rs6000/rs6000-logue.c (rs6000_keep_leaf_when_profiled): Remove
	"static".
	* config/rs6000/rs6000-logue.c (rs6000_keep_leaf_when_profiled): Delete
	declaration.

2019-06-26  Segher Boessenkool  <segher@kernel.crashing.org>

	* config/rs6000/rs6000.c: Fix previous commit, it missed some changes.

2019-06-26  Richard Biener  <rguenther@suse.de>

	PR ipa/90982
	* tree-inline.c (remap_ssa_name): Copy SSA range info.

2019-06-26  Richard Biener  <rguenther@suse.de>

	* lto-streamer.h (lto_bitmap_alloc): Remove.
	(lto_bitmap_free): Likewise.
	* lto-streamer.c (lto_bitmap_alloc): Remove.
	(lto_bitmap_free): Likewise.
	(lto_obstack): Likewise.
	(lto_obstack_initialized): Likewise.
	* lto-streamer-out.c (lto_output): Use own obstack for local
	bitmap, free it consistently.

2019-06-26  Jakub Jelinek  <jakub@redhat.com>

	PR target/90991
	* config/i386/sse.md
	(*<extract_type>_vinsert<shuffletype><extract_suf>_0): Use vmovupd,
	vmovups, vmovdqu, vmovdqu32 or vmovdqu64 instead of the aligned
	insns if operands[2] is misaligned_operand.

2019-06-26  Li Jia He  <helijia@linux.ibm.com>

	* config/rs6000/rs6000.h (TARGET_MADDLD): Remove the restriction of
	TARGET_POWERPC64.
	* config/rs6000/rs6000.md (maddld): Change maddld match_operand from DI
	to GPR.

2019-06-26  Segher Boessenkool  <segher@kernel.crashing.org>

	* doc/invoke.texi (Warning Options): Fix some @opindex syntax.

2019-06-26  Martin Liska  <mliska@suse.cz>

	PR tree-optimization/90973
	* tree-vect-loop.c (vect_get_known_peeling_cost): Use
	epilogue_cost_vec instead of prologue_cost_vec for
	a epilogue cost.

2019-06-26  Martin Liska  <mliska@suse.cz>

	* bb-reorder.c (connect_better_edge_p): Add missing else
	statement in the middle of if-else statements.

/home/marxin/Programming/gcc/gcc/bb-reorder.c:1031:2: warning: Value stored to 'is_better_edge' is never read
        is_better_edge = true;
        ^                ~~~~
/home/marxin/Programming/gcc/gcc/bb-reorder.c:1034:2: warning: Value stored to 'is_better_edge' is never read
        is_better_edge = false;
        ^                ~~~~~

2019-06-25  Hongtao Liu  <hongtao.liu@intel.com>
	    H.J. Lu  <hongjiu.lu@intel.com>
	    Olga Makhotina  <olga.makhotina@intel.com>

	* common/config/i386/i386-common.c
	(OPTION_MASK_ISA_AVX512VP2INTERSECT_SET,
	OPTION_MASK_ISA_AVX512VP2INTERSECT_UNSET): New macros.
	(OPTION_MASK_ISA2_AVX512F_UNSET): Add
	OPTION_MASK_ISA_AVX512VP2INTERSECT_UNSET.
	(ix86_handle_option): Handle -mavx512vp2intersect.
	* config/i386/avx512vp2intersectintrin.h: New.
	* config/i386/avx512vp2intersectvlintrin.h: New.
	* config/i386/cpuid.h (bit_AVX512VP2INTERSECT): New.
	* config/i386/driver-i386.c (host_detect_local_cpu): Detect
	AVX512VP2INTERSECT.
	* config/i386/i386-builtin-types.def: Add new types.
	* config/i386/i386-builtin.def: Add new builtins.
	* config/i386/i386-builtins.c: (enum processor_features): Add
	F_AVX512VP2INTERSECT.
	(static const _isa_names_table isa_names_table): Ditto.
	* config/i386/i386-c.c (ix86_target_macros_internal): Define
	__AVX512VP2INTERSECT__.
	* config/i386/i386-expand.c (ix86_expand_builtin): Expand
	IX86_BUILTIN_2INTERSECTD512, IX86_BUILTIN_2INTERSECTQ512,
	IX86_BUILTIN_2INTERSECTD256, IX86_BUILTIN_2INTERSECTQ256,
	IX86_BUILTIN_2INTERSECTD128, IX86_BUILTIN_2INTERSECTQ128.
	* config/i386/i386-modes.def (P2QI, P2HI): New modes.
	* config/i386/i386-options.c (ix86_target_string): Add
	-mavx512vp2intersect.
	(ix86_option_override_internal): Handle AVX512VP2INTERSECT.
	* config/i386/i386.c (ix86_hard_regno_nregs): Allocate two regs for
	P2HImode and P2QImode.
	(ix86_hard_regno_mode_ok): Register pair only starts at even hardreg
	number for P2QImode and P2HImode.
	(ix86_regmode_natural_size): New function.
	* config/i386/i386.h (TARGET_AVX512VP2INTERSECT,
	TARGET_AVX512VP2INTERSECT_P, PTA_AVX512VP2INTERSECT
	REGMODE_NATURAL_SIZE, MASK_PAIR_REGNO_P): New.
	* config/i386/i386-protos.h (ix86_regmode_natural_size): Declare
	* config/i386/i386.opt: Add -mavx512vp2intersect.
	* config/i386/immintrin.h: Include avx512vp2intersectintrin.h and
	avx512vp2intersectvlintrin.h.
	* config/i386/sse.md (define_c_enum "unspec"): Add UNSPEC_VP2INTERSECT.
	(define_mode_iterator VI48_AVX512VP2VL): New.
	(avx512vp2intersect_2intersect<mode>,
	avx512vp2intersect_2intersectv16si): New define_insn patterns.
	* config.gcc: Add avx512vp2intersectvlintrin.h and
	avx512vp2intersectintrin.h to extra_headers.
	* doc/invoke.texi: Document -mavx512vp2intersect.

2019-06-25  Iain Sandoe  <iain@sandoe.co.uk>

	* config/rs6000/darwin.h (ENDFILE_SPEC): New.

2019-06-25  Bill Seurer  <seurer@linux.vnet.ibm.com>

	* config/rs6000/rs6000.c (stack_info, rs6000_pic_labelno,
	savres_routine_syms, savres_routine_name, morestack_ref,
	rs6000_init_machine_status, save_reg_p, first_reg_to_save,
	first_fp_reg_to_save, first_altivec_reg_to_save, compute_vrsave_mask,
	compute_save_world_info, is_altivec_return_reg, fixed_reg_p,
	rs6000_savres_strategy, rs6000_stack_info, debug_stack_info,
	rs6000_return_addr, rs6000_decl_ok_for_sibcall,
	rs6000_function_ok_for_sibcall, rs6000_ra_ever_killed,
	rs6000_emit_load_toc_table, rs6000_emit_eh_reg_restore, uses_TOC,
	create_TOC_reference, rs6000_aix_asm_output_dwarf_table_ref,
	rs6000_emit_stack_tie, rs6000_emit_allocate_stack_1,
	get_stack_clash_protection_probe_interval,
	get_stack_clash_protection_guard_size,
	rs6000_emit_probe_stack_range_stack_clash, rs6000_emit_allocate_stack,
	rs6000_emit_probe_stack_range, output_probe_stack_range_1,
	interesting_frame_related_regno, output_probe_stack_range_stack_clash,
	output_probe_stack_range, rs6000_frame_related, generate_set_vrsave,
	gen_frame_set, gen_frame_load, gen_frame_store, emit_frame_save,
	gen_frame_mem_offset, rs6000_savres_routine_name,
	rs6000_savres_routine_sym, rs6000_emit_stack_reset,
	ptr_regno_for_savres, rs6000_emit_savres_rtx,
	rs6000_emit_prologue_move_from_cr, split_stack_arg_pointer_used_p,
	rs6000_global_entry_point_prologue_needed_p,
	rs6000_get_separate_components, rs6000_components_for_bb,
	rs6000_disqualify_components, rs6000_emit_prologue_components,
	rs6000_emit_epilogue_components, rs6000_set_handled_components,
	emit_vrsave_prologue, emit_split_stack_prologue, rs6000_emit_prologue,
	rs6000_output_savres_externs, rs6000_output_function_prologue,
	rs6000_keep_leaf_when_profiled, load_cr_save, restore_saved_cr,
	load_lr_save, restore_saved_lr, add_crlr_cfa_restore,
	offset_below_red_zone_p, emit_cfa_restores, rs6000_emit_epilogue,
	rs6000_output_function_epilogue, gen_add3_const,
	rs6000_expand_split_stack_prologue, rs6000_live_on_entry,
	rs6000_split_stack_space_check, rs6000_save_toc_in_prologue_p): Moved
	to rs6000-logue.c.
	(machine_function): Moved to rs6000.h.
	(rs6000_stack_t, ALTIVEC_REG_BIT, quad_address_offset_p) Moved to
	rs6000-internal.h.
	* config/rs6000/rs6000-logue.c(stack_info, rs6000_pic_labelno,
	savres_routine_syms, savres_routine_name, morestack_ref,
	rs6000_init_machine_status, save_reg_p, first_reg_to_save,
	first_fp_reg_to_save, first_altivec_reg_to_save, compute_vrsave_mask,
	compute_save_world_info, is_altivec_return_reg, fixed_reg_p,
	rs6000_savres_strategy, rs6000_stack_info, debug_stack_info,
	rs6000_return_addr, rs6000_decl_ok_for_sibcall,
	rs6000_function_ok_for_sibcall, rs6000_ra_ever_killed,
	rs6000_emit_load_toc_table, rs6000_emit_eh_reg_restore, uses_TOC,
	create_TOC_reference, rs6000_aix_asm_output_dwarf_table_ref,
	rs6000_emit_stack_tie, rs6000_emit_allocate_stack_1,
	get_stack_clash_protection_probe_interval,
	get_stack_clash_protection_guard_size,
	rs6000_emit_probe_stack_range_stack_clash, rs6000_emit_allocate_stack,
	rs6000_emit_probe_stack_range, output_probe_stack_range_1,
	interesting_frame_related_regno, output_probe_stack_range_stack_clash,
	output_probe_stack_range, rs6000_frame_related, generate_set_vrsave,
	gen_frame_set, gen_frame_load, gen_frame_store, emit_frame_save,
	gen_frame_mem_offset, rs6000_savres_routine_name,
	rs6000_savres_routine_sym, rs6000_emit_stack_reset,
	ptr_regno_for_savres, rs6000_emit_savres_rtx,
	rs6000_emit_prologue_move_from_cr, split_stack_arg_pointer_used_p,
	rs6000_global_entry_point_prologue_needed_p,
	rs6000_get_separate_components, rs6000_components_for_bb,
	rs6000_disqualify_components, rs6000_emit_prologue_components,
	rs6000_emit_epilogue_components, rs6000_set_handled_components,
	emit_vrsave_prologue, emit_split_stack_prologue, rs6000_emit_prologue,
	rs6000_output_savres_externs, rs6000_output_function_prologue,
	rs6000_keep_leaf_when_profiled, load_cr_save, restore_saved_cr,
	load_lr_save, restore_saved_lr, add_crlr_cfa_restore,
	offset_below_red_zone_p, emit_cfa_restores, rs6000_emit_epilogue,
	rs6000_output_function_epilogue, gen_add3_const,
	rs6000_expand_split_stack_prologue, rs6000_live_on_entry,
	rs6000_split_stack_space_check, rs6000_save_toc_in_prologue_p): Moved
	to here from rs6000.c.
	* config/rs6000/rs6000.h (machine_function): Moved to here from rs6000.c.
	* config/rs6000/rs6000-internal.h: (rs6000_stack_t, ALTIVEC_REG_BIT,
	quad_address_offset_p) Moved to here from rs6000.c.
	* config/rs6000/t-rs6000: Add new source file rs6000-logue.c.
	* config/config.gcc: Add new source file rs6000-logue.c to garbage
	collector.

2019-06-25  Martin Liska  <mliska@suse.cz>

	* hash-table.c (hashtab_chk_error): Move here from ...
	* hash-table.h (hashtab_chk_error): ... here.

2019-06-25  Martin Liska  <mliska@suse.cz>

	PR tree-optimization/90978
	* df-scan.c (df_update_entry_block_defs): Remove dead else
	branch.
	(df_update_exit_block_uses): Likewise.

2019-06-25  Kwok Cheung Yeung  <kcy@codesourcery.com>
            Andrew Stubbs  <ams@codesourcery.com>

	* config.gcc (thread_file): Set to gcn for AMD GCN.
	* config/gcn/gcn.c (gcn_emutls_var_init): New function.
	(TARGET_EMUTLS_VAR_INIT): New hook.

2019-06-25  Martin Jambor  <mjambor@suse.cz>

	PR ipa/90939
	* ipa-cp.c (ipcp_bits_lattice::meet_with): Remove assert.

2019-06-25  Richard Biener  <rguenther@suse.de>

	PR tree-optimization/90930
	* tree-ssa-reassoc.c (reassociate_bb): Only rewrite expression
	into parallel form in the last pass instance.

2019-06-25  Claudiu Zissulescu  <claziss@synopsys.com>

	* config/arc/arc.c (arc_symbol_binds_local_p): New function.
	(arc_legitimize_pic_address): Simplify and cleanup the function.
	(SYMBOLIC_CONST): Remove.
	(prepare_pic_move): Likewise.
	(prepare_move_operands): Handle complex mov cases here.
	(arc_legitimize_address_0): Remove call to
	arc_legitimize_pic_address.
	(arc_legitimize_address): Remove call to
	arc_legitimize_tls_address.
	* config/arc/arc.md (movqi_insn): Allow Cm3 match.
	(movhi_insn): Likewise.

2019-06-25  Jozef Lawrynowicz  <jozef.l@mittosystems.com>

	* gcc/c-family/c-common.c (c_common_nodes_and_builtins): Define
	alternate "__intN__" name for "__intN" types.
	* gcc/c/c-parser.c (c_parse_init): Create keyword for "__intN__" type.
	* gcc/cp/lex.c (init_reswords): Likewise.
	* gcc/config/msp430/msp430.h: Use __int20__ for SIZE_TYPE and
	PTRDIFF_TYPE.
	* gcc/cp/cp-tree.h (cp_decl_specifier_seq): New bitfield "int_n_alt".
	* gcc/c/c-decl.c (declspecs_add_type): Don't pedwarn about "__intN" ISO
	C incompatibility if alternate "__intN__" form is used.
	* gcc/cp/decl.c (grokdeclarator): Likewise.
	* gcc/cp/parser.c (cp_parser_simple_type_specifier): Set
	decl_specs->int_n_alt if "__intN__" form is used.
	* gcc/gimple-ssa-sprintf.c (build_intmax_type_nodes): Accept "__intN__"
	format of "__intN" types for UINTMAX_TYPE.
	* gcc/brig/brig-lang.c (brig_build_c_type_nodes): Accept "__intN__"
	format of "__intN" types for SIZE_TYPE.
	* gcc/lto/lto-lang.c (lto_build_c_type_nodes): Likewise.
	* gcc/stor-layout.c (initialize_sizetypes): Accept "__intN__"
	format of "__intN" types for SIZETYPE.
	* gcc/tree.c (build_common_tree_nodes): Accept "__intN__"
	format of "__intN" types for SIZE_TYPE and PTRDIFF_TYPE.
	* gcc/doc/invoke.texi: Document that __intN__ disables pedantic
	warnings.

2019-06-25  Jan Hubicka  <jh@suse.cz>

	* tree-ssa-alias.c (indirect_ref_may_alias_decl_p): Check that
	base2_alias_set is non-zero before doing TBAA based disambiguation.

2019-06-25  Martin Liska  <mliska@suse.cz>

	PR tree-optimization/90973
	* tree-vect-loop.c (vect_get_known_peeling_cost): Sum retval
	of prologue and epilogue.

2019-06-24  Jan Hubicka  <jh@suse.cz>

	* ipa-utils.h (type_with_linkage_p): Verify that type is
	CXX_ODR_P.
	(odr_type_p): Remove extra return.
	* lto-streamer-out.c (hash_tree): Hash TYPE_CXX_ODR_P;
	hash STRING_FLAG only for arrays and integers.
	* tree-stremaer-in.c (unpack_ts_type_common_value_fields):
	Update analogously.
	* tree-streamer-out.c (pack_ts_type_common_value_fields):
	Likewise.
	* print-tree.c (print_node): Print cxx-odr-p
	and string-flag.
	* tree.c (need_assembler_name_p): Also check that type
	is CXX_ODR_TYPE_P
	(verify_type_variant): Update verification of SRING_FLAG;
	also check CXX_ODR_P.
	* tree.h (ARRAY_OR_INTEGER_TYPE_CHECK): New macro.
	(TYPE_STRING_FLAG): Use it.
	(TYPE_CXX_ODR_P): New macro.
	* dwarf2out.c (gen_array_type_die): First check that type
	is an array and then test string flag.

2019-06-24  Richard Biener  <rguenther@suse.de>

	PR tree-optimization/90972
	* tree-vect-stmts.c (vect_init_vector): Handle CONSTANT_CLASS_P
	in common code, dealing with STRING_CST properly.

2019-06-24  Richard Biener  <rguenther@suse.de>

	PR tree-optimization/90930
	PR tree-optimization/90316
	* tree-ssa-alias.c (walk_non_aliased_vuses): Add missing
	decrement of limit.

2019-06-24  Martin Sebor  <msebor@redhat.com>

	* tree-pretty-print.h: Remove unnecessary punctuation characters
	from a diagnostic.
	* tree-ssa.c (release_defs_bitset): Correct preprocessor conditional.

2019-06-24  Jonathan Wakely  <jwakely@redhat.com>

	* ginclude/float.h (FLT_DECIMAL_DIG, DBL_DECIMAL_DIG, LDBL_DECIMAL_DIG)
	(FLT_HAS_SUBNORM, DBL_HAS_SUBNORM, LDBL_HAS_SUBNORM, FLT_TRUE_MIN)
	(DBL_TRUE_MIN, LDBL_TRUE_MIN): Also define for C++17.

2019-06-23  Iain Sandoe  <iain@sandoe.co.uk>

	* config/rs6000/darwin.h: Handle GCC target pragma.

2019-06-23  Iain Sandoe  <iain@sandoe.co.uk>

	* config/rs6000/darwin.h: (__PPC__, __PPC64__): New.

2019-06-22  Jeff Law  <law@redhat.com>

	* config/avr/avr.c (TARGET_BUILTIN_SETJMP_FRAME_VALUE): Remove.

2019-06-22  Jan Hubicka  <jh@suse.cz>

	* tree-ssa-alias.c (nonoverlapping_component_refs_p): Do not
	give up on bitfields; continue searching for different refs
	appearing later.

2019-06-21  Jakub Jelinek  <jakub@redhat.com>

	* tree-vect-data-refs.c (vect_find_stmt_data_reference): Handle
	even zero DR_OFFSET, but DR_BASE_ADDRESS of POINTER_PLUS_EXPR
	containing the offset as possible simd lane access.  Look through
	widening conversion.  Move the
	TREE_CODE (DR_INIT (newdr)) == INTEGER_CST test earlier and reindent.

2019-06-21  Richard Biener  <rguenther@suse.de>

	PR tree-optimization/90930
	* tree-ssa-reassoc.c (rewrite_expr_tree_parallel): Set visited
	flag on new stmts to avoid re-processing them.

2019-06-21  Matthew Beliveau  <mbelivea@redhat.com>

	PR c++/90875 - added -Wswitch-outside-range option
	* doc/invoke.texi (Wswitch-outside-range): Document.

2019-06-21  Jeff Law  <law@redhat.com>

	PR tree-optimization/90949
	* tree-ssa-copy.c (fini_copy_prop): Use reset_flow_sensitive_info.
	* tree-ssanames.c (reset_flow_sensitive_info): Reset non-null state.

2019-06-21  Richard Biener  <rguenther@suse.de>

	PR debug/90914
	* dwarf2out.c (prune_unused_types_walk): Always consider
	function-local extern declarations as used.

2019-06-21  Richard Biener  <rguenther@suse.de>

	PR tree-optimization/90913
	* tree-vect-loop-manip.c (vect_loop_versioning): Do not re-use
	the scalar variant of if-conversion versioning.

2019-06-21  Jakub Jelinek  <jakub@redhat.com>

	* omp-low.c (lower_rec_simd_input_clauses): Add rvar2 argument,
	create another "omp scan inscan exclusive" array if
	!ctx->scan_inclusive.
	(lower_rec_input_clauses): Handle exclusive scan inscan reductions.
	(lower_omp_scan): Likewise.
	* tree-vectorizer.h (struct _stmt_vec_info): Use 3-bit instead of
	2-bit bitfield for simd_lane_access_p member.
	* tree-vect-data-refs.c (vect_analyze_data_refs): Also handle
	aux == (void *)-4 as simd lane access.
	* tree-vect-stmts.c (check_scan_store): Handle exclusive scan.  Update
	comment with permutations to show the canonical permutation order.
	(vectorizable_scan_store): Handle exclusive scan.
	(vectorizable_store): Call vectorizable_scan_store even for
	STMT_VINFO_SIMD_LANE_ACCESS_P > 3.

	* tree-vect-data-refs.c (vect_find_stmt_data_reference): Handle
	"omp simd array" arrays with one byte elements.

2019-06-20  Uroš Bizjak  <ubizjak@gmail.com>

	* config/alpha/alpha.md (@unaligned_store<mode>):
	Rename from unaligned_store<mode>.
	(@reload_in<mode>_aligned): Rename from reload_in<mode>_aligned.
	* config/alpha/sync.md (@load_locked_<mode>): Rename
	from load_locked_<mode>.
	(@store_conditional_<mode>): Rename from store_conditional_<mode>.
	(@atomic_compare_and_swap<mode>_1): Rename
	from atomic_compare_and_swap<mode>_1.
	(@atomic_exchange<mode>_1): Rename from atomic_exchange<mode>_1.
	* config/alpha/alpha.c (alpha_expand_mov_nobwx):
	Use gen_reload_in_aligned and gen_unaligned_store.
	(emit_load_locked): Remove.
	(emit_store_conditional): Ditto.
	(alpha_split_atomic_op): Use gen_load_locked and gen_store_conditional.
	(alpha_split_compare_and_swap): Ditto.
	(alpha_expand_compare_and_swap_12): Use gen_atomic_compare_and_swap_1.
	(alpha_split_compare_and_swap_12): Use gen_load_locked
	and gen_store_conditional.
	(alpha_split_atomic_exchange): Ditto.
	(alpha_expand_atomic_exchange_12): Use gen_atomic_exchange_1.
	(alpha_split_atomic_exchange_12): Use gen_load_locked
	and gen_store_conditional.

2019-06-20  Richard Earnshaw  <rearnsha@arm.com>

	* config/aarch64/aarch64-errata.h: New file.
	* config/aarch64/aarch64-elf-raw.h (CA53_ERR_835769_SPEC): Delete.
	(CA53_ERR_843419_SPEC): Delete.
	(LINK_SPEC): Use AARCH64_ERRATA_LINK_SPEC instead of above.
	* config/aarch64/aarch64-linux.h: Likewise.
	* config/aarch64/aarch64-netbsd.h: Likewise.
	* config/aarch64/aarch64-freebsd.h: Likewise.

2019-06-20  Marek Polacek  <polacek@redhat.com>

	* config/sh/sh.c (sh2a_function_vector_p): Use get_attribute_name.

2019-06-20  Michael Meissner  <meissner@linux.ibm.com>

	* config/rs6000/rs6000.md (isa attribute): Add support for
	for a future processor.

2019-06-20  H.J. Lu  <hongjiu.lu@intel.com>

	PR target/54855
	* config/i386/i386-expand.c (ix86_expand_vector_set): Generate
	standard scalar operation pattern for V2DF.
	* config/i386/sse.md (*<sse>_vm<plusminus_insn><mode>3): New.
	(*<sse>_vm<multdiv_mnemonic><mode>3): Likewise.
	(*ieee_<ieee_maxmin><mode>3): Likewise.
	(vec_setv2df_0): Likewise.

2019-06-20  Jan Hubicka  <jh@suse.cz>

	* tree-ssa-alias.c (aliasing_component_refs_p): Remove ref2_is_decl
	parameter; it has no use in gimple memory model.
	(indirect_ref_may_alias_decl_p): Update.

2019-06-20  Martin Liska  <mliska@suse.cz>

	* params.def (PARAM_HASH_TABLE_VERIFICATION_LIMIT): Decrease
	to 10.

2019-06-20  Jakub Jelinek  <jakub@redhat.com>

	* tree-vect-stmts.c (enum scan_store_kind): New type.
	(scan_store_can_perm_p): Change last argument from int * to
	vec<enum scan_store_kind> *, record precisely which permutations
	need whole vector left shift or that plus VEC_COND_EXPR.
	(vectorizable_scan_store): Adjust caller, use whole vector left shift
	and additional VEC_COND_EXPR only for those iterations that need it.

2019-06-20  Alexandre Oliva <oliva@adacore.com>

	* config.gcc: Fix ARM --with-fpu checking and error message.

2019-06-19  Marek Polacek  <polacek@redhat.com>

	PR c++/60364 - noreturn after first decl not diagnosed.
	* attribs.c (get_attribute_namespace): No longer static.
	(decl_attributes): Avoid shadowing.  Preserve the C++11 form for C++11
	attributes.
	(attr_noreturn_exclusions): Make it extern.
	* attribs.h (get_attribute_namespace): Declare.
	* tree-inline.c (function_attribute_inlinable_p): Use
	get_attribute_name.

2019-06-19  Martin Sebor  <msebor@redhat.com>

	PR tree-optimization/90626
	* tree-ssa-strlen.c (strxcmp_unequal): Fix typos.

	PR tree-optimization/90626
	* tree-ssa-strlen.c (strxcmp_unequal): New function.
	(handle_builtin_string_cmp): Call it.

2019-06-19  Iain Sandoe  <iain@sandoe.co.uk>

	* config/darwin.h (DRIVER_SELF_SPECS): Add RDYNAMIC, DARWIN_PIE_SPEC
	and DARWIN_NOPIE_SPEC.
	(RDYNAMIC): New, modified from DARWIN_EXPORT_DYNAMIC.
	(DARWIN_PIE_SPEC): Collate from darwin.h and darwin9.h.
	(DARWIN_NOPIE_SPEC): Collate from darwin10.h.
	(DARWIN_NOCOMPACT_UNWIND): New from darwin10.h
	(DARWIN_EXPORT_DYNAMIC): Delete.
	* config/darwin10.h (LINK_GCC_C_SEQUENCE_SPEC): Move no_compact_unwind
	and pie options processing to  darwin.h.
	* config/darwin9.h (DARWIN_PIE_SPEC): Move pie processing to darwin.h

2019-06-19  Iain Sandoe  <iain@sandoe.co.uk>

	* config/darwin-driver.c (darwin_driver_init): Fix off-by-one errors
	in computing the number of options to be moved.

2019-06-19  Maya Rashish  <coypu@sdf.org>

	*  config/arm/netbsd-elf.h (SYSARCH_ARM_SYNC_ICACHE): New definition.
	(CLEAR_INSN_CACHE) Use it.

2019-06-19  Uroš Bizjak  <ubizjak@gmail.com>

	* config/i386/i386.md (cmpstrnsi): Remove dead code.

2019-06-19  Wilco Dijkstra  <wdijkstr@arm.com>

	PR middle-end/84521
	* builtins.c (expand_builtin_setjmp_setup): Save
	hard_frame_pointer_rtx.
	(expand_builtin_setjmp_receiver): Do not emit sfp = fp move since we
	restore fp.
	* function.c (expand_function_start): Save hard_frame_pointer_rtx for
	non-local goto.
	* lra-eliminations.c (eliminate_regs_in_insn): Remove sfp = fp
	elimination code.
	(remove_reg_equal_offset_note): Remove unused function.
	* reload1.c (eliminate_regs_in_insn): Remove sfp = hfp elimination
	code.
	* config/arc/arc.c (TARGET_BUILTIN_SETJMP_FRAME_VALUE): Remove.
	(arc_builtin_setjmp_frame_value): Remove function.
	* config/avr/avr.c  (TARGET_BUILTIN_SETJMP_FRAME_VALUE): Remove.
	(avr_builtin_setjmp_frame_value): Remove function.
	* config/i386/i386.c (TARGET_BUILTIN_SETJMP_FRAME_VALUE): Remove.
	(ix86_builtin_setjmp_frame_value): Remove function.
	* config/pa/pa.md (nonlocal_goto): Remove FP adjustment.
	* config/sparc/sparc.c (TARGET_BUILTIN_SETJMP_FRAME_VALUE): Remove.
	(sparc_builtin_setjmp_frame_value): Remove function.
	* config/vax/vax.c (TARGET_BUILTIN_SETJMP_FRAME_VALUE): Remove.
	(vax_builtin_setjmp_frame_value): Remove function.
	* config/xtensa/xtensa.c (xtensa_frame_pointer_required): Force frame
	pointer	if has_nonlocal_label.

2019-06-19  Jakub Jelinek  <jakub@redhat.com>

	* doc/md.texi: Document vec_shl_<mode> pattern.
	* optabs.def (vec_shl_optab): New optab.
	* optabs.c (shift_amt_for_vec_perm_mask): Add shift_optab
	argument, if == vec_shl_optab, check for left whole vector shift
	pattern rather than right shift.
	(expand_vec_perm_const): Add vec_shl_optab support.
	* optabs-query.c (can_vec_perm_var_p): Mention also vec_shl optab
	in the comment.
	* tree-vect-generic.c (lower_vec_perm): Support permutations which
	can be handled by vec_shl_optab.
	* tree-vect-stmts.c (scan_store_can_perm_p): New function.
	(check_scan_store): Use it.
	(vectorizable_scan_store): If target can't do normal permutations,
	try to use whole vector left shifts and if needed a VEC_COND_EXPR
	after it.
	* config/i386/sse.md (vec_shl_<mode>): New expander.

	* omp-low.c (lower_rec_input_clauses): Handle references properly
	in inscan clauses.
	(lower_omp_scan): Likewise.

2019-06-19  Kugan Vivekanandarajah  <kugan.vivekanandarajah@linaro.org>

	* tree-ssa-address.c (preferred_mem_scale_factor): Handle when
	mem_mode is BLKmode.

2019-06-18  Max Filippov  <jcmvbkbc@gmail.com>

	PR target/90922
	* config/xtensa/xtensa.c (xtensa_expand_prologue): Add stack
	pointer adjustment for the case of no callee-saved registers and
	stack frame bigger than 128 bytes.

2019-06-18  Thomas Schwinge  <thomas@codesourcery.com>

	PR middle-end/90862
	* omp-low.c (check_omp_nesting_restrictions): Handle
	GF_OMP_TARGET_KIND_OACC_DECLARE.

2019-06-18  Uroš Bizjak  <ubizjak@gmail.com>

	* config/i386/i386.md (@cmp<mode>_1): Rename from cmp<mode>_1.
	(@add<mode>3_carry): Rename from add<mode>3_carry.
	(@sub<mode>3_carry_ccc): Rename from sub<mode>3_carry_ccc.
	(@sub<mode>3_carry_ccgz): Rename form sub<mode>3_carry_ccgz.
	(@copysign<mode>3_const): Rename from copysign<mode>3_const.
	(@copysign<mode>3_var): Rename from copysign<mode>3_var.
	(@xorsign<mode>3_1): Rename from xorsign<mode>3_1.
	(@x86_shift<mode>_adj_1): Rename from x86_shift<mode>_adj_1.
	(@x86_shift<mode>_adj_2): Rename from x86_shift<mode>_adj_2.
	(@x86_shift<mode>_adj_3): Rename from x86_shift<mode>_adj_3.
	(cmpstrnsi): Use gen_cmp_1.
	(lwp_slwpcb): Use gen_lwp_slwpcb_1.
	(@lwp_slwpcb<mode>_1): Rename from lwp_slwpcb<mode>_1.
	(@umonitor_<mode>): Rename from umonitor_<mode>.
	* config/i386/i386-expand.c (ix86_expand_copysign):
	Use gen_copysign3_const and gen_copysign3_var.
	(ix86_expand_xorsign): Use gen_xorsign3_1.
	(ix86_expand_branch): Use gen_sub3_carry_ccc,
	gen_sub3_carry_ccgz and gen_cmp1.
	(ix86_expand_int_addcc): Use gen_sub3_carry and gen_add3_carry.
	(ix86_split_ashl): Use gen_x86_shift_adj_1 and gen_x86_shift_adj_2.
	(ix86_split_ashr): Use gen_x86_shift_adj_1 and gen_x86_shift_adj_3.
	(ix86_split_lshr): Ditto.
	(ix86_expand_builtin) <case IX86_BUILTIN_UMONITOR>: Use gen_umonitor.

2019-06-18  Jason Merrill  <jason@redhat.com>

	* tree.c (build_constructor): Add MEM_STAT_DECL.

2019-06-18  Richard Sandiford  <richard.sandiford@arm.com>

	* config/aarch64/aarch64-modes.def (CC_NZC): New CC_MODE.
	* config/aarch64/aarch64-sve.md (*<optab><mode>3_cc)
	(ptest_ptrue<mode>, while_ult<GPI:mode><PRED_ALL:mode>)
	(*while_ult<GPI:mode><PRED_ALL:mode>_cc, *cmp<cmp_op><mode>)
	(*cmp<cmp_op><mode>_ptest, *cmp<cmp_op><mode>_cc)
	(*pred_cmp<cmp_op><mode>_combine, *pred_cmp<cmp_op><mode>)
	(vec_cmp<mode><vpred>, vec_cmpu<mode><vpred>, cbranch<mode>4):
	Use CC_NZC instead of CC.
	* config/aarch64/aarch64.md (condjump): Print a '.' in SVE conditions.
	* config/aarch64/aarch64.c (aarch64_sve_condition_codes): New variable.
	(aarch64_print_operand): Handle E_CC_NZCmode.
	(aarch64_emit_sve_ptrue_op_cc): Use gen_set_clobber_cc_nzc instead
	of gen_set_clobber_cc.

2019-06-18  Richard Sandiford  <richard.sandiford@arm.com>

	* config/aarch64/aarch64-sve.md: Tabify file.

2019-06-18  Richard Sandiford  <richard.sandiford@arm.com>

	* config/aarch64/aarch64-protos.h (aarch64_pfalse_reg): Declare.
	* config/aarch64/aarch64.c (aarch64_pfalse_reg): New function.
	* config/aarch64/aarch64-sve.md: Use it.

2019-06-18  Richard Sandiford  <richard.sandiford@arm.com>

	* config/aarch64/aarch64-protos.h (aarch64_ptrue_reg): Declare.
	* config/aarch64/aarch64.c (aarch64_ptrue_reg): New functions.
	(aarch64_expand_sve_widened_duplicate, aarch64_expand_sve_mem_move)
	(aarch64_maybe_expand_sve_subreg_move, aarch64_evpc_rev_local)
	(aarch64_expand_sve_vec_cmp_int): Use it.
	(aarch64_expand_sve_vec_cmp_float): Likewise.
	* config/aarch64/aarch64-sve.md: Likewise throughout.

2019-06-18  Richard Sandiford  <richard.sandiford@arm.com>
	    Kugan Vivekanandarajah  <kuganv@linaro.org>

	* config/aarch64/aarch64-sve.md (*cond_<optab><mode>_0): Delete.
	(*cond_<optab><mode>_z): Fold into...
	(*cond_<optab><mode>_any): ...here.  Also handle cases in which
	operand 4 can be tied to operand 0 (either inherently or via RA).

2019-06-18  Richard Biener  <rguenther@suse.de>

	PR debug/90900
	* cfgexpand.c (expand_debug_expr): Treat NOTE_P DECL_RTL
	as if optimized away.

2019-06-18  Tom de Vries  <tdevries@suse.de>

	* config/nvptx/nvptx-protos.h (gen_set_softstack_insn): Remove.
	* config/nvptx/nvptx.c (gen_set_softstack_insn): Remove.
	* config/nvptx/nvptx.md (define_insn "set_softstack_<mode>"):
	Rename to ...
	(define_insn "@set_softstack_<mode>"): ... this.
	(define_insn "omp_simt_enter_<mode>"): Rename to ...
	(define_insn "@omp_simt_enter_<mode>"): ... this.
	(define_insn "omp_simt_exit_<mode>"): Rename to ...
	(define_insn "@omp_simt_exit_<mode>"): ... this.

2019-06-18  Richard Sandiford  <richard.sandiford@arm.com>

	* tree-vect-loop-manip.c (vect_set_loop_masks_directly): Remove
	vf parameter.  Restore the previous iv step of nscalars_step,
	but give it iv_type rather than compare_type.  Tweak code order
	to match the comments.
	(vect_set_loop_condition_masked): Update accordingly.
	* tree-vect-loop.c (vect_verify_full_masking): Use "unsigned int"
	for iv_precision.  Tweak comment formatting.

2019-06-18  Iain Sandoe  <iain@sandoe.co.uk>

        * config/darwin.c: Strip trailing whitespace.

2019-06-18  Iain Sandoe  <iain@sandoe.co.uk>

	* config/darwin.c (darwin_emit_unwind_label): New default to false.
	(darwin_override_options): Set darwin_emit_unwind_label as needed.

2019-06-18  Martin Jambor  <mjambor@suse.cz>

	PR ipa/90889
	* ipa-cp.c (ignore_edge_p): Do not ignore edges when only the
	caller does not have flag_ipa_cp set.

2019-06-18  Alejandro Martinez  <alejandro.martinezvicente@arm.com>

	* config/aarch64/aarch64-sve.md (mask_fold_left_plus_<mode>): Renamed
	from "*fold_left_plus_<mode>", updated operands order.
	* doc/md.texi (mask_fold_left_plus_@var{m}): Documented new optab.
	* internal-fn.c (mask_fold_left_direct): New define.
	(expand_mask_fold_left_optab_fn): Likewise.
	(direct_mask_fold_left_optab_supported_p): Likewise.
	* internal-fn.def (MASK_FOLD_LEFT_PLUS): New internal function.
	* optabs.def (mask_fold_left_plus_optab): New optab.
	* tree-vect-loop.c (mask_fold_left_plus_optab): New function to get a
	masked internal_fn for a reduction ifn.
	(vectorize_fold_left_reduction): Add support for masking reductions.

2019-06-18  Kewen Lin  <linkw@gcc.gnu.org>

	PR middle-end/80791
	* target.def (predict_doloop_p): New hook.
	* targhooks.h (default_predict_doloop_p): New declaration.
	* targhooks.c (default_predict_doloop_p): New function.
	* doc/tm.texi.in (TARGET_PREDICT_DOLOOP_P): New hook.
	* doc/tm.texi: Regenerate.
	* config/rs6000/rs6000.c (rs6000_predict_doloop_p): New function.
	(TARGET_PREDICT_DOLOOP_P): New macro.
	* tree-ssa-loop-ivopts.c (generic_predict_doloop_p): New function.

2019-06-17  Jakub Jelinek  <jakub@redhat.com>

	* omp-low.c (struct omp_context): Add scan_inclusive field.
	(scan_omp_1_stmt) <case GIMPLE_OMP_SCAN>: Set ctx->scan_inclusive
	if inclusive scan.
	(struct omplow_simd_context): Add lastlane member.
	(lower_rec_simd_input_clauses): Add rvar argument, handle inscan
	reductions.  Build 2 or 3 argument .GOMP_SIMD_LANE calls rather than
	1 or 2 argument.
	(lower_rec_input_clauses): Handle inscan reductions in simd contexts.
	(lower_lastprivate_clauses): Set TREE_THIS_NOTRAP on the ARRAY_REF.
	(lower_omp_scan): New function.
	(lower_omp_1) <case GIMPLE_OMP_SCAN>: Use lower_omp_scan.
	* tree-ssa-dce.c (eliminate_unnecessary_stmts): For IFN_GOMP_SIMD_LANE
	check 3rd argument if present rather than 2nd.
	* tree-vectorizer.h (struct _loop_vec_info): Add scan_map member.
	(struct _stmt_vec_info): Change simd_lane_access_p from bool into
	2-bit bitfield.
	* tree-vect-loop.c (_loop_vec_info::_loop_vec_info): Initialize
	scan_map.  For IFN_GOMP_SIMD_LANE check 3rd argument if present rather
	than 2nd.
	(_loop_vec_info::~_loop_vec_info): Delete scan_map.
	* tree-vect-data-refs.c (vect_analyze_data_ref_accesses): Allow two
	different STMT_VINFO_SIMD_LANE_ACCESS_P refs if they have the same
	init.
	(vect_find_stmt_data_reference): Encode in ->aux the 2nd
	IFN_GOMP_SIMD_LANE argument.
	(vect_analyze_data_refs): Set STMT_VINFO_SIMD_LANE_ACCESS_P from the
	encoded ->aux value.
	* tree-vect-stmts.c: Include attribs.h.
	(vectorizable_call): Adjust comment about IFN_GOMP_SIMD_LANE.
	(scan_operand_equal_p, check_scan_store, vectorizable_scan_store): New
	functions.
	(vectorizable_load): For STMT_VINFO_SIMD_LANE_ACCESS_P tests use != 0.
	(vectorizable_store): Handle STMT_VINFO_SIMD_LANE_ACCESS_P > 1.

2019-06-17  Uroš Bizjak  <ubizjak@gmail.com>

	PR target/62055
	* config/i386/i386.md (*nabstf2_1): New insn pattern.
	(*nabs<mode>2_1): Ditto.
	(nabs sse-reg splitter): New splitter.
	* config/i386/sse.md (*nabs<mode>2): New insn_and_split pattern.

2019-06-17  Jan Hubicka  <hubicka@ucw.cz>

	PR bootstrap/90873.
	* tree-ssa-alias.c (indirect_ref_may_alias_decl_p): Fix
	TMR index check.

2019-06-17  Tom de Vries  <tdevries@suse.de>

	* config/nvptx/nvptx-protos.h (gen_set_softstack_insn): Declare.
	* config/nvptx/nvptx.c (gen_set_softstack_insn): New function.
	* config/nvptx/nvptx.md (define_insn "set_softstack_insn"): Rename to
	...
	(define_insn "set_softstack_<mode>"): ... this.  Use P iterator on
	match_operand 0.
	(define_insn "omp_simt_enter_insn"): Rename to ...
	(define_insn "omp_simt_enter_<mode>"): ... this.  Use P iterator on
	match_operand 0, 1 and 2, as well as the unspec_volatile result.
	(define_expand "omp_simt_enter): Use gen_omp_simt_enter_di and
	gen_omp_simt_enter_si.
	(define_expand "omp_simt_exit"): New.
	(define_insn "omp_simt_exit"): Rename to ...
	(define_insn "omp_simt_exit_<mode>"): ... this.  Use P iterator on
	match_operand 0.

2019-06-17  Matthew Green  <mrg@eterna.com.au>
	    Maya Rashish  <coypu@sdf.org>

	* config.gcc (aarch64*-*-netbsd*): New target.
	* config/aarch64/aarch64-netbsd.h: New file.
	* config/aarch64/t-aarch64-netbsd: Likewise.

2019-06-17  Jan Hubicka  <hubicka@ucw.cz>

	* tree-ssa-alias.c (aliasing_component_refs_p): Consider only
	the access path from base to first VIEW_CONVERT_EXPR or
	BIT_FIELD_REF.

2019-06-17  Jan Hubicka  <hubicka@ucw.cz>

	* tree-ssa-alias.c (nonoverlapping_component_refs_p): Also truncate
	access path on BIT_FIELD_REFs.

2019-06-17  Martin Liska  <mliska@suse.cz>

	PR ipa/90874
	* ipa-utils.h (odr_type_p): Remove dead code.

2019-06-17  Rainer Orth  <ro@CeBiTec.Uni-Bielefeld.DE>

	* configure.ac (ld_vers) <*-*-solaris2*>: Remove support for
	alternative Solaris 11.4 format.
	* configure: Regenerate.

2019-06-17  Tom de Vries  <tdevries@suse.de>

	* config/nvptx/nvptx.md (define_insn "call_insn"): Rename to ...
	(define_insn "call_insn_<mode>"): ... this.  Use P iterator on
	match_operand 0.
	(define_insn "call_value_insn"): Rename to ...
	(define_insn "call_value_insn_<mode>"): this.  Use P iterator on
	match_operand 0.
	(define_insn "nvptx_red_partition"): Set unspec_volatile result mode to
	DI.

2019-06-16  John David Anglin  <danglin@gcc.gnu.org>

	PR middle-end/64242
	* config/pa/pa.md (nonlocal_goto): Restore frame pointer last.  Add
	frame clobbers and schedule block.
	(builtin_longjmp): Likewise.

2019-06-16  Jozef Lawrynowicz  <jozef.l@mittosystems.com>

	* config/msp430/msp430.c (msp430_expand_helper): Setup arguments which
	describe how to perform MSPABI compliant 64-bit shift.
	* config/msp430/msp430.md (ashldi3): New define_expand.
	(ashrdi3): New define_expand.
	(lshrdi3): New define_expand.

2019-06-16  Jozef Lawrynowicz  <jozef.l@mittosystems.com>

	* doc/sourcebuild.texi: Document new effective target keyword
	longlong64.

2019-06-16  Jan Hubicka  <hubicka@ucw.cz>

	* tree-ssa-alias.c (indirect_ref_may_alias_decl_p,
	indirect_refs_may_alias_p): Revert accidental commits.

	* tree-ssa-alias.c (aliasing_component_refs_p): Watch for arrays
	at the end of structures.

2019-06-16  Iain Sandoe  <iain@sandoe.co.uk>

	* config/darwin.c (machopic_indirect_call_target): Use renamed
	darwin_picsymbol_stubs to decide on output.
	(darwin_override_options): Handle darwin_picsymbol_stubs.
	* config/darwin.h (MIN_LD64_OMIT_STUBS): New.
	(LD64_VERSION): Revise default.
	* config/darwin.opt: (mpic-symbol-stubs): New option.
	(darwin_picsymbol_stubs): New variable.
	* config/i386/darwin.h (TARGET_MACHO_BRANCH_ISLANDS):
	rename to TARGET_MACHO_PICSYM_STUBS.
	* config/i386/i386.c (output_pic_addr_const): Likewise.
	* config/i386/i386.h Likewise.
	* config/rs6000/darwin.h: Likewise.
	* config/rs6000/rs6000.c (rs6000_call_darwin_1): Use renamed
	darwin_picsymbol_stubs.

2019-06-16  Iain Sandoe  <iain@sandoe.co.uk>

	* config/darwin.opt (prebind, noprebind, seglinkedit,
	noseglinkedit): Add RejectNegative.

2019-06-16  Jan Hubicka  <hubicka@ucw.cz>

	* tree-ssa-alias.c (nonoverlapping_component_refs_p): Fix pasto
	in my previous patch.

2019-06-16  Tom de Vries  <tdevries@suse.de>

	PR tree-optimization/89376
	* tree-parloops.c (oacc_entry_exit_ok_1): Handle red == NULL.

2019-06-15  Maya Rashish  <coypu@sdf.org>

	* doc/invoke.texi (Spec Files): Update location of the
	Fortran spec file.

2019-06-15  Gerald Pfeifer  <gerald@pfeifer.com>

	* doc/extend.texi (Common Function Attributes): Clarify
	no_sanitize.  Fix grammar.

2019-06-15  Jan Hubicka  <hubicka@ucw.cz>

	* tree-ssa-alias.c (alias_stats): Add
	nonoverlapping_component_refs_p_may_alias,
	nonoverlapping_component_refs_p_no_alias,
	nonoverlapping_component_refs_of_decl_p_may_alias,
	nonoverlapping_component_refs_of_decl_p_no_alias.
	(dump_alias_stats): Dump them.
	(nonoverlapping_component_refs_of_decl_p): Add stats.
	(nonoverlapping_component_refs_p): Add stats; do not stop on first
	ARRAY_REF.

2019-06-15  Uroš Bizjak  <ubizjak@gmail.com>

	* config/i386/i386.md (and<mode>3): Generate zero-extends for
	TARGET_ZERO_EXTEND_WITH_AND && optimize_function_for_speed_p (cfun))
	only.
	(*anddi3_doubleword): Split before reload. Merge with
	anddi->zext pre-reload splitter.
	(*andndi3_doubleword): Split before reload.
	(*<code>di3_doubleword): Ditto.
	(*one_cmpldi2_doubleword): Ditto.

2019-06-15  Jakub Jelinek  <jakub@redhat.com>

	PR middle-end/90779
	* gimplify.c: Include omp-offload.h and context.h.
	(gimplify_bind_expr): Add "omp declare target" attributes
	to static block scope variables inside of target region or target
	functions.

2019-06-15  Tom de Vries  <tdevries@suse.de>

	PR tree-optimization/90009
	* tree-ssa-threadbackward.c (thread_jumps::profitable_jump_thread_path):
	Return NULL if bb contains IFN_UNIQUE.

2019-06-14  Segher Boessenkool  <segher@kernel.crashing.org>

	* config/rs6000/rs6000.md (CCEITHER): New define_mode_iterator.
	(un): New define_mode_attr.
	(isel_signed_<mode>, isel_unsigned_<mode>): Delete, merge into ...
	(isel_<un>signed_<GPR:mode>): ... this.  New define_insn.
	(isel_reversed_signed_<mode>, isel_reversed_unsigned_<mode>): Delete,
	merge into ...
	(isel_reversed_<un>signed_<GPR:mode>): ... this.  New define_insn.

2019-06-14  Iain Sandoe  <iain@sandoe.co.uk>

	* config/darwin.opt: Add RejectNegative where needed, reorder
	and add minimal functional descriptions.

2019-06-14  H.J. Lu  <hongjiu.lu@intel.com>

	PR rtl-optimization/90765
	* calls.c (update_stack_alignment_for_call): New function.
	(expand_call): Call update_stack_alignment_for_call when
	outgoing parameter is passed in the stack.
	(emit_library_call_value_1): Likewise.
	* function.c (locate_and_pad_parm): Don't update
	stack_alignment_needed and preferred_stack_boundary.

2019-06-14  H.J. Lu  <hongjiu.lu@intel.com>

	PR target/90877
	* config/i386/i386-features.c
	(dimode_scalar_chain::compute_convert_gain): Replace
	mmxsse_to_integer with sse_to_integer.
	* config/i386/i386.c (ix86_register_move_cost): Verify that
	moves between MMX and non-MMX units require secondary memory.
	Correct costs of moves between SSE and integer units.
	* config/i386/i386.h (processor_costs): Rename cost of moving
	SSE register to integer to sse_to_integer.  Rename cost of

2019-06-14  Matt Thomas  <matt@3am-software.com>
	    Matthew Green  <mrg@eterna.com.au>
	    Nick Hudson  <skrll@netbsd.org>
	    Maya Rashish  <coypu@sdf.org>
	    Richard Earnshaw  <rearnsha@arm.com>

	* config.gcc (arm*-*-netbsdelf*) Add support for EABI configuration.
	* config.host (arm*-*-netbsd*): Use driver-arm.o on native NetBSD.
	* config/arm/netbsd-eabi.h: New file.
	* config/arm/netbsd-elf.h (TARGET_OS_CPP_BUILTINS): Undefine before
	redefining.
	(SUBTARGET_EXTRA_ASM_SPEC): Don't pass -matpcs to the assembler.
	* config/netbsd-elf.h (NETBSD_LINK_LD_ELF_SO_SPEC): New define.
	(NETBSD_SUBTARGET_EXTRA_SPECS): New define.
	(SUBTARGET_EXTRA_SPECS): Define to NETBSD_SUBTARGET_EXTRA_SPECS.

2019-06-14  Richard Biener  <rguenther@suse.de>

	* tree-loop-distribution.c (classify_partition): Return
	whether a reduction appeared in all partitions and do not
	stop builtin detection because of this.
	(distribute_loop): Sort a non-builtin partition last if
	there's a reduction in all partitions and make sure the
	partition prevailing as last is not a builtin.

2019-06-14  Feng Xue  <fxue@os.amperecomputing.com>

	PR ipa/90401
	* ipa-prop.c (add_to_agg_contents_list): New function.
	(clobber_by_agg_contents_list_p): Likewise.
	(extract_mem_content): Likewise.
	(get_place_in_agg_contents_list): Delete.
	(determine_known_aggregate_parts): Renamed from
	determine_locally_known_aggregate_parts.  New parameter
	aa_walk_budget_p.

2019-06-13  Martin Sebor  <msebor@redhat.com>

	PR tree-optimization/90662
	* tree-ssa-strlen.c (get_stridx): Convert fold_build2 operands
	to the same type.

2019-06-13  Jan Hubicka  <hubicka@ucw.cz>

	PR bootstrap/90873
	* tree-ssa-alias.c (indirect_ref_may_alias_decl_p): Also check that
	dbase is not TARGET_MEM_REF.

2019-06-13  Uroš Bizjak  <ubizjak@gmail.com>

	* config/i386/i386.md (SWIM1248s): Rename from SWIM1248x.
	Update all uses.
	(and<mode>3): Use gen_extend_insn instead of indirect functions.
	Do not generate DImode extends for 32bit targets.
	(and->zext post-reload splitter): Use gen_extend_insn
	instead of indirect functions.
	(anddi->zext pre-reload splitter): New.
	(*zext<mode>_doubleword_and): Remove.
	(*zext<mode>_doubleword): Ditto.
	(*zextsi_doubleword): Dittto.

2019-06-13  Uroš Bizjak  <ubizjak@gmail.com>

	* config/i386/i386-expand.c (ix86_expand_int_sse_cmp):
	Use gen_sub3_insn instead of indirect function.
	(ix86_expand_ashl_const): Use gen_add2_insn instead of
	indirect function.
	(ix86_adjust_counter): Ditto.

2019-06-13  Jiufu Guo  <guojiufu@linux.ibm.com>
	    Lijia He  <helijia@linux.ibm.com>

	PR tree-optimization/77820
	* tree-ssa-threadedge.c
	(edge_forwards_cmp_to_conditional_jump_through_empty_bb_p): New
	function.
	(thread_across_edge): Add call to
	edge_forwards_cmp_to_conditional_jump_through_empty_bb_p.

2019-06-13  Iain Sandoe  <iain@sandoe.co.uk>

	* config/darwin-driver.c (validate_macosx_version_min): New.
	(darwin_default_min_version): Cleanup and validate supplied version.
	(darwin_driver_init): Likewise and push cleaned version into opts.

2019-06-13  Jan Hubicka  <hubicka@ucw.cz>

	PR tree-optimization/90869
	* tree-ssa-alias.c (indirect_ref_may_alias_decl_p): Watch for view
	converts in MEM_REF referencing decl rather than view converts
	from decl type to MEM_REF type.

2019-06-13  Richard Biener  <rguenther@suse.de>

	PR tree-optimization/90856
	* tree-sra.c (build_ref_for_model): Only use
	build_reconstructed_reference when address-spaces are the same.

2019-06-13  Jakub Jelinek  <jakub@redhat.com>

	* config/nvptx/nvptx.c (nvptx_sese_number, nvptx_sese_pseudo): Don't
	wrap ei variable name in the declaration in ()s.
	(nvptx_single): Actually use mode_label variable.  Formatting fix.

2019-06-13  Richard Biener  <rguenther@suse.de>

	* tree-vectorizer.h (vect_loop_vectorized_call): Declare.
	* tree-vectorizer.c (vect_loop_vectorized_call): Export and
	also return the condition stmt.
	* tree-vect-loop-manip.c (vect_loop_versioning): Compute outermost
	loop we can version and version that, reusing the loop version
	created by if-conversion instead of versioning again.
>>>>>>> 08c1638d

2019-06-13  Aldy Hernandez  <aldyh@redhat.com>

	* gimple-loop-versioning.cc (prune_loop_conditions): Use
	may_contain_p.
	* tree-vrp (value_range_base::may_contain_p): Call into
	value_inside_range.
	(value_inside_range): Make private inside value_range_base class.
	Take min/max from *this.
	(range_includes_p): Remove.
	* tree-vrp.h (value_range_base): Add value_inside_range.
	(range_includes_p): Remove.
	(range_includes_zero_p): Call may_contain_p.
	* vr-values.c (compare_range_with_value): Same.

<<<<<<< HEAD
2019-06-07  Aldy Hernandez  <aldyh@redhat.com>

	* tree-vrp.h (value_range_base::intersect): New.
	(value_range::intersect_helper): Move from here...
	(value_range_base::intersect_helper): ...to here.
	* tree-vrp.c (value_range::intersect_helper): Rename to...
=======
2019-06-13  Claudiu Zissulescu  <claziss@synopsys.com>

	* doc/extend.texi (ARC Function Attributes): Update info.

2019-06-13  Feng Xue  <fxue@os.amperecomputing.com>

	PR tree-optimization/89713
	* doc/invoke.texi (-ffinite-loops): Document new option.
	* common.opt (-ffinite-loops): New option.
	* tree-ssa-dce.c (mark_stmt_if_obviously_necessary): Mark
	IFN_GOACC_LOOP calls as necessary.
	* tree-ssa-loop-niter.c (finite_loop_p): Assume loop with an exit
	is finite.
	* omp-offload.c (oacc_xform_loop): Skip lowering if return value of
	IFN_GOACC_LOOP call is not used.
	* opts.c (default_options_table): Enable -ffinite-loops at -O2+.

2019-06-13  Kugan Vivekanandarajah  <kugan.vivekanandarajah@linaro.org>

	PR target/88838
	* tree-vect-loop-manip.c (vect_set_loop_masks_directly): If the
	compare_type is not with Pmode size, we will create an IV with
	Pmode size with truncated use (i.e. converted to the correct type).
	* tree-vect-loop.c (vect_verify_full_masking): Find IV type.
	(vect_iv_limit_for_full_masking): New. Factored out of
	vect_set_loop_condition_masked.
	* tree-vectorizer.h (LOOP_VINFO_MASK_IV_TYPE): New.
	(vect_iv_limit_for_full_masking): Declare.

2019-06-13  Kugan Vivekanandarajah  <kugan.vivekanandarajah@linaro.org>

	PR target/88834
	* tree-ssa-loop-ivopts.c (get_mem_type_for_internal_fn): Handle
	IFN_MASK_LOAD_LANES and IFN_MASK_STORE_LANES.
	(get_alias_ptr_type_for_ptr_address): Likewise.
	(add_iv_candidate_for_use): Add scaled index candidate if useful.
	* tree-ssa-address.c (preferred_mem_scale_factor): New.
	* config/aarch64/aarch64.c (aarch64_classify_address): Relax
	allow_reg_index_p.

2019-06-13  Kugan Vivekanandarajah  <kugan.vivekanandarajah@linaro.org>

	* config/aarch64/iterators.md (ADDSUB): Fix typo in comment.

2019-06-12  Dimitar Dimitrov  <dimitar@dinux.eu>

	* common/config/pru/pru-common.c: New file.
	* config.gcc: Add PRU target.
	* config/pru/alu-zext.md: New file.
	* config/pru/constraints.md: New file.
	* config/pru/predicates.md: New file.
	* config/pru/pru-opts.h: New file.
	* config/pru/pru-passes.c: New file.
	* config/pru/pru-pragma.c: New file.
	* config/pru/pru-protos.h: New file.
	* config/pru/pru.c: New file.
	* config/pru/pru.h: New file.
	* config/pru/pru.md: New file.
	* config/pru/pru.opt: New file.
	* config/pru/t-pru: New file.
	* doc/extend.texi: Document PRU pragmas.
	* doc/invoke.texi: Document PRU-specific options.
	* doc/md.texi: Document PRU asm constraints.

2019-06-12  Martin Sebor  <msebor@redhat.com>

	PR middle-end/90676
	* tree-pretty-print.c (dump_mem_ref): New function.  Include
	MEM_REF type in output when different size than operand.
	(dump_generic_node): Move code to dump_mem_ref and call it.

2019-06-12  Martin Sebor  <msebor@redhat.com>

	PR tree-optimization/90662
	* tree-ssa-strlen.c (get_stridx): Handle simple VLAs and pointers
	to arrays.

2019-06-12  Tom de Vries  <tdevries@suse.de>

	PR tree-optimization/90009
	* config/nvptx/nvptx.c (nvptx_find_par): Assert fork has at most join.

2019-06-12  Martin Liska  <mliska@suse.cz>

	* ggc-common.c (ggc_prune_overhead_list): Do not sanitize
	the created map.
	* hash-map.h: Add sanitize_eq_and_hash into ::hash_map.
	* mem-stats.h (mem_alloc_description::mem_alloc_description):
	Do not sanitize created maps.

2019-06-12  Aldy Hernandez  <aldyh@redhat.com>

	* gimple-ssa-evrp.c (evrp_dom_walker::before_dom_children): Use
	value_range::singleton_p.
	* tree-vrp.c (value_range_constant_singleton): Remove.
	* tree-vrp.h (value_range_constant_singleton): Remove.
	* vr-values.c (vr_values::singleton): Use
	value_range::singleton_p.

2019-06-12  Jakub Jelinek  <jakub@redhat.com>

	PR target/90811
	* cfgexpand.c (align_local_variable): Add really_expand argument,
	don't SET_DECL_ALIGN if it is false.
	(add_stack_var): Add really_expand argument, pass it through to
	align_local_variable.
	(expand_one_stack_var_1): Pass true as really_expand to
	align_local_variable.
	(expand_one_ssa_partition): Pass true as really_expand to
	add_stack_var.
	(expand_one_var): Pass really_expand through to add_stack_var.

2019-06-12  Przemyslaw Wirkus  <przemyslaw.wirkus@arm.com>

        * config/arm/iterators.md (VABAL): New int iterator.
        * config/arm/neon.md (<sup>sadv16qi): New define_expand.
        * config/arm/unspecs.md ("unspec"): Define UNSPEC_VABAL_S, UNSPEC_VABAL_U
        values.

2019-06-12  Martin Liska  <mliska@suse.cz>

	* value-prof.c (stream_out_histogram_value): Only first value
	can't be negative.

2019-06-12  Jakub Jelinek  <jakub@redhat.com>

	PR c/90760
	* symtab.c (symtab_node::set_section): Allow being called on aliases
	as long as they aren't analyzed yet.

2019-06-11  Faraz Shahbazker  <fshahbazker@wavecomp.com>

	* config/mips/mips.c (mips_final_postscan_insn): Modify call
	to `mips_set_text_contents_type' to indicate whether a
	non-debug insn follows.

2019-06-11  Michael Meissner  <meissner@linux.ibm.com>

	* config/rs6000/rs6000-cpus.def (ISA_FUTURE_MASKS_SERVER): Delete
	enabling -mpcrel by default.
	* config/rs6000/rs6000.c (rs6000_option_override_internal): Update
	test for -mpcrel and/or -mprefixed-addr needing -mcpu=future, so
	that the test against -mcpu=future is done first.  Then test if
	-mprefixed-addr is on for -mpcrel.
	(rs6000_disable_incompatible_switches): Add -mcpu=future support.

2019-06-11  Jakub Jelinek  <jakub@redhat.com>

	PR target/90811
	* config/nvptx/nvptx.c (nvptx_output_softstack_switch): Use and.b%d
	instead of and.u%d.

2019-06-11  Marc Glisse  <marc.glisse@inria.fr>

	* match.pd (X/[ex]4<Y/[ex]4): Handle conversions.

2019-06-11  Matthew Beliveau  <mbelivea@redhat.com>

	PR c++/90449 - add -Winaccessible-base option.
	* doc/invoke.texi (Winaccessible-base): Document.

2019-06-11  Marc Glisse  <marc.glisse@inria.fr>

	PR tree-optimization/62041
	* fold-const.c (fold_real_zero_addition_p): Handle vectors.

2019-06-11  Jason Merrill  <jason@redhat.com>

	* gdbhooks.py (TreePrinter.to_string): Recognize ggc_free'd memory.
	* tree.c (get_tree_code_name): Likewise.
	* print-tree.c (print_node): Only briefly print a node with an
	invalid code.

2019-06-11  Jakub Jelinek  <jakub@redhat.com>

	PR bootstrap/90819
	* trans-mem.c (tm_memopt_compute_available): Add assertion
	that blocks is not empty.  Formatting fix.

2019-06-11  Martin Liska  <mliska@suse.cz>

	PR c++/87847
	* hash-table.h: Extend create_gcc, add one parameter
	that is passed into hash_table::hash_table.

2019-06-10  Uroš Bizjak  <ubizjak@gmail.com>

	* config/i386/i386-protos.h (ix86_split_fp_absneg_operator):
	New prototype.
	* config/i386/i386-expand.c (ix86_expand_fp_absneg_operator):
	Emit clobber also for non-sse operations.
	(ix86_split_fp_absneg_operator): New function.
	* config/i386/i386.md (SSEMODEF): New mode iterator.
	(ssevecmodef): New mode attribute.
	(<code>tf2): Use absneg code iterator.
	(*<code>tf2_1): Rename from *absnegtf3_sse. Use absneg code iterator.
	Add three-operand AVX alternatives.
	(*<code><mode>2_i387_1): Rename from *absnegxf2_i387.
	Use absneg code iterator and X87MODEF mode iterator.
	(absneg fp_reg non-sse splitter): Call absneg code iterator
	and X87MODEF mode iterator.
	(absneg general_reg non-sse splitter): Use absneg code iterator
	and X87MODEF mode iterator.  Use ix86_split_fp_absneg_operator.
	(*<code><mode>2_1): Rename from *absneg<mode>2.  Use absneg
	code iterator.  Add three-operand AVX alternative.
	(absneg sse_reg splitter): Use absneg code iterator
	and SSEMODEF mode iterator.  Handle AVX operands.
	(absneg fp_reg splitter): Use absneg code iterator
	and MODEF mode iterator.
	(absneg general_reg splitter): Merge splitters using MODEF mode
	iterator.  Use absneg code iterator.  Call
	ix86_split_fp_absneg_operator.
	(*<code><mode>2_i387): Rename from *<code><mode>2_1.
	Do not enable for non-sse modes before reload.
	(CSGNMODE): Remove.
	(CSGNVMODE): Ditto.
	(copysing<mode>3): Use SSEMODEF instead of CSGNMODE and
	ssevecmodef mode attribute instaed of CSGNVMODE.
	(copysign<mode>3_const): Ditto.
	(copysign<mode>3_var): Ditto.
	* config/i386/i386.md (*<code><mode>2): Rename from *absneg<mode>2.
	Use absneg code iterator.  Simplify code using std::swap.
	* config/i386/predicates.md (absneg_operator): Remove.

2019-06-10  Martin Sebor  <msebor@redhat.com>

	* gimple-fold.c (get_range_strlen): Update comment that didn't
	make it into r267503 or related commits.

2019-06-10  Vladislav Ivanishin  <vlad@ispras.ru>

	* gcov-tool.c (merge_usage, rewrite_usage): Mark with
	ATTRIBUTE_NORETURN thus making consistent with overlap_usage.

2019-06-10  Jakub Jelinek  <jakub@redhat.com>

	* tree.def (OMP_SCAN): New tree code.
	* tree-core.h (enum omp_clause_code): Add OMP_CLAUSE_INCLUSIVE and
	OMP_CLAUSE_EXCLUSIVE.
	* tree.h (OMP_CLAUSES): Use OMP_SCAN instead of OMP_TASKGROUP.
	(OMP_SCAN_BODY, OMP_SCAN_CLAUSES): Define.
	* tree.c (omp_clause_num_ops, omp_clause_code_name): Add entries for
	OMP_CLAUSE_{IN,EX}CLUSIVE.
	(walk_tree_1): Handle OMP_CLAUSE_{IN,EX}CLUSIVE.
	* tree-nested.c (convert_nonlocal_reference_stmt,
	convert_local_reference_stmt, convert_gimple_call): Handle
	GIMPLE_OMP_SCAN.
	* tree-pretty-print.c (dump_omp_clause): Handle
	OMP_CLAUSE_{IN,EX}CLUSIVE.
	(dump_generic_node): Handle OMP_SCAN.
	* gimple.def (GIMPLE_OMP_SCAN): New gimple code.
	* gimple.h (gomp_scan): New type.
	(is_a_helper <gomp_scan *>::test,
	is_a_helper <const gomp_scan *>::test): New templates.
	(gimple_build_omp_scan): Declare.
	(gimple_omp_scan_clauses, gimple_omp_scan_clauses_ptr,
	gimple_omp_scan_set_clauses): New inline functions.
	(CASE_GIMPLE_OMP): Add case GIMPLE_OMP_SCAN:.
	* gimple.c (gimple_build_omp_scan): New function.
	(gimple_copy): Handle GIMPLE_OMP_SCAN.
	* gimple-walk.c (walk_gimple_op, walk_gimple_stmt): Likewise.
	* gimple-pretty-print.c (dump_gimple_omp_block): Don't handle
	GIMPLE_OMP_TASKGROUP.
	(dump_gimple_omp_scan): New function.
	(pp_gimple_stmt_1): Handle GIMPLE_OMP_SCAN.
	* gimple-low.c (lower_stmt): Handle GIMPLE_OMP_SCAN.
	* tree-inline.c (remap_gimple_stmt, estimate_num_insns): Likewise.
	* gimplify.c (enum gimplify_omp_var_data): Add GOVD_REDUCTION_INSCAN.
	(is_gimple_stmt): Handle OMP_SCAN.
	(gimplify_scan_omp_clauses): Reject inscan reductions on constructs
	other than OMP_FOR or OMP_SIMD.  Handle OMP_CLAUSE_{IN,EX}CLUSIVE.
	(gimplify_adjust_omp_clauses): Diagnose inscan reductions not
	mentioned in nested #pragma omp scan.  Handle
	OMP_CLAUSE_{IN,EX}CLUSIVE.
	(gimplify_expr): Handle OMP_SCAN.
	* omp-low.c (check_omp_nesting_restrictions): For parent context,
	look through GIMPLE_OMP_SCAN context.  Allow #pragma omp scan in
	simd constructs.
	(scan_omp_1_stmt, lower_omp_1, diagnose_sb_1, diagnose_sb_2): Handle
	GIMPLE_OMP_SCAN.

2019-06-10  Martin Liska  <mliska@suse.cz>

	* ipa-cp.c (ignore_edge_p): New function.
	(build_toporder_info): Use it.
	* ipa-inline.c (ignore_edge_p): New function.
	(inline_small_functions): Use it.
	* ipa-pure-const.c (ignore_edge_for_nothrow):
	Verify opt_for_fn for caller and callee.
	(ignore_edge_for_pure_const): Likewise.
	* ipa-reference.c (ignore_edge_p): Extend to check
	for opt_for_fn.
	* ipa-utils.c (searchc): Refactor.
	* ipa-utils.h: Fix coding style.

2019-06-10  Claudiu Zissulescu  <claziss@synopsys.com>

	* config/arc/arc.c (arc_rtx_costs): Update costs.

2019-06-10  Claudiu Zissulescu  <claziss@synopsys.com>

	* config/arc/arc-protos.h (arc_check_ior_const): Declare.
	(arc_split_ior): Likewise.
	(arc_check_mov_const): Likewise.
	(arc_split_mov_const): Likewise.
	* config/arc/arc.c (arc_print_operand): Fix 'z' letter.
	(arc_rtx_costs): Replace check Crr with Cax constraint.
	(prepare_move_operands): Cleanup, remove unused code.
	(arc_split_ior): New function.
	(arc_check_ior_const): Likewise.
	(arc_split_mov_const): Likewise.
	(arc_check_mov_const): Likewise.
	* config/arc/arc.md (movsi_insn): Restructure it, and convert it
	in define_insn_and_split pattern.
	(iorsi3): Likewise.
	(mulsi3_v2): Add new matching variant.
	(andsi3_i): Cleanup pattern.
	(rotrsi3_cnt1): Update pattern.
	(rotrsi3_cnt8): New pattern.
	(ashlsi2_cnt8): Likewise.
	(ashlsi2_cnt16): Likewise.
	* config/arc/constraints.md (C0p): Update constraint.
	(Crr): Remove it.
	(C0x): New pattern.
	(Cax): New pattern.

2019-06-10  Martin Liska  <mliska@suse.cz>

	* ipa-icf.c (sem_item_optimizer::parse_nonsingleton_classes):
	Update coding style.
	(sem_item_optimizer::dump_cong_classes):
	Print how many items are in a non-singular class.  Improve
	coding style.

2019-06-10  Martin Liska  <mliska@suse.cz>

	* value-prof.c (dump_histogram_value): Change dump format.
	(gimple_mod_subtract_transform): Remove legacy comment.

2019-06-10  Martin Liska  <mliska@suse.cz>

	* value-prof.c (dump_histogram_value): Print histogram values
	only if present.

2019-06-10  Martin Liska  <mliska@suse.cz>

	* gcov-io.h (GCOV_DISK_SINGLE_VALUES): New.
	(GCOV_SINGLE_VALUE_COUNTERS): Likewise.
	* ipa-profile.c (ipa_profile_generate_summary):
	Use get_most_common_single_value.
	* tree-profile.c (gimple_init_gcov_profiler):
	Instrument with __gcov_one_value_profiler_v2
	and __gcov_indirect_call_profiler_v4.
	* value-prof.c (dump_histogram_value):
	Print all values for HIST_TYPE_SINGLE_VALUE.
	(stream_out_histogram_value): Update assert for
	N values.
	(stream_in_histogram_value): Set number of
	counters for HIST_TYPE_SINGLE_VALUE.
	(get_most_common_single_value): New.
	(gimple_divmod_fixed_value_transform):
	Use get_most_common_single_value.
	(gimple_ic_transform): Likewise.
	(gimple_stringops_transform): Likewise.
	(gimple_find_values_to_profile): Set number
	of counters for HIST_TYPE_SINGLE_VALUE.
	* value-prof.h (get_most_common_single_value):
	New.

2019-06-10  Martin Liska  <mliska@suse.cz>

	* hash-map.h: Pass default value to hash_table ctor.
	* hash-table.h: Add default value to call of a ctor.

2019-06-08  Jonathan Wakely  <jwakely@redhat.com>

	* doc/invoke.texi (C Dialect Options): Minor grammatical change.
	(x86 Options): Replace all uses of "PCL_MUL" with "PCLMUL"

2019-06-07  John David Anglin  <danglin@gcc.gnu.orig>

	PR target/90751
	* config/pa/pa-linux.h (ASM_DECLARE_FUNCTION_NAME): Update comment.
	Call pa_output_function_label.
	(TARGET_ASM_FUNCTION_PROLOGUE): define.
	* config/pa/pa-protos.h (pa_output_function_label): Declare.
	* config/pa/pa.c (pa_output_function_prologue): Add ATTRIBUTE_UNUSED
	to declaration.
	(pa_linux_output_function_prologue): Declare.
	(TARGET_ASM_FUNCTION_PROLOGUE): Delete define.
	(pa_output_function_label): New.
	(pa_output_function_prologue): Revise to use pa_output_function_label.
	(pa_linux_output_function_prologue): New.
	* config/pa/pa.h (TARGET_ASM_FUNCTION_PROLOGUE): Define.

2019-06-07  Aldy Hernandez  <aldyh@redhat.com>

	* tree-vrp.h (value_range_base::intersect): New.
	(value_range::intersect_helper): Move from here...
	(value_range_base::intersect_helper): ...to here.
	* tree-vrp.c (value_range::intersect_helper): Rename to...
>>>>>>> 08c1638d
	(value_range_base::intersect_helper): ...this, and rewrite to
	return a value instead of modifying THIS in place.
	Also, move equivalence handling...
	(value_range::intersect): ...here, while calling intersect_helper.
	* gimple-fold.c (size_must_be_zero_p): Use value_range_base when
	calling intersect.
	* gimple-ssa-evrp-analyze.c (ecord_ranges_from_incoming_edge):
	Same.
	* vr-values.c (vrp_evaluate_conditional_warnv_with_ops): Same.

<<<<<<< HEAD
=======
2019-06-07  Jakub Jelinek  <jakub@redhat.com>

	* Makefile.in (genprogerr): Add condmd.
	(genprog): Remove it here.

2019-06-07  Andrew Stubbs  <ams@codesourcery.com>

	* doc/invoke.texi (AMD GCN Options): Add gfx906.

2019-06-07  Richard Biener  <rguenther@suse.de>

	PR debug/90574
	* tree-cfg.c (stmt_starts_bb_p): Split blocks at labels
	that appear after user labels.

2019-06-07  Martin Liska  <mliska@suse.cz>

	* cselib.c (cselib_init): Disable hash table
	sanitization.
	* hash-set.h: Pass new default argument to m_table.
	* hash-table.c: Add global variable with hash table
	sanitization limit.
	* hash-table.h (Allocator>::hash_table): Add new argument
	to ctor.
	(hashtab_chk_error): New.
	* params.def (PARAM_HASH_TABLE_VERIFICATION_LIMIT): New.
	* toplev.c (process_options): Set hash_table_sanitize_eq_limit
	from the PARAM_HASH_TABLE_VERIFICATION_LIMIT value.

2019-06-07  Jan Hubicka  <hubicka@ucw.cz>

	* common.opt (flto-odr-type-merging): Ignore.
	* invoke.texi (-flto-odr-type-merging): Remove.
	* ipa-devirt.c (odr_vtable_hasher:odr_name_hasher): Remove.
	(can_be_vtable_hashed_p): Remove.
	(hash_odr_vtable): Remove.
	(odr_vtable_hasher::hash): Remove.
	(types_same_for_odr): Remove.
	(types_odr_comparable): Remove.
	(odr_vtable_hasher::equal): Remove.
	(odr_vtable_hash_type, odr_vtable_hash): Remove.	
	(add_type_duplicate): Do not synchronize vtable and name hashtables.
	(get_odr_type): Do not use vtable hash.
	(dump_odr_type): Remove commented out code.
	(build_type_inheritance_graph): Do not allocate vtable hash.
	(rebuild_type_inheritance_graph): Do not delete vtable hash.
	* ipa-utils.h (type_with_linkage_p): Drop vtable hash path.
	(odr_type_p): Likewise.
	* tree.c (need_assembler_name_p): Remove flag_lto_odr_type_mering
	test.

2019-06-07  Jan Hubicka  <hubicka@ucw.cz>

	* tree-ssa-alias.c (aliasing_component_refs_p): Do not give up
	immediately after same_types_for_tbaa_p returns -1 and continue
	looking for possible exact match; if matching types are arrays
	watch for partial overlaps.
	(indirect_ref_may_alias_decl_p): Watch for partial array overlaps.
	(indirect_refs_may_alias_p): Do type based disambiguation first;
	update comment.

2019-06-07  Richard Sandiford  <richard.sandiford@arm.com>

	* fwprop.c (propagate_rtx): Fix call to paradoxical_subreg_p.

2019-06-07  Martin Liska  <mliska@suse.cz>

	* doc/invoke.texi: Remove param.
	* gcov-counter.def (GCOV_COUNTER_ICALL_TOPNV):
	Remove.
	* gcov-io.h (GCOV_ICALL_TOPN_VAL): Likewise.
	(GCOV_ICALL_TOPN_NCOUNTS): Likewise.
	* params.def (PARAM_INDIR_CALL_TOPN_PROFILE): Likewise.
	* profile.c (instrument_values): Remove
	HIST_TYPE_INDIR_CALL_TOPN.
	* tree-profile.c (init_ic_make_global_vars):
	Always build __gcov_indirect_call only.
	(gimple_init_gcov_profiler): Remove usage
	of PARAM_INDIR_CALL_TOPN_PROFILE.
	(gimple_gen_ic_profiler): Likewise.
	* value-prof.c (dump_histogram_value): Likewise.
	(stream_in_histogram_value): Likewise.
	(gimple_indirect_call_to_profile): Likewise.
	(gimple_find_values_to_profile): Likewise.
	* value-prof.h (enum hist_type): Likewise.

2019-06-07  Martin Liska  <mliska@suse.cz>

	* tree-ssa-loop.c (get_lsm_tmp_name): Return at the end of the
	function.

2019-06-07  Martin Liska  <mliska@suse.cz>

	PR tree-optimization/78902
	* builtin-attrs.def (ATTR_WARN_UNUSED_RESULT): New.
	(ATTR_MALLOC_NOTHROW_LEAF_LIST): Remove.
	(ATTR_WARN_UNUSED_RESULT_NOTHROW_LEAF_LIST): New.
	(ATTR_MALLOC_WARN_UNUSED_RESULT_NOTHROW_LEAF_LIST): New.
	(ATTR_ALLOC_SIZE_2_NOTHROW_LIST): Remove.
	(ATTR_MALLOC_SIZE_1_NOTHROW_LEAF_LIST): Remove.
	(ATTR_MALLOC_WARN_UNUSED_RESULT_NOTHROW_LIST): New.
	(ATTR_ALLOC_WARN_UNUSED_RESULT_SIZE_2_NOTHROW_LIST): New.
	(ATTR_MALLOC_WARN_UNUSED_RESULT_SIZE_1_NOTHROW_LEAF_LIST): New.
	(ATTR_ALLOCA_SIZE_1_NOTHROW_LEAF_LIST): Remove.
	(ATTR_ALLOCA_WARN_UNUSED_RESULT_SIZE_1_NOTHROW_LEAF_LIST): New.
	(ATTR_MALLOC_SIZE_1_2_NOTHROW_LEAF_LIST):  Remove.
	(ATTR_MALLOC_WARN_UNUSED_RESULT_SIZE_1_2_NOTHROW_LEAF_LIST):
	New.
	(ATTR_ALLOC_SIZE_2_NOTHROW_LEAF_LIST): Remove.
	(ATTR_ALLOC_WARN_UNUSED_RESULT_SIZE_2_NOTHROW_LEAF_LIST): New.
	(ATTR_MALLOC_NOTHROW_NONNULL): Remove.
	(ATTR_WARN_UNUSED_RESULT_NOTHROW_NONNULL): New.
	(ATTR_MALLOC_WARN_UNUSED_RESULT_NOTHROW_NONNULL): New.
	(ATTR_MALLOC_NOTHROW_NONNULL_LEAF): Remove.
	(ATTR_WARN_UNUSED_RESULT_NOTHROW_NONNULL_LEAF): New.
	(ATTR_MALLOC_WARN_UNUSED_RESULT_NOTHROW_NONNULL_LEAF): New.
	* builtins.def (BUILT_IN_ALIGNED_ALLOC): Change to use
	warn_unused_result attribute.
	(BUILT_IN_STRDUP): Likewise.
	(BUILT_IN_STRNDUP): Likewise.
	(BUILT_IN_ALLOCA): Likewise.
	(BUILT_IN_CALLOC): Likewise.
	(BUILT_IN_MALLOC): Likewise.
	(BUILT_IN_REALLOC): Likewise.

2019-06-06  Jim Wilson  <jimw@sifive.com>

	PR target/89955
	* config/riscv/riscv.h (STARTFILE_PREFIX_SPEC): Deleted.
	* config/riscv/freebsd.h (STARTFILE_PREFIX_SPEC): Added.
	* config/riscv/linux.h (STARTFILE_PREFIX_SPEC): Added.

2019-06-06  Martin Sebor  <msebor@redhat.com>

	* tree-ssa-strlen.c (adjust_related_strinfos): Avoid trailing article.
	(handle_builtin_malloc): Remove trailing spaces.
	(handle_builtin_memset): Same.
	(handle_builtin_memcmp): Same.
	(compute_string_length): Same.
	(determine_min_objsize): Same.
	(handle_builtin_string_cmp): Same.
	(handle_char_store): Same.  Break up excessively long line.

2019-06-06  Martin Jambor  <mjambor@suse.cz>

	* tree-sra.c (build_reconstructed_reference): Drop the alignment
	check.

2019-06-06  Martin Jambor  <mjambor@suse.cz>

	* tree-sra.c (struct access): New field grp_same_access_path.
	(dump_access): Dump it.
	(build_reconstructed_reference): New function.
	(build_ref_for_model): Use it if possible.
	(path_comparable_for_same_access): New function.
	(same_access_path_p): Likewise.
	(sort_and_splice_var_accesses): Set the new flag.
	(analyze_access_subtree): Likewise.
	(propagate_subaccesses_across_link): Propagate zero value of the new
	flag down the access tree.

2019-06-06  Andrew Stubbs  <ams@codesourcery.com>

	* config.gcc (amdgcn-*-*): Allow --with-arch=gfx906.
	* config/gcn/gcn.opt (gpu_type): Add gfx906.
	* config/gcn/t-gcn-hsa (MULTILIB_OPTIONS): Add gfx906 multilib.
	(MULTILIB_DIRNAMES): Rename gcn5 to gfx900.
	Add gfx906.

2019-06-06  Kyrylo Tkachov  <kyrylo.tkachov@arm.com>

	PR tree-optimization/90332
	* config/aarch64/aarch64.c (aarch64_expand_vector_init):
	Handle VALS containing two vectors.
	* config/aarch64/aarch64-simd.md (*aarch64_combinez<mode>): Rename
	to...
	(@aarch64_combinez<mode>): ... This.
	(*aarch64_combinez_be<mode>): Rename to...
	(@aarch64_combinez_be<mode>): ... This.
	(vec_init<mode><Vhalf>): New define_expand.
	* config/aarch64/iterators.md (Vhalf): Handle V8HF.

2019-06-06  Jozef Lawrynowicz  <jozef.l@mittosystems.com>

	* config/msp430/msp430.md (ashlhi3): Use the const_variant of shift
	library functions only when not optimizing for size.
	(ashlsi3): Likewise.
	(ashrhi3): Likewise.
	(ashrsi3): Likewise.
	(lshrhi3): Likewise.
	(lshrsi3): Likewise.

2019-06-06  Andreas Krebbel  <krebbel@linux.ibm.com>

	PR rtl-optimization/88751
	* ira.c (ira): Use the number of the actually referenced registers
	when calculating the threshold.

2019-06-06  Jakub Jelinek  <jakub@redhat.com>

	* configure: Regenerate.

2019-06-06  Jozef Lawrynowicz  <jozef.l@mittosystems.com>

	* config/msp430/msp430.md (ashlhi3): Force shift src operand into a
	register if it is in memory, so the shift can be emulated with a rotate
	instruction.
	(ashrhi3): Likewise.
	(lshrhi3): Likewise.

2019-06-06  Martin Liska  <mliska@suse.cz>

	PR tree-optimization/87954
	* match.pd: Simplify mult where both arguments are 0 or 1.

2019-06-06  Richard Biener  <rguenther@suse.de>

	* vr-values.c (vr_values::extract_range_from_ssa_name): Do not
	put equivalences on UNDEFINED ranges.
	* gimple-ssa-evrp.c (evrp_dom_walker::before_dom_children):
	Make sure to drop defs of stmts added during simplification
	to VARYING.

2019-06-06  Richard Biener  <rguenther@suse.de>

	* tree-ssa-structalias.c: Include tree-cfg.h.
	(make_heapvar): Do not make heap vars artificial.
	(find_func_aliases_for_builtin_call): Handle stack allocation
	functions.
	(find_func_aliases): Delay processing of simple enough returns
	in non-IPA mode.
	(set_uids_in_ptset): Adjust.
	(find_what_var_points_to): Likewise.
	(solve_constraints): Do not dump points-to sets here.
	(compute_points_to_sets): Post-process return statements,
	amending the escaped solution.  Dump points-to sets afterwards.
	(ipa_pta_execute): Dump points-to sets.

2019-06-06  Martin Liska  <mliska@suse.cz>

	PR web/87933
	* doc/install.texi: Fix HTML headers and
	titles for 'Installing GCC' pages.

2019-06-06  Martin Liska  <mliska@suse.cz>

	* ipa-icf-gimple.h (dump_message_1): Remove.
	(dump_message): Likewise.
	(return_false_with_message_1): Print also file.
	(return_false_with_msg): Likewise.
	(return_with_result): Likewise.
	(return_with_debug): Likewise.
	* ipa-icf.c (sem_function::equals_private): Remove call
	to dump_message.

2019-06-05  Hongtao Liu  <hongtao.liu@intel.com>

	* config/i386/sse.md (define_mode_suffix vecmemsuffix): New.
	(define_insn "avx512dq_fpclass<mode><mask_scalar_merge_name>"): Enable
	memory operand for it.
	(define_insn "avx512dq_vmfpclass<mode><mask_scalar_merge_name>"): Ditto.

2019-06-05  Martin Sebor  <msebor@redhat.com>

	* config/i386/i386-features.c (ix86_get_function_versions_dispatcher):
	Adjust quoting and hyphenation.
	* convert.c (convert_to_real_1): Same.
	* gcc.c (driver_wrong_lang_callback): Same.
	(driver::handle_unrecognized_options): Same.
	* gimple-ssa-nonnull-compare.c (do_warn_nonnull_compare): Same.
	* opts-common.c (cmdline_handle_error): Same.
	(read_cmdline_option): Same.
	* opts-global.c (complain_wrong_lang): Same.
	(print_ignored_options): Same.
	(handle_common_deferred_options): Same.
	* pretty-print.h: Same.
	* print-rtl.c (debug_bb_n_slim): Same.
	* sched-rgn.c (make_pass_sched_fusion): Same.
	* tree-cfg.c (verify_gimple_assign_unary): Same.
	(verify_gimple_label): Same.
	* tree-ssa-operands.c (verify_ssa_operands): Same.
	* varasm.c (do_assemble_alias): Same.
	(assemble_alias): Same.

2019-06-05  Richard Henderson  <rth@twiddle.net>

	* config/alpha/alpha.c (direct_return): Move down after
	struct machine_function definition; use saved frame_size;
	return bool.
	(struct machine_function): Add sa_mask, sa_size, frame_size.
	(alpha_sa_mask, alpha_sa_size, compute_frame_size): Merge into ...
	(alpha_compute_frame_layout): ... new function.
	(TARGET_COMPUTE_FRAME_LAYOUT): New.
	(alpha_initial_elimination_offset): Use saved sa_size.
	(alpha_vms_initial_elimination_offset): Likewise.
	(alpha_vms_can_eliminate): Remove alpha_sa_size call.
	(alpha_expand_prologue): Use saved frame data.  Merge integer
	and fp register save loops.
	(alpha_expand_epilogue): Likewise.
	(alpha_start_function): Use saved frame data.
	* config/alpha/alpha-protos.h (direct_return): Update.
	(alpha_sa_size): Remove.

2019-06-05  Eric Botcazou  <ebotcazou@adacore.com>

	* fold-const.c (extract_muldiv_1) <PLUS_EXPR>: Do not distribute a
	multiplication by a power-of-two value.
	(fold_plusminus_mult_expr): Use pow2p_hwi to spot a power-of-two value
	and turn the modulo operation into a masking operation.

2019-06-05  Jakub Jelinek  <jakub@redhat.com>

	PR debug/90733
	* var-tracking.c (vt_expand_loc_callback): Don't create raw subregs
	with VOIDmode inner operands.

2019-06-05  Richard Biener  <rguenther@suse.de>

	PR middle-end/90726
	* tree-ssa-loop-niter.c (expand_simple_operations): Do not
	turn an expression graph into a tree.

2019-06-05  Jakub Jelinek  <jakub@redhat.com>

	* omp-expand.c (struct omp_region): Add has_lastprivate_conditional
	member.
	(expand_parallel_call): If region->inner->has_lastprivate_conditional,
	treat it like explicit monotonic schedule modifier.
	(expand_omp_for): Initialize has_lastprivate_conditional.
	If fd.lastprivate_conditional != 0, treat it like explicit monotonic
	schedule modifier.

	* omp-low.c (lower_rec_input_clauses): For lastprivate conditional
	references, lookup in in hash map MEM_REF operand instead of the
	MEM_REF itself.
	(lower_omp_1): When looking for lastprivate conditional assignments,
	handle MEM_REFs with REFERENCE_TYPE operands.

	* omp-low.c (lower_rec_input_clauses): Force max_vf if is_simd and
	on privatization clauses OMP_CLAUSE_DECL is privatized by reference
	and references a VLA.  Handle references to non-VLAs if is_simd
	all privatization clauses like reductions.
	(lower_rec_input_clauses) <case do_private, case do_firstprivate>:
	If omp_is_reference, use always omp simd arrays and set
	DECL_VALUE_EXPR in that case, if lower_rec_simd_input_clauses
	fails, emit reference initialization.

2019-06-05  Hongtao Liu  <hongtao.liu@intel.com>

	PR target/89803
	* config/i386/avx512dqintrin.h (_mm_mask_fpclass_ss_mask,
	_mm_mask_fpclass_sd_mask): New intrinsics.
	(_mm_fpclass_ss_mask, _mm_fpclass_sd_mask): Modified, use new builtins.
	* config/i386/i386-builtin.def
	(__builtin_ia32_fpclassss_mask, __builtin_ia32_fpclasssd_mask):
	New builtins.
	(__builtin_ia32_fpclassss, __builtin_ia32_fpclasssd): Deleted.
	* config/i386/i386-builtin-types.def (DEF_FUNCTION_TYPE (QI, V2DF, INT),
	DEF_FUNCTION_TYPE (QI, V4SF, INT)): Deleted.
	* config/i386/i386-expand.c (case QI_FTYPE_V4SF_INT,
	case QI_FTYPE_V2SF_INT): Ditto.
	* config/i386/sse.md
	(define_insn "avx512dq_vmfpclass<mode><mask_scalar_merge_name>):
	Extended to insnstructions with mask operands.

2019-06-04  Segher Boessenkool  <segher@kernel.crashing.org>

	* config/rs6000/constraints.md (define_register_constraint "wp"):
	Delete.
	(define_register_constraint "wq"): Delete.
	* config/rs6000/rs6000.c (rs6000_debug_reg_global): Adjust.
	(rs6000_init_hard_regno_mode_ok): Adjust.
	* config/rs6000/rs6000.h (enum r6000_reg_class_enum): Delete
	RS6000_CONSTRAINT_wp and RS6000_CONSTRAINT_wq.
	* config/rs6000/vsx.md (define_mode_attr VSr3): Delete.
	(define_mode_attr VSa): Delete.
	(define_mode_attr VSisa): New.
	(rest of file): Adjust.
	* doc/md.texi (Machine Constraints): Adjust.

2019-06-04  Segher Boessenkool  <segher@kernel.crashing.org>

	* config/rs6000/rs6000.md (define_attr "isa"): Add p9kf and p9tf.
	(define_attr "enabled"): Handle those new isa values.

2019-06-04  Segher Boessenkool  <segher@kernel.crashing.org>

	* config/rs6000/vsx.md (define_mode_attr VSr4): Delete.
	(define_mode_attr VSr5): Delete.
	(define_mode_attr VStype_sqrt): Delete.
	(define_mode_iterator VSX_SPDP): Delete.
	(define_mode_attr VS_spdp_res): Delete.
	(define_mode_attr VS_spdp_insn): Delete.
	(define_mode_attr VS_spdp_type): Delete.
	(*vsx_sqrt<mode>2): Adjust.
	(vsx_<VS_spdp_insn>): Delete, split to...
	(vsx_xscvdpsp): ... this.  New.  And...
	(vsx_xvcvspdp): ... this.  New.  And...
	(vsx_xvcvdpsp): ... this.  New.

2019-06-04  Segher Boessenkool  <segher@kernel.crashing.org>

	* config/rs6000/rs6000.md (define_mode_attr sd): Add values for V4SF
	and V2DF.
	* config/rs6000/vsx.md (define_mode_attr VSs): Delete.
	(rest of file): Adjust.

2019-06-04  Segher Boessenkool  <segher@kernel.crashing.org>

	* config/rs6000/vsx.md (vsx_<VS_spdp_insn>): Use wa instead of <VSa>.
	(vsx_extract_<mode>_var): Ditto.

2019-06-04  Segher Boessenkool  <segher@kernel.crashing.org>

	* config/rs6000/vsx.md: Replace all <VSa> that are used with VSX_TI
	with just "wa".

2019-06-04  Segher Boessenkool  <segher@kernel.crashing.org>

	* config/rs6000/constraints.md (define_register_constraint "ww"):
	Delete.
	* config/rs6000/rs6000.c (rs6000_debug_reg_global): Adjust.
	(rs6000_init_hard_regno_mode_ok): Adjust.
	* config/rs6000/rs6000.h (enum r6000_reg_class_enum): Delete
	RS6000_CONSTRAINT_ww.
	* config/rs6000/rs6000.md: Adjust.
	* config/rs6000/vsx.md: Adjust.
	* doc/md.texi (Machine Constraints): Adjust.

2019-06-04  Segher Boessenkool  <segher@kernel.crashing.org>

	* config/rs6000/rs6000.md (SFDF, SFDF2): Adjust comments.
	(define_mode_attr sd): New.
	(define_mode_attr s): New.
	(define_mode_attr Ftrad): Delete.
	(define_mode_attr Fvsx): Delete.
	(define_mode_attr Fs): Delete.
	(rest of file): Use the new mode attributes.
	* config.rs6000/vsx.md: Use the new mode attributes.

2019-06-04  Segher Boessenkool  <segher@kernel.crashing.org>

	* config/rs6000/vsx.md: Replace all <VSa> that are used with VSX_W
	with just "wa".

2019-06-04  Segher Boessenkool  <segher@kernel.crashing.org>

	* config/rs6000/vsx.md (define_mode_attr VSr2): Delete.
	(rest of file): Replace all <VSa>, <VSr>, <VSr2>, and <VSr3> that are
	used with VSX_B, VSX_D, or VSX_F, with just "wa".

2019-06-04  Bill Schmidt  <wschmidt@linux.ibm.com>

	PR target/78263
	* config/rs6000/altivec.h: Don't #define vector, pixel, bool for
	C++ with strict ANSI requirements.

2019-06-04  Marc Glisse  <marc.glisse@inria.fr>

	* tree-ssa-loop-niter.c (number_of_iterations_ne): Skip
	computations when step is 1.

2019-06-04  Segher Boessenkool  <segher@kernel.crashing.org>

	* config/rs6000/constraints.md (define_register_constraint "wf"):
	Delete.
	* config/rs6000/rs6000.c (rs6000_debug_reg_global): Adjust.
	(rs6000_init_hard_regno_mode_ok): Adjust.
	* config/rs6000/rs6000.h (enum r6000_reg_class_enum): Delete
	RS6000_CONSTRAINT_wf.
	* config/rs6000/rs6000.md: Adjust.
	* config/rs6000/vsx.md: Adjust.
	* doc/md.texi (Machine Constraints): Adjust.

2019-06-04  Andrew Pinski  <apinski@marvell.com>

	* config/aarch64/aarch64.c (aarch64_asan_shadow_offset):
	Fix ILP32 value.

2019-06-04  Segher Boessenkool  <segher@kernel.crashing.org>

	* config/rs6000/constraints.md (define_register_constraint "wd"):
	Delete.
	* config/rs6000/rs6000.c (rs6000_debug_reg_global): Adjust.
	(rs6000_init_hard_regno_mode_ok): Adjust.
	* config/rs6000/rs6000.h (enum r6000_reg_class_enum): Delete
	RS6000_CONSTRAINT_wd.
	* config/rs6000/rs6000.md: Adjust.
	* config/rs6000/vsx.md: Adjust.
	* doc/md.texi (Machine Constraints): Adjust.

2019-06-04  Segher Boessenkool  <segher@kernel.crashing.org>

	* config/rs6000/rs6000.md (define_mode_attr Fv2): Delete.
	(rest of file): Adjust.

2019-06-04  Segher Boessenkool  <segher@kernel.crashing.org>

	* config/rs6000/vsx.md (define_mode_attr VS_64reg): Delete.
	(*vsx_extract_<P:mode>_<VSX_D:mode>_load): Adjust.
	(vsx_splat_<mode>_reg): Adjust.

2019-06-04  Segher Boessenkool  <segher@kernel.crashing.org>

	* config/rs6000/constraints.md (define_register_constraint "ws"):
	Delete.
	* config/rs6000/rs6000.c (rs6000_debug_reg_global): Adjust.
	(rs6000_init_hard_regno_mode_ok): Adjust.
	* config/rs6000/rs6000.h (enum r6000_reg_class_enum): Delete
	RS6000_CONSTRAINT_ws.
	* config/rs6000/rs6000.md: Adjust.
	* config/rs6000/vsx.md: Adjust.
	* doc/md.texi (Machine Constraints): Adjust.

2019-06-04  Segher Boessenkool  <segher@kernel.crashing.org>

	* config/rs6000/constraints.md (define_register_constraint "wv"):
	Delete.
	* config/rs6000/rs6000.c (rs6000_debug_reg_global): Adjust.
	(rs6000_init_hard_regno_mode_ok): Adjust.
	* config/rs6000/rs6000.h (enum r6000_reg_class_enum): Delete
	RS6000_CONSTRAINT_wv.
	* config/rs6000/rs6000.md: Adjust.
	* config/rs6000/vsx.md: Adjust.
	* doc/md.texi (Machine Constraints): Adjust.

2019-06-04  Segher Boessenkool  <segher@kernel.crashing.org>

	* config/rs6000/constraints.md (define_register_constraint "wi"):
	Delete.
	(define_register_constraint "wt"): Delete.
	* config/rs6000/rs6000.c (rs6000_debug_reg_global): Adjust.
	(rs6000_init_hard_regno_mode_ok): Adjust.
	* config/rs6000/rs6000.h (enum r6000_reg_class_enum): Delete
	RS6000_CONSTRAINT_wi and RS6000_CONSTRAINT_wt.
	* config/rs6000/rs6000.md: Adjust.
	* config/rs6000/vsx.md: Adjust.
	* doc/md.texi (Machine Constraints): Adjust.

2019-06-04  Szabolcs Nagy  <szabolcs.nagy@arm.com>

	* config/aarch64/aarch64-protos.h (aarch64_asm_output_external): Remove
	const.
	* config/aarch64/aarch64.c (aarch64_asm_output_external): Call
	default_elf_asm_output_external.

2019-06-04  Martin Liska  <mliska@suse.cz>

	* ipa-icf.c (INCLUDE_LIST): Remove.
	(sem_item_optimizer::execute): Remove call to init_wpa.
	* ipa-icf.h (init_wpa): Remove.

2019-06-04  Jakub Jelinek  <jakub@redhat.com>

	* gimplify.c (gimplify_scan_omp_clauses): Don't sorry_at on lastprivate
	conditional on combined for simd.
	* omp-low.c (struct omp_context): Add combined_into_simd_safelen0
	member.
	(lower_rec_input_clauses): For gimple_omp_for_combined_into_p max_vf 1
	constructs, don't remove lastprivate_conditional_map, but instead set
	ctx->combined_into_simd_safelen0 and adjust hash_map, so that it points
	to parent construct temporaries.
	(lower_lastprivate_clauses): Handle ctx->combined_into_simd_safelen0
	like !ctx->lastprivate_conditional_map.
	(lower_omp_1) <case GIMPLE_ASSIGN>: If up->combined_into_simd_safelen0,
	use up->outer context instead of up.
	* omp-expand.c (expand_omp_for_generic): Perform cond_var bump even if
	gimple_omp_for_combined_p.
	(expand_omp_for_static_nochunk): Likewise.
	(expand_omp_for_static_chunk): Add forgotten cond_var bump that was
	probably moved over into expand_omp_for_generic rather than being copied
	there.

2019-06-04  Martin Liska  <mliska@suse.cz>

	* value-prof.c (dump_histogram_value): Fix typo.
	(gimple_mod_subtract_transform): Likewise.

2019-06-04  Richard Biener  <rguenther@suse.de>

	PR middle-end/90726
	* tree-chrec.c (chrec_contains_symbols): Add to visited.
	(tree_contains_chrecs): Likewise.
	(chrec_contains_symbols_defined_in_loop): Move here and avoid
	exponential behaivor from ...
	* tree-scalar-evolution.c (chrec_contains_symbols_defined_in_loop):
	... here.
	(expression_expensive_p): Avoid exponential behavior and compute
	expanded size, rejecting any expansion.
	* tree-ssa-loop-ivopts.c (abnormal_ssa_name_p): Remove.
	(idx_contains_abnormal_ssa_name_p): Likewise.
	(contains_abnormal_ssa_name_p_1): New helper for walk_tree.
	(contains_abnormal_ssa_name_p): Simplify and use
	walk_tree_without_duplicates.

2019-06-04  Richard Biener  <rguenther@suse.de>

	PR tree-optimization/90738
	Revert
	2019-06-03  Richard Biener  <rguenther@suse.de>

	* tree-ssa-sccvn.c (ao_ref_init_from_vn_reference): Get original
	full reference tree and record in ref->ref.
	(vn_reference_lookup_3): Pass in original ref to
	ao_ref_init_from_vn_reference.
	(vn_reference_lookup): Likewise.
	* tree-ssa-sccvn.h (ao_ref_init_from_vn_reference): Adjust prototype.
	* tree-ssa-alias.c (nonoverlapping_component_refs_of_decl_p):
	Handle non-decl bases in the original reference.

2019-06-04  Martin Liska  <mliska@suse.cz>

	* ipa-icf.c (sem_item_optimizer::add_item_to_class): Count
	number of references.
	(sem_item_optimizer::do_congruence_step):
	(sem_item_optimizer::worklist_push): Dump how references
	a class has.
	(sem_item_optimizer::worklist_pop): Use heap.
	(sem_item_optimizer::process_cong_reduction): Likewise.
	* ipa-icf.h: Use fibonacci_heap insteam of std::list.

2019-06-04  Martin Liska  <mliska@suse.cz>

	* ipa-icf.h (struct sem_usage_pair_hash): New.
	(sem_usage_pair_hash::hash): Likewise.
	(sem_usage_pair_hash::equal): Likewise.
	(struct sem_usage_hash): Likewise.
	* ipa-icf.c (sem_item::sem_item): Initialize
	referenced_by_count.
	(sem_item::add_reference): Register a reference
	in ref_map and not in target->usages.
	(sem_item::setup): Remove initialization of
	dead vectors.
	(sem_item::~sem_item): Remove usage of dead vectors.
	(sem_item::dump): Remove dump of references.
	(sem_item_optimizer::sem_item_optimizer): Initialize
	m_references.
	(sem_item_optimizer::read_section): Remove useless
	dump.
	(sem_item_optimizer::parse_funcs_and_vars): Likewise here.
	(sem_item_optimizer::build_graph): Pass m_references
	to ::add_reference.
	(sem_item_optimizer::verify_classes): Remove usage of dead
	vectors.
	(sem_item_optimizer::traverse_congruence_split): Return true
	when a class is split.
	(sem_item_optimizer::do_congruence_step_for_index): Use
	hash_map for look up of (sem_item *, index). That brings
	significant speed up.
	(sem_item_optimizer::do_congruence_step): Return true
	when a split is done.
	(congruence_class::is_class_used): Use referenced_by_count.

2019-06-04  Alan Modra  <amodra@gmail.com>

	PR target/90689
	* config/rs6000/rs6000.c (rs6000_call_aix): Correct r271753 merge
	error.

2019-06-03  Segher Boessenkool  <segher@kernel.crashing.org>

	* config/rs6000/rs6000.h (MASK_MFPGPR): Delete.
	* config/rs6000/rs6000.c (direct_move_p): Adjust.
	(rs6000_secondary_reload_simple_move): Adjust.
	(rs6000_opt_masks): Neuter the "mfpgpr" option.
	* config/rs6000/rs6000-c.c (rs6000_target_modify_macros): Adjust.
	* config/rs6000/rs6000-cpus.def (ISA_2_5_MASKS_EMBEDDED): Adjust
	comment.
	(power6x): Adjust.
	* config/rs6000/rs6000.md (floatsi<mode>2_lfiwax): Adjust.
	(floatunssi<mode>2_lfiwzx): Adjust.
	(fix_trunc<mode>si2_stfiwx): Adjust.
	(fixuns_trunc<mode>si2_stfiwx): Adjust.
	* config/rs6000/rs6000.opt (mno-mfpgpr): New.
	(mfpgpr): Mark as deprecated.
	* doc/extend.texi (PowerPC Function Attributes): Delete mfpgpr.
	(Basic PowerPC Built-in Functions Available on ISA 2.05): Adjust.
	* doc/invoke.texi (RS/6000 and PowerPC Options): Delete -mmfpgpr.

2019-06-03  Segher Boessenkool  <segher@kernel.crashing.org>

	* config/rs6000/constraints.md (define_register_constraint "wg"):
	Delete.
	* config/rs6000/rs6000.h (enum r6000_reg_class_enum): Delete
	RS6000_CONSTRAINT_wg.
	* config/rs6000/rs6000.c (rs6000_debug_reg_global): Adjust.
	(rs6000_init_hard_regno_mode_ok): Adjust.
	* config/rs6000/rs6000.md (*mov<mode>_softfloat32, *movdi_internal64):
	Delete "wg" alternatives.
	* doc/md.texi (Machine Constraints): Adjust.

2019-06-03  Alan Modra  <amodra@gmail.com>

	* bb-reorder.c (copy_bb_p): Don't overflow size calculation.
	(get_uncond_jump_length): Assert length less than INT_MAX and
	non-negative.

2019-06-03  Wilco Dijkstra  <wdijkstr@arm.com>

	PR middle-end/64242
	* builtins.c (expand_builtin_longjmp): Add frame clobbers and schedule
	block.
	(expand_builtin_nonlocal_goto): Likewise.

2019-06-03  Szabolcs Nagy  <szabolcs.nagy@arm.com>

	* config/aarch64/aarch64-protos.h (aarch64_asm_output_alias): Declare.
	(aarch64_asm_output_external): Declare.
	* config/aarch64/aarch64.c (aarch64_asm_output_variant_pcs): New.
	(aarch64_declare_function_name): Call aarch64_asm_output_variant_pcs.
	(aarch64_asm_output_alias): New.
	(aarch64_asm_output_external): New.
	* config/aarch64/aarch64.h (ASM_OUTPUT_DEF_FROM_DECLS): Define.
	(ASM_OUTPUT_EXTERNAL): Define.

>>>>>>> 08c1638d
2019-06-03  Aldy Hernandez  <aldyh@redhat.com>
	* tree-vrp.h (value_range_base::nonzero_p): New.
	(value_range_base::set_nonnull): Rename to...
	(value_range_base::set_nonzero): ...this.
	(value_range_base::set_null): Rename to...
	(value_range_base::set_zero): ...this.
	(value_range::set_nonnull): Remove.
	(value_range::set_null): Remove.
	* tree-vrp.c (range_is_null): Remove.
	(range_is_nonnull): Remove.
	(extract_range_from_binary_expr): Use value_range_base::*zero_p
	instead of range_is_*null.
	(extract_range_from_unary_expr): Same.
	(value_range_base::set_nonnull): Rename to...
	(value_range_base::set_nonzero): ...this.
	(value_range::set_nonnull): Remove.
	(value_range_base::set_null): Rename to...
	(value_range_base::set_zero): ...this.
	(value_range::set_null): Remove.
	(extract_range_from_binary_expr): Rename set_*null uses to
	set_*zero.
	(extract_range_from_unary_expr): Same.
	(union_helper): Same.
	* vr-values.c (get_value_range): Use set_*zero instead of
	set_*null.
	(vr_values::extract_range_from_binary_expr): Same.
	(vr_values::extract_range_basic): Same.

<<<<<<< HEAD
=======
2019-06-03  Wilco Dijkstra  <wdijkstr@arm.com>

	PR driver/90684
	* opts.c (parse_and_check_align_values): Allow 4 alignment values.

2019-06-03  Kyrylo Tkachov  <kyrylo.tkachov@arm.com>

	* config/aarch64/iterators.md (MAX_OPP): New code attr.
	* config/aarch64/aarch64-simd.md (*aarch64_<su>abd<mode>_3): Rename to...
	(aarch64_<su>abd<mode>_3): ... This.
	(<sur>sadv16qi): Add TARGET_DOTPROD expansion.

2019-06-03  Richard Biener  <rguenther@suse.de>

	* tree-ssa-sccvn.c (ao_ref_init_from_vn_reference): Get original
	full reference tree and record in ref->ref.
	(vn_reference_lookup_3): Pass in original ref to
	ao_ref_init_from_vn_reference.
	(vn_reference_lookup): Likewise.
	* tree-ssa-sccvn.h (ao_ref_init_from_vn_reference): Adjust prototype.
	* tree-ssa-alias.c (nonoverlapping_component_refs_of_decl_p):
	Handle non-decl bases in the original reference.

2019-06-03  Martin Liska  <mliska@suse.cz>

	* doc/generic.texi: Remove Java Trees.

2019-06-03  Martin Liska  <mliska@suse.cz>

	* fold-const.c (operand_equal_p): Fix typo as compare_tree_int
	returns 0 when operands are equal.

2019-06-03  Richard Biener  <rguenther@suse.de>

	PR tree-optimization/90716
	* tree-loop-distribution.c (destroy_loop): Process blocks in
	correct order.

2019-06-03  Prathamesh Kulkarni  <prathamesh.kulkarni@linaro.org>

	PR target/88837
	* vector-builder.h (vector_builder::count_dups): New method.
	* config/aarch64/aarch64-protos.h (aarch64_expand_sve_vector_init):
	Declare prototype.
	* config/aarch64/aarch64/sve.md (aarch64_sve_rev64<mode>): Use @.
	(vec_init<mode><Vel>): New pattern.
	* config/aarch64/aarch64.c (emit_insr): New function.
	(aarch64_sve_expand_vector_init_handle_trailing_constants): Likewise.
	(aarch64_sve_expand_vector_init_insert_elems): Likewise.
	(aarch64_sve_expand_vector_init_handle_trailing_same_elem): Likewise.
	(aarch64_sve_expand_vector_init): Define two overloaded functions.

2019-06-03  Alejandro Martinez  <alejandro.martinezvicente@arm.com>

	PR tree-optimization/90681
	* internal-fn.c (mask_load_direct): Mark as non-vectorizable again.
	* tree-vect-slp.c (vect_build_slp_tree_1): Add masked loads as a
	special case for SLP, but fail on non-groupped loads.

2019-06-03  Martin Liska  <mliska@suse.cz>

	* cfg.c (debug): Use TDF_DETAILS for debug and
	print edge info only once.

2019-06-02  Thomas Koenig  <tkoenig@gcc.gnu.org>

	PR fortran/90539
	* predict.def (PRED_FORTRAN_CONTIGUOUS): New predictor.

2019-06-01  Martin Sebor  <msebor@redhat.com>

	PR middle-end/90694
	* tree-pretty-print.c (dump_generic_node): Add parentheses.

2019-05-31  Jan Hubicka  <jh@suse.cz>

	* alias.c: Include ipa-utils.h.
	(get_alias_set): Try to complete ODR type via ODR type hash lookup.
	* ipa-devirt.c (prevailing_odr_type): New.
	* ipa-utils.h (previaling_odr_type): Declare.

2019-05-31  H.J. Lu  <hongjiu.lu@intel.com>
	    Hongtao Liu  <hongtao.liu@intel.com>

	PR target/89355
	* config/i386/i386-features.c (rest_of_insert_endbranch): Remove
	NOTE_INSN_DELETED_LABEL check.

2019-05-31  Prachi Godbole  <prachi.godbole@imgtec.com>
            Robert Suchanek  <robert.suchanek@mips.com>

	* config/mips/mips.c (mips_expand_builtin_insn): Swap the 1st
	and 3rd operands of the fmadd/fmsub/maddv builtin.

2019-05-31  Jakub Jelinek  <jakub@redhat.com>

	* tree.h (OMP_CLAUSE__CONDTEMP__ITER): Define.
	* gimplify.c (gimplify_scan_omp_clauses): Allow lastprivate conditional
	on OMP_SIMD if not nested inside of worksharing loop that also has
	lastprivate conditional clause for the same decl.
	(gimplify_omp_for): Add _condtemp_ clauses to OMP_SIMD if needed.
	* omp-low.c (scan_sharing_clauses): Handle OMP_CLAUSE__CONDTEMP_ also
	on simd.
	(lower_rec_input_clauses): Likewise.  Handle lastprivate conditional
	on simd construct.
	(lower_lastprivate_conditional_clauses): Handle lastprivate conditional
	on simd construct.
	(lower_lastprivate_clauses): Likewise.
	(lower_omp_sections): Call lower_lastprivate_conditional_clauses before
	calling lower_rec_input_clauses.
	(lower_omp_for): Likewise.
	(lower_omp_1): Use first rather than second OMP_CLAUSE__CONDTEMP_
	clause on simd construct.
	* omp-expand.c (expand_omp_simd): Initialize cond_var if
	OMP_CLAUSE__CONDTEMP_ clause is present.

	* omp-low.c (lower_rec_simd_input_clauses): Set TREE_THIS_NOTRAP on
	ivar and lvar.

2019-05-31  Xiong Hu Luo  <luoxhu@linux.ibm.com>

	PR c/43673
	* c-format.c (print_char_table, scanf_char_table): Replace BADLEN with
	TEX_D32, TEX_D64 or TEX_D128.

2019-05-31  Marc Glisse  <marc.glisse@inria.fr>

	* match.pd (~(vec?cst1:cst2)): New transformation.

2019-05-31  Marc Glisse  <marc.glisse@inria.fr>

	* match.pd (X/[ex]D<Y/[ex]D): Handle negative denominator.
	((size_t)(A /[ex] B) CMP C): New transformation.

2019-05-31  Richard Sandiford  <richard.sandiford@arm.com>

	* doc/md.texi: Document define_insn_and_rewrite.
	* rtl.def (DEFINE_INSN_AND_REWRITE): New rtx code.
	* gensupport.c (queue_elem): Update comment.
	(replace_operands_with_dups): New function.
	(gen_rewrite_sequence): Likewise.
	(process_rtx): Handle DEFINE_INSN_AND_REWRITE.
	* read-rtl.c (apply_subst_iterator): Likewise.
	(add_condition_to_rtx, named_rtx_p): Likewise.
	(rtx_reader::read_rtx_operand): Likewise.
	* config/aarch64/aarch64-sve.md
	(while_ult<GPI:mode><PRED_ALL:mode>_cc): Rename to...
	(*while_ult<GPI:mode><PRED_ALL:mode>_cc): ...this and use
	define_insn_and_rewrite.
	(*cond_<optab><mode>_any): Turn into define_insn_and_rewrites.
	Remove separate define_split.

2019-05-31  Jan Hubicka  <jh@suse.cz>

	* tree-ssa-alias.c (type_has_components_p): New function.
	(aliasing_component_refs_p): Use it.

2019-05-31  Martin Liska  <mliska@suse.cz>

	* gdbhooks.py: Add const_tree to TreePrinter.

2019-05-31  Thomas De Schampheleire  <thomas.de_schampheleire@nokia.com>

	PR debug/86964
	* common.opt (feliminate-unused-debug-symbols): Enable by default.
	* doc/invoke.texi (Debugging Options): Document new default of
	-feliminate-unused-debug-symbols and remove restriction to 'stabs'.

2019-05-31  Jakub Jelinek  <jakub@redhat.com>

	PR tree-optimization/90671
	* tree-ssa-threadupdate.c (ssa_create_duplicates): If
	template_block used to be empty on the first call, don't use
	gsi_split_seq_after and gsi_insert_seq_after, but remember whole
	seq with bb_seq and set it with set_bb_seq.

2019-05-31  Iain Sandoe  <iain@sandoe.co.uk>

	* config/i386/darwin.h (ASM_OUTPUT_MAX_SKIP_ALIGN): New.

2019-05-30  Bill Schmidt  <wschmidt@linux.ibm.com>
	    Michael Meissner  <meissner@linux.ibm.com>

	* config/rs6000/predicates.md (pcrel_address): New define_predicate.
	(prefixed_mem_operand): Likewise.
	(non_prefixed_mem_operand): Likewise.
	* config/rs6000/rs6000-protos.h (rs6000_prefixed_address): New
	prototype.
	* config/rs6000/rs6000.c (print_operand_address): Handle
	PC-relative addresses.
	(mode_supports_prefixed_address_p): New function.
	(rs6000_prefixed_address): New function.
	* config/rs6000/rs6000.h (SYMBOL_FLAG_PCREL): New #define.
	(SYMBOL_REF_PCREL_P): Likewise.

2019-05-30  Jakub Jelinek  <jakub@redhat.com>

	* gimplify.c (enum gimplify_omp_var_data): Add GOVD_CONDTEMP.
	(gimplify_adjust_omp_clauses_1): Handle GOVD_CONDTEMP.
	(gimplify_omp_for): If worksharing loop with lastprivate conditional
	is nested inside of parallel region, add _condtemp_ clause to both.
	* tree-nested.c (convert_nonlocal_omp_clauses,
	convert_local_omp_clauses): Ignore OMP_CLAUSE__CONDTEMP_ instead of
	assertion failure.
	* omp-general.h (struct omp_for_data): Add have_pointer_condtemp
	member.
	* omp-general.c (omp_extract_for_data): Compute it.
	* omp-low.c (scan_sharing_clauses): Handle OMP_CLAUSE__CONDTEMP_.
	(lower_rec_input_clauses): Likewise.
	(lower_lastprivate_conditional_clauses): If OMP_CLAUSE__CONDTEMP_
	clause is already present, just add one further one after it.
	(lower_lastprivate_clauses): Handle cond_ptr with array type.
	(lower_send_shared_vars): Clear _condtemp_ vars.
	(lower_omp_1) <case GIMPLE_ASSIGN>: Handle target data like critical
	or section or taskgroup.
	* omp-expand.c (determine_parallel_type): Disallow combining only if
	first OMP_CLAUSE__CONDTEMP_ has pointer type.  Disallow combining
	of parallel sections if OMP_CLAUSE__CONDTEMP_ is present.
	(expand_omp_for_generic, expand_omp_for_static_nochunk,
	expand_omp_for_static_chunk, expand_omp_for): Use
	fd->have_pointer_condtemp instead of fd->lastprivate_conditional to
	determine if a special set of API routines are needed and if condtemp
	needs to be initialized, while always initialize cond_var if
	fd->lastprivate_conditional is non-zero.

2019-05-30  Bill Schmidt  <wschmidt@linux.ibm.com>
	    Michael Meissner  <meissner@linux.ibm.com>

	* config/rs6000/constraints.md (eI): New constraint.
	* config/rs6000/predicates.md (cint34_operand): New predicate.
	* config/rs6000/rs6000.h (SIGNED_16BIT_OFFSET_P): New #define.
	(SIGNED_34BIT_OFFSET_P): Likewise.
	* doc/md.texi (eI): Document constraint.

2019-05-30  Sylvia Taylor  <sylvia.taylor@arm.com>

	* config/aarch64/aarch64-sve.md (*fabd<mode>3): New.

2019-05-30  Bill Schmidt  <wschmidt@linux.ibm.com>
	    Michael Meissner  <meissner@linux.ibm.com>

	* rs6000-cpus.def (OTHER_FUSION_MASKS): New #define.
	(ISA_3_0_MASKS_SERVER): Mask off OTHER_FUSION_MASKS.
	(ISA_3_0_MASKS_IEEE): Remove OPTION_MASK_DIRECT_MOVE.
	(ISA_FUTURE_MASKS_SERVER): Add OPTION_MASK_PREFIXED_ADDR.
	(OTHER_FUTURE_MASKS): Likewise.
	(POWERPC_MASKS): Likewise.
	* rs6000.c (rs6000_option_override_internal): Error if -mpcrel is
	specified without -mprefixed-addr or -mcpu=future.  Error if
	-mprefixed-addr is specified without -mcpu=future.
	(rs6000_opt_masks): Add entry for prefixed-addr.
	* rs6000.opt (mprefixed-addr): New option.

2019-05-30  Sam Tebbs  <sam.tebbs@arm.com>

	* aarch64/aarch64.c (aarch64_post_cfi_startproc): Add 
	cfun->is_thunk check.

2019-05-30  Jakub Jelinek  <jakub@redhat.com>

	* tree-predcom.c (is_inv_store_elimination_chain): Fix a typo - lenght
	to length.

2019-05-30  Martin Liska  <mliska@suse.cz>

	* gdbinit.in: Fix 'ptc' command.  Add trt
	that prints TREE_TYPE($).

2019-05-29  Bill Schmidt  <wschmidt@linux.ibm.com>
	    Alan Modra  <amodra@gmail.com>

	* config/rs6000/rs6000.c (rs6000_call_template_1): Handle pcrel
	calls here...
	(rs6000_indirect_call_template_1): ...and here.
	(rs6000_pltseq_template): Handle plt_pcrel34.  Rework tocsave,
	plt16_ha, plt16_lo, mtctr indirect calls.  Use
	rs6000_pltseq_enum.
	(rs6000_decl_ok_for_sibcall): New function.
	(rs6000_function_ok_for_sibcall): Refactor.
	(rs6000_longcall_ref): Use UNSPEC_PLT_PCREL when pcrel.
	(rs6000_call_aix): Don't emit toc restore rtl for indirect calls
	when pcrel.  Reorganize.
	(rs6000_sibcall_aix): Don't add r2 to function usage when pcrel.
	* rs6000.h (rs6000_pltseq_enum): New enum.
	* rs6000.md (UNSPEC_PLT_PCREL): New unspec.
	(*pltseq_tocsave): Use rs6000_pltseq_enum.
	(*pltseq_plt16_ha): Likewise.
	(*pltseq_plt16_lo): Likewise.
	(*pltseq_mtctr): Likewise.
	(*pltseq_plt_pcrel): New insn.
	(*call_local_aix): Handle @notoc calls.
	(*call_value_local_aix): Likewise.
	(*call_nonlocal_aix): Adjust lengths for pcrel calls.
	(*call_value_nonlocal_aix): Likewise.
	(*call_indirect_pcrel): New insn.
	(*call_value_indirect_pcrel): Likewise.


2019-05-29  Uroš Bizjak  <ubizjak@gmail.com>

	* config/i386/sse.md (*save_multiple<mode>): Rename from
	save_multiple<mode>.
	(*restore_multiple<mode>): Rename from restore_multiple<mode>.
	(*restore_multiple_and_return<mode>): Rename from
	restore_multiple_and_return<mode>.
	(*restore_multiple_leave_return<mode>): Rename from
	restore_multiple_leave_return<mode>.

2019-05-29  Yoshinori Sato  <ysato@users.sourceforge.jp>

	* config.gcc (rx-*-linux*): New target.
	* config/rx/elf.opt: New file.
	* config/rx/linux.h: Likewise.
	* config/rx/t-linux: Likewise.
	* config/rx/rx.c (TARGET_SAVE_ACC_REGISTER): If not defined,
	make it zero.
	* config/rx/rx.h (ASM_APP_ON): Allow to be overridden.
	(ASM_APP_OFF): Likewise.
	* config/rx/rx.opt: Drop -msim and -mas100-syntax, they were
	moved elsewhere.

2019-05-29  Jan Hubicka  <jh@suse.cz>

	* tree-ssa-alias.c (same_type_for_tbaa): Return ture if main
	variants are pointer equivalent.

2019-05-29  Alejandro Martinez  <alejandro.martinezvicente@arm.com>

	* config/aarch64/aarch64-c.c: Added TARGET_SVE2.
	* config/aarch64/aarch64-sve2.md: New file.
	(<u>avg<mode>3_floor): New pattern.
	(<u>avg<mode>3_ceil): Likewise.
	(*<sur>h<addsub><mode>): Likewise.
	* config/aarch64/aarch64.h: Added AARCH64_ISA_SVE2 and TARGET_SVE2.
	* config/aarch64/aarch64.md: Include aarch64-sve2.md.

2019-05-29  Jakub Jelinek  <jakub@redhat.com>

	PR bootstrap/90543
	* optc-save-gen.awk: In cl_optimization_print, use correct condition
	for var_opt_string printing.  In cl_optimization_print_diff, print
	(null) instead of invoking undefined behavior if one of the
	var_opt_string pointers is NULL and use && instead of first || in the
	guarding condition.  For var_target_other options, handle const char *
	target variables similarly to const char * optimize node variables.

2019-05-29  Sam Tebbs  <sam.tebbs@arm.com>

	* config/aarch64/aarch64-builtins.c (aarch64_builtins): Add
	AARCH64_PAUTH_BUILTIN_AUTIB1716 and AARCH64_PAUTH_BUILTIN_PACIB1716.
	* config/aarch64/aarch64-builtins.c (aarch64_init_pauth_hint_builtins):
	Add autib1716 and pacib1716 initialisation.
	* config/aarch64/aarch64-builtins.c (aarch64_expand_builtin): Add checks
	for autib1716 and pacib1716.
	* config/aarch64/aarch64-protos.h (aarch64_key_type,
	aarch64_post_cfi_startproc): Define.
	* config/aarch64/aarch64-protos.h (aarch64_ra_sign_key): Define extern.
	* config/aarch64/aarch64.c (aarch64_handle_standard_branch_protection,
	aarch64_handle_pac_ret_protection): Set default sign key to A.
	* config/aarch64/aarch64.c (aarch64_expand_epilogue,
	aarch64_expand_prologue): Add check for b-key.
	* config/aarch64/aarch64.c (aarch64_ra_sign_key,
	aarch64_post_cfi_startproc, aarch64_handle_pac_ret_b_key): Define.
	* config/aarch64/aarch64.h (TARGET_ASM_POST_CFI_STARTPROC): Define.
	* config/aarch64/aarch64.c (aarch64_pac_ret_subtypes): Add "b-key".
	* config/aarch64/aarch64.md (unspec): Add UNSPEC_AUTIA1716,
	UNSPEC_AUTIB1716, UNSPEC_AUTIASP, UNSPEC_AUTIBSP, UNSPEC_PACIA1716,
	UNSPEC_PACIB1716, UNSPEC_PACIASP, UNSPEC_PACIBSP.
	* config/aarch64/aarch64.md (do_return): Add check for b-key.
	* config/aarch64/aarch64.md (<pauth_mnem_prefix>sp): Replace
	pauth_hint_num_a with pauth_hint_num.
	* config/aarch64/aarch64.md (<pauth_mnem_prefix>1716): Replace
	pauth_hint_num_a with pauth_hint_num.
	* config/aarch64/aarch64.opt (msign-return-address=): Deprecate.
	* config/aarch64/iterators.md (PAUTH_LR_SP): Add UNSPEC_AUTIASP,
	UNSPEC_AUTIBSP, UNSPEC_PACIASP, UNSPEC_PACIBSP.
	* config/aarch64/iterators.md (PAUTH_17_16): Add UNSPEC_AUTIA1716,
	UNSPEC_AUTIB1716, UNSPEC_PACIA1716, UNSPEC_PACIB1716.
	* config/aarch64/iterators.md (pauth_mnem_prefix): Add UNSPEC_AUTIA1716,
	UNSPEC_AUTIB1716, UNSPEC_PACIA1716, UNSPEC_PACIB1716, UNSPEC_AUTIASP,
	UNSPEC_AUTIBSP, UNSPEC_PACIASP, UNSPEC_PACIBSP.
	* config/aarch64/iterators.md (pauth_hint_num_a): Replace
	UNSPEC_PACI1716 and UNSPEC_AUTI1716 with UNSPEC_PACIA1716 and
	UNSPEC_AUTIA1716 respectively.
	* config/aarch64/iterators.md (pauth_hint_num_a): Rename to pauth_hint_num
	and add UNSPEC_PACIBSP, UNSPEC_AUTIBSP, UNSPEC_PACIB1716, UNSPEC_AUTIB1716.
	* doc/invoke.texi (-mbranch-protection): Add b-key type.
	* config/aarch64/aarch64-bti-insert.c (aarch64_pac_insn_p): Rename
	UNSPEC_PACISP to UNSPEC_PACIASP and UNSPEC_PACIBSP.

2019-05-29  Jakub Jelinek  <jakub@redhat.com>

	* gimplify.c (struct gimplify_omp_ctx): Add clauses member.
	(gimplify_scan_omp_clauses): Initialize ctx->clauses.
	(gimplify_adjust_omp_clauses_1): Transform lastprivate conditional
	explicit clause on combined parallel into implicit shared clause.
	(gimplify_adjust_omp_clauses): Move lastprivate conditional clause
	and firstprivate if the decl has one too from combined parallel to
	the worksharing construct.

2019-05-28  Bill Schmidt  <wschmidt@linux.ibm.com>
	    Michael Meissner  <meissner@linux.ibm.com>

	* config/rs6000/rs6000-cpus.def (OTHER_FUTURES_MASK): New #define.

2019-05-28  Michael Meissner  <meissner@linux.ibm.com>

	* rtl.h (LABEL_REF_P): New #define.

2019-05-28  John David Anglin  <danglin@gcc.gnu.org>

	* config/pa/pa.c (hppa_profile_hook): Remove offset adjustment.

2019-05-28  Alejandro Martinez  <alejandro.martinezvicente@arm.com>

	* internal-fn.c: Marked mask_load_direct as vectorizable.
	* tree-data-ref.c (data_ref_compare_tree): Fixed comment typo.
	* tree-vect-data-refs.c (can_group_stmts_p): Allow masked loads to be
	combined even if masks different with allow_slp_p param.
	(vect_analyze_data_ref_accesses): Mark SLP only vectorizable groups.
	* tree-vect-loop.c (vect_dissolve_slp_only_groups): New function to
	dissolve SLP-only vectorizable groups when SLP has been discarded.
	(vect_analyze_loop_2): Call vect_dissolve_slp_only_groups when needed.
	* tree-vect-slp.c (vect_get_and_check_slp_defs): Check masked loads
	masks.
	(vect_build_slp_tree_1): Fixed comment typo.
	(vect_build_slp_tree_2): Include masks from masked loads in SLP tree.
	* tree-vect-stmts.c (vectorizable_load): Allow vectorizaion of masked
	loads for SLP only.
	* tree-vectorizer.h (_stmt_vec_info): Added flag for SLP-only
	vectorizable.
	* tree-vectorizer.c (vec_info::new_stmt_vec_info): Likewise.

2019-05-28  Rainer Orth  <ro@CeBiTec.Uni-Bielefeld.DE>

	* config/alpha/alpha.c [TARGET_ABI_OSF] (alpha_output_mi_thunk_osf):
	Remove obsolete use_thunk reference.
	* config/i386/i386.c (x86_output_mi_thunk): Likewise.
	* config/ia64/ia64.c (ia64_output_mi_thunk): Likewise.
	* config/nios2/nios2.c (nios2_asm_output_mi_thunk): Likewise.
	* config/or1k/or1k.c (or1k_output_mi_thunk): Likewise.
	* config/rs6000/rs6000.c (rs6000_output_mi_thunk): Likewise.
	* config/sh/sh.c (sh_output_mi_thunk): Likewise.
	* config/sparc/sparc.c (sparc_output_mi_thunk): Likewise.
	* config/tilegx/tilegx.c (tilegx_output_mi_thunk): Likewise.
	* config/tilepro/tilepro.c (tilepro_asm_output_mi_thunk): Likewise.

2019-05-28  Nathan Sidwell  <nathan@acm.org>

	* tree.h (IDENTIFIER_ANON_P): New.
	(anon_aggrname_format, anon_aggname_p): Don't declare.
	(make_anon_name): Declare.
	* lto-streamer-out.c (DFS::DFS_write_tree_body): Use IDENTIFIER_ANON_P.
	(hash_tree): Likewise.
	* tree-streamer-out.c (write_ts_decl_minimal_tree): Likewise.
	* tree.c (anon_aggrname_p, anon_aggrname_format): Delete.
	(anon_cnt, make_anon_name): New.

2019-05-28  Martin Liska  <mliska@suse.cz>

	PR other/90315
	* opts-global.c (decode_options): Print help for all
	help_option_arguments.
	* opts.c (print_help): Add new argument.
	(common_handle_option): Remember all values into
	help_option_arguments.
	* opts.h (print_help): Add new argument.

2019-05-28  Martin Liska  <mliska@suse.cz>

	PR ipa/90555
	* ipa-icf-gimple.c (func_checker::compare_loops): New function.
	* ipa-icf-gimple.h (func_checker::compare_loops): Likewise.
	(func_checker::compare_bb): Call compare_loops.

2019-05-27  Jakub Jelinek  <jakub@redhat.com>

	* gimplify.c (gimplify_scan_omp_clauses): Allow lastprivate conditional
	on sections construct.
	* omp-low.c (lower_lastprivate_conditional_clauses): Handle sections
	construct.
	(lower_omp_sections): Handle lastprivate conditional.
	(lower_omp_1) <case GIMPLE_ASSIGN>: Handle sections construct with
	lastprivate_conditional_map.
	* omp-expand.c (expand_omp_sections): Handle lastprivate conditional.

	* omp-low.c (lower_omp_1) <case GIMPLE_ASSIGN>: Look through ordered,
	critical, taskgroup and section regions when looking for a region
	with non-NULL lastprivate_conditional_map.

2019-05-27  Uroš Bizjak  <ubizjak@gmail.com>

	* config/i386/i386.c (ix86_gen_add3): Remove indirect function.
	(*ix86_gen_sub3): Ditto.
	(*ix86_gen_sub3_carry): Ditto.
	(*ix86_gen_one_cmpl2): Ditto.
	(*ix86_gen_andsp): Ditto.
	(ix86_init_large_pic_reg): Use gen_add2_insn instead of ix86_gen_add3.
	(gen_and2_insn): New static function.
	(ix86_expand_prologue): Use gen_and2_insn instead of ix86_gen_andsp.
	Use gen_add3_insn instead of ix86_gen_add3.
	(ix86_expand_split_stack_prologue): Use gen_add2_insn
	instead of ix86_gen_add3.
	(legitimize_tls_address): Use gen_add2_insn instead of ix86_gen_add3.
	Use gen_sub3_insn instead of ix86_gen_sub3.
	* config/i386-expand.c (ix86_split_long_move): Use gen_add2_insn
	instead of ix86_gen_add3.
	(ix86_expand_strlensi_unroll_1): Use gen_add2_insn instead of
	ix86_gen_add3.  Use gen_sub3_insn instead of ix86_gen_sub3.
	(construct_plt_address): Use gen_add2_insn instead of ix86_gen_add3.
	* config/i386/i386-options.c (ix86_option_override_internal):
	Do not initialize ix86_gen_add3, ix86_gen_sub3, ix86_gen_sub3_carry,
	ix86_gen_one_cmpl2 and ix86_gen_andsp.

2019-05-27  Eric Botcazou  <ebotcazou@adacore.com>

	* dwarf2out.c (resolve_args_picking_1): Deal with DW_OP_GNU_addr_index
	and DW_OP_GNU_const_index opcodes.

2019-05-27  Uroš Bizjak  <ubizjak@gmail.com>

	* config/i386/i386.h (STACK_SIZE_MODE): Define.

2019-05-27  Richard Biener  <rguenther@suse.de>

	PR tree-optimization/90637
	* tree-ssa-sink.c (statement_sink_location): Honor the
	computed sink location for single-uses.

2019-05-27  Richard Biener  <rguenther@suse.de>

	PR middle-end/90610
	* match.pd (vec_perm): Avoid clobbering op0 when not generating
	a bit-insert.

2019-05-26  Uroš Bizjak  <ubizjak@gmail.com>

	* config/i386/i386.md (@sub<mode>3_carry): Rename
	from sub<mode>3_carry.
	(@leave_<mode>): New expander.
	(*leave): Rename from leave.
	(*leave_rex64): Rename from leave_rex64.
	(@monitorx_<mode>): Rename from monitorx_<mode>.
	(@clzero_<mode>): Rename from clzero_<mode>.
	* config/i386/sse.md (@sse3_monitor_<mode>): Rename
	from sse3_monitor_<mode>.
	* config/i386/i386.c (ix86_gen_sub3_carry): Remove indirect function.
	(*ix86_gen_leave): Ditto.
	(*ix86_gen_monitor): Ditto.
	(*ix86_gen_monitorx): Ditto.
	(*ix86_gen_clzero): Ditto.
	(ix86_emit_leave): Use gen_leave instead of ix86_gen_leave.
	* config/i386/i386-expand.c (ix86_expand_strlensi_unroll_1):
	Use gen_sub3_carry instead of ix86_gen_sub3_carry.
	(ix86_expand_builtin) <case IX86_BUILTIN_MONITOR>:
	Use gen_sse3_monitor instead of ix86_gen_monitor.
	<case IX86_BUILTIN_MONITORX>: Use gen_monitorx
	instead of ix86_gen_monitorx.
	<case IX86_BUILTIN_CLZERO>: Use gen_clzero
	instead of ix86_gen_clzero.
	* config/i386/i386-options.c (ix86_option_override_internal):
	Do not initialize ix86_gen_leave, ix86_gen_sub3_carry,
	ix86_gen_monitor, ix86_gen_monitorx and ix86_gen_clzero.

2019-05-26  Uroš Bizjak  <ubizjak@gmail.com>

	* config/i386/i386.md (@tls_global_dynamic_64_<mode>):
	Rename from tls_global_dynamic_64_<mode>.
	(@tls_local_dynamic_base_64_<mode>): Rename from
	tls_local_dynamic_base_64_<mode>.
	* config/i386/i386.c (*ix86_gen_tls_global_dynamic_64):
	Remove indirect function.
	(*ix86_gen_tls_local_dynamic_base_64): Ditto.
	(legitimize_tls_address): Use gen_tls_global_dynamic_64 function
	instead of ix86_gen_tls_global_dynamic_64.
	Use gen_tls_local_dynamic_base_64 instead of
	ix86_gen_tls_local_dynamic_base_64.
	* config/i386/i386-options.c (ix86_option_override_internal):
	Do not initialize ix86_gen_tls_global_dynamic_64 and
	ix86_gen_tls_local_dynamic_base_64.

2019-05-26  Uroš Bizjak  <ubizjak@gmail.com>

	* config/i386/i386.md (@pro_epilogue_adjust_stack_add_<mode>)
	Rename from pro_epilogue_adjust_stack_<mode>_add.
	(@pro_epilogue_adjust_stack_sub_<mode>)
	Rename from pro_epilogue_adjust_stack_<mode>_sub.
	(@allocate_stack_worker_probe_<mode>):
	Rename from allocate_stack_worker_probe_<mode>.
	(allocate_stack): Use gen_allocate_stack_worker_probe.
	(probe_stack): Use gen_probe_stack_1.
	(@probe_stack_1_<mode>): Rename from probe_stack_<mode>.
	(@adjust_stack_and_probe_<mode>): Rename from
	adjust_stack_and_probe<mode>.
	(@probe_stack_range_<mode>): Rename from probe_stack_range<mode>.
	(stack_protect_set): Use gen_stack_protect_set_1.
	(@stack_protect_set_1_<mode>): Rename from stack_protect_set_<mode>.
	(stack_protect_test): Use gen_stack_protect_test_1.
	(@stack_protect_test_1_<mode>): Rename from stack_protect_test_<mode>.
	* config/i386/i386.c (*ix86_gen_allocate_stack_worker):
	Remove indirect function.
	(*ix86_gen_adjust_stack_and_probe): Ditto.
	(*ix86_gen_probe_stack_range): Ditto.
	(pro_epilogue_adjust_stack): Use gen_pro_epilogue_adjust_stack_add
	instead of gen_pro_epilogue_adjust_stack_{si,di}_add.
	(ix86_adjust_stack_and_probe_stack_clash): Use
	gen_adjust_stack_and_probe instead of ix86_gen_adjust_stack_and_probe.
	(ix86_adjust_stack_and_probe): Ditto.
	(ix86_emit_probe_stack_range): Use gen_probe_stack_range instead
	of ix86_gen_probe_stack_range.
	(ix86_expand_prologue):  Use gen_pro_epilogue_adjust_stack_sub
	instead of gen_pro_epilogue_adjust_stack_{si,di}_sub.
	* config/i386/x86-tune-sched.c (ix86_macro_fusion_pair_p):
	Include insn-opinit.h.  Use code_for_stack_protect_test_1 instead of
	CODE_FOR_stack_protect_test_{si,di}.
	* config/i386/i386-options.c (ix86_option_override_internal):
	Do not initialize ix86_gen_allocate_stack_worker,
	ix86_gen_adjust_stack_and_probe and ix86_gen_probe_stack_range.

2019-05-26  Gerald Pfeifer  <gerald@pfeifer.com>

	* doc/invoke.texi (Link Options): Many editorial changes around
	-flinker-output.

2019-05-26  Rainer Orth  <ro@CeBiTec.Uni-Bielefeld.DE>

	* doc/invoke.texi (x86 Options, -mvect8-ret-in-mem): Remove
	pre-Solaris 11 referene and most Studio compiler details.

2019-05-24  John David Anglin  <danglin@gcc.gnu.org>

	PR target/90530
	* config/pa/pa.c (pa_can_change_mode_class): Accept mode changes from
	DImode to SImode in floating-point registers on 64-bit target.
	* config/pa/pa.md (umulsidi3): Change nonimmediate_operand to
	register_operand in xmpyu patterns.

2019-05-24  Jakub Jelinek  <jakub@redhat.com>

	* tree-core.h (enum omp_clause_code): Add OMP_CLAUSE__CONDTEMP_.
	* tree.h (OMP_CLAUSE_DECL): Use OMP_CLAUSE__CONDTEMP_ instead of
	OMP_CLAUSE__REDUCTEMP_.
	* tree.c (omp_clause_num_ops, omp_clause_code_name): Add
	OMP_CLAUSE__CONDTEMP_.
	(walk_tree_1): Handle OMP_CLAUSE__CONDTEMP_.
	* tree-pretty-print.c (dump_omp_clause): Likewise.
	* tree-nested.c (convert_nonlocal_omp_clauses,
	convert_local_omp_clauses): Likewise.
	* gimplify.c (enum gimplify_omp_var_data): Use hexadecimal constants
	instead of decimal.  Add GOVD_LASTPRIVATE_CONDITIONAL.
	(gimplify_scan_omp_clauses): Don't reject lastprivate conditional
	on OMP_FOR.
	(gimplify_omp_for): Warn and disable conditional modifier from
	lastprivate on loop iterators.
	* omp-general.h (struct omp_for_data): Add lastprivate_conditional
	member.
	* omp-general.c (omp_extract_for_data): Initialize it.
	* omp-low.c (struct omp_context): Add lastprivate_conditional_map
	member.
	(delete_omp_context): Delete it.
	(lower_lastprivate_conditional_clauses): New function.
	(lower_lastprivate_clauses): Add BODY_P and CSTMT_LIST arguments,
	handle lastprivate conditional clauses.
	(lower_reduction_clauses): Add CLIST argument, emit it into
	the critical section if any.
	(lower_omp_sections): Adjust lower_lastprivate_clauses and
	lower_reduction_clauses callers.
	(lower_omp_for_lastprivate): Add CLIST argument, pass it through
	to lower_lastprivate_clauses.
	(lower_omp_for): Call lower_lastprivate_conditional_clauses, adjust
	lower_omp_for_lastprivate and lower_reduction_clauses callers, emit
	clist into a critical section if not emitted there already by
	lower_reduction_clauses.
	(lower_omp_taskreg, lower_omp_teams): Adjust lower_reduction_clauses
	callers.
	(lower_omp_1): Handle GIMPLE_ASSIGNs storing into lastprivate
	conditional variables.
	* omp-expand.c (determine_parallel_type): Punt if OMP_CLAUSE__CONDTEMP_
	clause is present.
	(expand_omp_for_generic, expand_omp_for_static_nochunk,
	expand_omp_for_static_chunk): Handle lastprivate conditional.
	(expand_omp_for): Handle fd.lastprivate_conditional like
	fd.have_reductemp.

2019-05-24  Andrew Stubbs  <ams@codesourcery.com>

	* config/gcn/gcn-run.c (main): Set a non-zero return value if the
	kernel does not exit cleanly.
	* config/gcn/gcn.md (gcn_return): Insert s_waitcnt before s_dcache_wb.

2019-05-24  Jason Merrill  <jason@redhat.com>

	Revert:
	* gimplify.c (gimplify_cond_expr): Don't check TREE_ADDRESSABLE.

2019-05-24  Richard Biener  <rguenther@suse.de>

	PR testsuite/90607
	* tree-loop-distribution.c (struct partition): Add location
	member.
	(partition_alloc): Initialize all fields.
	(generate_memset_builtin): Use the location recorded in the
	partition for the generated call.
	(generate_memcpy_builtin): Likewise.
	(classify_partition): Record the location of a single store
	as location for the partition.

2019-05-24  Andrew Stubbs  <ams@codesourcery.com>

	* config/gcn/gcn.c (gcn_expand_prologue): Use gen_addsi3_scalar_carry
	for lo-part.

2019-05-24  Matthew Malcomson  <matthew.malcomson@arm.com>

	PR target/90588
	* common/config/aarch64/aarch64-common.c
	(aarch64_rewrite_selected_cpu): Change local temporary variable
	type from unsigned long to uint64_t.
	* config/aarch64/aarch64-protos.h (aarch64_parse_extension,
	aarch64_get_extension_string_for_isa_flags): Change declaration to
	match new definition by replacing unsigned long with uint64_t.

2019-05-24  Jakub Jelinek  <jakub@redhat.com>

	PR target/90568
	* config/i386/x86-tune-sched.c (ix86_macro_funsion_pair_p): Call
	gen_attr_type just once instead of 4-7 times.  Formatting fixes.
	Handle stack_protect_test_<mode> codegen similarly to corresponding
	sub instruction.

2019-05-23  Iain Sandoe  <iain@sandoe.co.uk>

       * config/i386/darwin.h: Reject -mfentry*.
       * doc/sourcebuild.texi: Document mfentry target support.

2019-05-23  Bill Schmidt  <wschmidt@linux.ibm.com>

	* config/rs6000/rs6000.c (rs6000_global_entry_point_needed_p):
	Rename to rs6000_global_entry_point_prologue_needed_p.  Return
	false for PC-relative functions.
	(rs6000_output_function_prologue): Change called function name to
	rs6000_global_entry_point_prologue_needed_p.  Emit ".localentry
	name,1" for PC-relative functions.
	(rs6000_elf_declare_function_name): Change called function name to
	rs6000_global_entry_point_prologue_needed_p.

2019-05-23  Uroš Bizjak  <ubizjak@gmail.com>

	PR target/90552
	* config/i386/i386.c (gen_rtx_cost):
	Use ix86_tune_cost instead of ix86_cost.

2019-05-23  Bill Schmidt  <wschmidt@linux.ibm.com>
	    Michael Meissner  <meissner@linux.ibm.com>
	    Segher Boessenkool  <segher@kernel.crashing.org>

	* config/rs6000/rs6000-cpus.def (ISA_FUTURE_MASKS_SERVER): Add
	OPTION_MASK_PCREL.
	(POWERPC_MASKS): Add OPTION_MASK_PCREL.
	* config/rs6000/rs6000-protos.h (rs6000_pcrel_p): New prototype.
	(rs6000_fndecl_pcrel_p): Likewise.
	* config/rs6000/rs6000.c (rs6000_option_override_internal): Report
	error if -mpcrel is requested without -mcpu=future.
	(rs6000_opt_masks): Add entry for pcrel.
	(rs6000_fndecl_pcrel_p): New function.
	(rs6000_pcrel_p): Likewise.
	* config/rs6000/rs6000.opt (mpcrel): New option.
	* doc/invoke.texi: Document -mpcrel and -mno-pcrel.

2019-05-23  Jan Hubicka  <jh@suse.cz>
	    Martin Liska  <mliska@suse.cz>

	PR tree-optimization/90576
	* tree-ssa-alias.c (compare_sizes): Remove dead calls to
	poly_int_tree_p.
	(aliasing_component_refs_p): Fix three way size compare conditional;
	give up earlier in case we can not decide on equivalence.

2019-05-23  Bill Schmidt  <wschmidt@linux.ibm.com>
	    Michael Meissner  <meissner@linux.ibm.com>
	    Segher Boessenkool  <segher@kernel.crashing.org>

	* config.gcc: Add future cpu.
	* config/rs6000/driver-rs6000.c (asm_names): Add future cpu.
	* config/rs6000/rs6000-cpus.def (ISA_FUTURE_MASKS_SERVER): New
	#define.
	(POWERPC_MASKS): Add OPTION_MASK_FUTURE.
	(RS6000_CPU): New instantiation for future cpu.
	* config/rs6000/rs6000-opts.h (enum processor_type): Add
	PROCESSOR_FUTURE.
	* config/rs6000/rs6000-string.c (expand_compare_loop): Treat
	PROCESSOR_FUTURE like PROCESSOR_POWER9 for now.
	* config/rs6000/rs6000-tables.opt: Regenerate.
	* config/rs6000/rs6000.c (rs6000_option_override_internal): Treat
	PROCESSOR_FUTURE similarly to PROCESSOR_POWER9 for now.
	(rs6000_machine_from_flags): Handle future cpu.
	(rs6000_reassociation_width): Treat PROCESSOR_FUTURE like
	PROCESSOR_POWER9 for now.
	(rs6000_adjust_cost): Likewise.
	(rs6000_issue_rate): Likewise.
	(rs6000_register_move_cost): Likewise.
	(rs6000_opt_masks): Add entry for future.
	* config/rs6000/rs6000.h (ASM_CPU_SPEC): Add future cpu.
	(MASK_FUTURE): New #define.
	* config/rs6000/rs6000.md (define_attr "cpu"): Add future cpu.
	* config/rs6000/rs6000.opt (mfuture): New target option.
	* doc/invoke.texi (mcpu): Add future cpu.

2019-05-23  Martin Liska  <mliska@suse.cz>

	PR c++/90587
	* tree-ssa-uninit.c (value_sat_pred_p): The result of &
	operation points to a temporary (pointed via tree_to_wide_ref)
	that is out of scope after the &.

2019-05-23  Jonathan Wakely  <jwakely@redhat.com>

	PR c++/90592
	* doc/extend.texi (Function Names): Add missing word.

2019-05-23  Richard Biener  <rguenther@suse.de>

	PR tree-optimization/88440
	* opts.c (default_options_table): Enable -ftree-loop-distribute-patterns
	at -O[2s]+.
	* tree-loop-distribution.c (generate_memset_builtin): Fold the
	generated call.
	(generate_memcpy_builtin): Likewise.
	(distribute_loop): Pass in whether to only distribute patterns.
	(prepare_perfect_loop_nest): Also allow size optimization.
	(pass_loop_distribution::execute): When optimizing a loop
	nest for size allow pattern replacement.

2019-05-23  Jakub Jelinek  <jakub@redhat.com>

	PR target/90568
	* config/i386/i386.md (stack_protect_test_<mode>): Use sub instead
	of xor.

2019-05-23  Martin Liska  <mliska@suse.cz>

	PR sanitizer/90570
	* gimplify.c (gimplify_target_expr): Skip TREE_STATIC target
	expression similarly to gimplify_decl_expr.

2019-05-23  Prathamesh Kulkarni  <prathamesh.kulkarni@linaro.org>

	* cse.c (cse_dump_path): s/dump_file/f.

2019-05-22  David Malcolm  <dmalcolm@redhat.com>

	PR c++/90462
	* diagnostic-format-json.cc: Include "selftest.h".
	(json_from_expanded_location): Only add "file" key for non-NULL
	file strings.
	(json_from_location_range): Don't add "start" and "finish"
	children if they are UNKNOWN_LOCATION.
	(selftest::test_unknown_location): New selftest.
	(selftest::test_bad_endpoints): New selftest.
	(selftest::diagnostic_format_json_cc_tests): New function.
	* json.cc (json::object::get): New function.
	(selftest::test_object_get): New selftest.
	(selftest::json_cc_tests): Call it.
	* json.h (json::object::get): New decl.
	* selftest-run-tests.c (selftest::run_tests): Call
	selftest::diagnostic_format_json_cc_tests.
	* selftest.h (selftest::diagnostic_format_json_cc_tests): New
	decl.

2019-05-22  Kwok Cheung Yeung  <kcy@codesourcery.com>
            Andrew Stubbs  <amd@codesourcery.com>

	* config.gcc (gcc_cv_initfini_array): Set for AMD GCN.
	* config/gcn/gcn-run.c (init_array_kernel, fini_array_kernel): New.
	(kernel): Rename to...
	(main_kernel): ... this.
	(load_image): Load _init_array and _fini_array kernels.
	(run): Add argument for kernel to run.
	(main): Run init_array_kernel before main_kernel, and
	fini_array_kernel after.
	* config/gcn/gcn.c (gcn_handle_amdgpu_hsa_kernel_attribute): Allow
	amdgpu_hsa_kernel attribute on functions.
	(gcn_disable_constructors): Delete.
	(TARGET_ASM_CONSTRUCTOR, TARGET_ASM_DESTRUCTOR): Delete.
	* config/gcn/crt0.c (size_t): Define.
	(_init_array, _fini_array): New.
	(__preinit_array_start, __preinit_array_end,
	__init_array_start, __init_array_end,
	__fini_array_start, __fini_array_end): Declare weak references.

2019-05-22  Andrew Stubbs  <ams@codesourcery.com>

	* config/gcn/gcn.c (gcn_trampoline_init): Call "sorry" on GCN5.

2019-05-22  Jason Merrill  <jason@redhat.com>

	* gimplify.c (gimplify_cond_expr): Don't check TREE_ADDRESSABLE.

2019-05-22  H.J. Lu  <hongjiu.lu@intel.com>

	PR target/88483
	* config/i386/i386-options.c (ix86_init_machine_status): Set
	stack_frame_required to true.
	* config/i386/i386.c (ix86_get_frame_size): New function.
	(ix86_frame_pointer_required): Replace get_frame_size with
	ix86_get_frame_size.
	(ix86_compute_frame_layout): Likewise.
	(ix86_find_max_used_stack_alignment): Changed to void.  Set
	stack_frame_required.
	(ix86_finalize_stack_frame_flags): Always call
	ix86_find_max_used_stack_alignment.  Replace get_frame_size with
	ix86_get_frame_size.
	* config/i386/i386.h (machine_function): Add stack_frame_required.

2019-05-22  Uroš Bizjak  <ubizjak@gmail.com>

	* config/i386/sse.md (sse_cvtpi2ps): Use TARGET_MMX in insn condition.

2019-05-22  Matthew Malcomson  <matthew.malcomson@arm.com>

	* common/config/aarch64/aarch64-common.c
	(struct aarch64_option_extension, struct processor_name_to_arch,
	struct arch_to_arch_name, aarch64_parse_extension, opt_ext_cmp,
	aarch64_contains_opt,
	aarch64_get_extension_string_for_isa_flags): Change type of
	variables storing flags to uint64_t.
	* config/aarch64/aarch64-option-extensions.def (sve2, sve2-sm4,
	sve2-aes, sve2-sha3, bitperm): New optional SVE2 extension flags.
	* config/aarch64/aarch64.c (struct processor,
	aarch64_parse_arch, aarch64_parse_cpu, aarch64_validate_mcpu,
	aarch64_validate_march, aarch64_override_options,
	aarch64_option_print, aarch64_handle_attr_isa_flags,
	aarch64_declare_function_name, aarch64_start_file): Make flag
	variables uint64_t.
	* config/aarch64/aarch64.h (AARCH64_FL_SVE2, AARCH64_FL_SVE2_AES,
	AARCH64_FL_SVE2_SM4, AARCH64_FL_SVE2_SHA3,
	AARCH64_FL_SVE2_BITPERM): New macro feature flags.
	* config/aarch64/aarch64.opt (aarch64_isa_flags): Make uint64_t.
	* config/aarch64/driver-aarch64.c
	(struct aarch64_arch_extension, struct aarch64_core_data,
	struct aarch64_arch_driver_info, host_detect_local_cpu): Make
	flag variables uint64_t.
	* doc/invoke.texi: Add documentation for new arguments.

2019-05-22  Richard Biener  <rguenther@suse.de>

	* alias.c (ao_ref_from_mem): Move stack-slot sharing
	rewrite ...
	* emit-rtl.c (set_mem_attributes_minus_bitpos): ... here.

2019-05-22  Martin Liska  <mliska@suse.cz>

	PR lto/90500
	* doc/extend.texi: Document the change.

2019-05-22  Richard Biener  <rguenther@suse.de>

	PR tree-optimization/90450
	* tree-ssa-loop-im.c (struct im_mem_ref): Add ref_decomposed.
	(mem_ref_hasher::equal): Check it.
	(mem_ref_alloc): Initialize it.
	(gather_mem_refs_stmt): Set it.

2019-05-22  Richard Biener  <rguenther@suse.de>

	* gimple-fold.c (arith_code_with_undefined_signed_overflow):
	Add ABS_EXPR.
	(rewrite_to_defined_overflow): Handle rewriting ABS_EXPR
	as ABSU_EXPR.

2019-05-22  Alan Modra  <amodra@gmail.com>

	* config/rs6000/rs6000.h (ASM_OPT_ANY): Define.
	(ASM_CPU_SPEC): Conditionally add -many.
	* config/rs6000/rs6000.c (rs6000_machine): New static var.
	(rs6000_machine_from_flags, emit_asm_machine): New functions..
	(rs6000_file_start): ..extracted from here, and modified to
	test all ISA bits.
	(rs6000_output_function_prologue): Emit .machine as necessary.
	* testsuite/gcc.target/powerpc/ppc32-abi-dfp-1.c: Don't use
	power mnemonics.
	* testsuite/gcc.dg/vect/O3-pr70130.c: Disable default options
	added by check_vect_support_and_set_flags.
	* testsuite/gcc.dg/vect/pr48765.c: Likewise.
	* testsuite/gfortran.dg/vect/pr45714-b.f: Likewise.

2019-05-22  Hans-Peter Nilsson  <hp@axis.com>

	PR middle-end/90553
	* ira-lives.c (process_bb_node_lives): Consider defs
	for a call insn to be die before the call, not after.

	* function.c (assign_parm_setup_block): Raise alignment of
	stacked parameter only for STRICT_ALIGNMENT targets.

2019-05-21  Segher Boessenkool  <segher@kernel.crashing.org>

	* config/rs6000/constraints.md (define_register_constraint "wz"):
	Delete.
	* config/rs6000/rs6000.h (enum r6000_reg_class_enum): Delete
	RS6000_CONSTRAINT_wz.
	* config/rs6000/rs6000.c (rs6000_debug_reg_global): Adjust.
	(rs6000_init_hard_regno_mode_ok): Adjust.
	* config/rs6000/rs6000.md: Replace "wz" constraint by "d" with "p7".
	* doc/md.texi (Machine Constraints): Adjust.

2019-05-21  Segher Boessenkool  <segher@kernel.crashing.org>

	* config/rs6000/constraints.md (define_register_constraint "wl"):
	Delete.
	* config/rs6000/rs6000.h (enum r6000_reg_class_enum): Delete
	RS6000_CONSTRAINT_wl.
	* config/rs6000/rs6000.c (rs6000_debug_reg_global): Adjust.
	(rs6000_init_hard_regno_mode_ok): Adjust.
	* config/rs6000/rs6000.md: Replace "wl" constraint by "d" with "p6".
	* doc/md.texi (Machine Constraints): Adjust.

2019-05-21  Segher Boessenkool  <segher@kernel.crashing.org>

	* config/rs6000/constraints.md (define_register_constraint "wm"):
	Delete.
	* config/rs6000/rs6000.h (enum r6000_reg_class_enum): Delete
	RS6000_CONSTRAINT_wm.
	* config/rs6000/rs6000.c (rs6000_debug_reg_global): Adjust.
	(rs6000_init_hard_regno_mode_ok): Adjust.
	* config/rs6000/vsx.md: Replace "wm" constraint by "wa" with "p8v".
	* doc/md.texi (Machine Constraints): Adjust.

2019-05-21  Segher Boessenkool  <segher@kernel.crashing.org>

	* config/rs6000/constraints.md (define_register_constraint "wk"):
	Delete.
	* config/rs6000/rs6000.h (enum r6000_reg_class_enum): Delete
	RS6000_CONSTRAINT_wk.
	* config/rs6000/rs6000.c (rs6000_debug_reg_global): Adjust.
	(rs6000_init_hard_regno_mode_ok): Adjust.
	* config/rs6000/rs6000.md: Replace "wk" constraint by "ws" with "p8v".
	* doc/md.texi (Machine Constraints): Adjust.

2019-05-21  Segher Boessenkool  <segher@kernel.crashing.org>

	* config/rs6000/constraints.md (define_register_constraint "wj"):
	Delete.
	* config/rs6000/rs6000.h (enum r6000_reg_class_enum): Delete
	RS6000_CONSTRAINT_wj.
	* config/rs6000/rs6000.c (rs6000_debug_reg_global): Adjust.
	(rs6000_init_hard_regno_mode_ok): Adjust.
	* config/rs6000/rs6000.md: Replace "wj" constraint by "wi" with "p8v".
	(VS_64dm): Delete.
	* config/rs6000/vsx.md: Ditto.
	* doc/md.texi (Machine Constraints): Adjust.

2019-05-21  Segher Boessenkool  <segher@kernel.crashing.org>

	* config/rs6000/constraints.md (define_register_constraint "wh"):
	Delete.
	* config/rs6000/rs6000.h (enum r6000_reg_class_enum): Delete
	RS6000_CONSTRAINT_wh.
	* config/rs6000/rs6000.c (rs6000_debug_reg_global): Adjust.
	(rs6000_init_hard_regno_mode_ok): Adjust.
	* config/rs6000/rs6000.md: Replace "wh" constraint by "wa" with "p8v".
	* doc/md.texi (Machine Constraints): Adjust.

2019-05-21  Uroš Bizjak  <ubizjak@gmail.com>

	PR target/90547
	* config/i386/i386.md (anddi_1 to andsi_1_zext splitter):
	Avoid calling gen_lowpart with CONST operand.

2019-05-21  Alexandre Oliva <aoliva@redhat.com>

	* tree-ssa-threadupdate.c (struct ssa_local_info_t): Add
	field template_last_to_copy.
	(ssa_create_duplicates): Set it, and use it.  Attempt to
	preserve more debug stmts.

2019-05-21  Uroš Bizjak  <ubizjak@gmail.com>

	* config/i386/sse.md (VF1_AVX2): New mode iterator.
	(signbit<mode>2): New expander

2019-05-21  James Clarke  <jrtc27@jrtc27.com>

	PR bootstrap/87338
	* dwarf2out.c (dwarf2out_inline_entry): Use ASM_OUTPUT_DEBUG_LABEL
	instead of ASM_GENERATE_INTERNAL_LABEL and ASM_OUTPUT_LABEL.

2019-05-21  Uroš Bizjak  <ubizjak@gmail.com>

	* config/i386/cpuid.h (__cpuid): For 32bit targets, zero
	%ebx and %ecx bafore calling cpuid with leaf 1 or
	non-constant leaf argument.

2019-05-21  Alan Modra  <amodra@gmail.com>

	PR target/90545
	* config/rs6000/rs6000.c (rs6000_register_move_cost): Increase
	power9 direct move cost.
	* testsuite/gcc.target/powerpc/fold-vec-splats-floatdouble.c:
	Correct comments and rename functions to suit parameters.

2019-05-21  Richard Biener  <rguenther@suse.de>

	PR middle-end/90510
	* fold-const.c (fold_read_from_vector): New function.
	* fold-const.h (fold_read_from_vector): Declare.
	* match.pd (VEC_PERM_EXPR): Build BIT_INSERT_EXPRs for
	single-element insert permutations.  Canonicalize selector
	further and fix issue with last commit.

2019-05-21  Vladislav Ivanishin  <vlad@ispras.ru>

	* tree-cfg.h (split_critical_edges): Add for_edge_insertion_p
	parameter with default value false to declaration.
	(split_edges_for_insertion): New inline function.  Wrapper for
	split_critical_edges with for_edge_insertion_p = true.
	* tree-cfg.c (split_critical_edges): Don't split non-critical
	edges if for_edge_insertion_p is false.  Fix whitespace.
	* tree-ssa-pre.c (pass_pre::execute): Call
	split_edges_for_insertion instead of split_critical_edges.
	* gcc/tree-ssa-tail-merge.c (tail_merge_optimize): Ditto.
	* gcc/tree-ssa-sink.c (pass_sink_code::execute): Ditto.
	(pass_data_sink_code): Update function name in the comment.

2019-05-21  Vladislav Ivanishin  <vlad@ispras.ru>

	* tree-ssa-uninit.c (value_sat_pred_p): This new function is a wrapper
	around is_value_included_in that knows how to handle BIT_AND_EXPR.
	(is_pred_expr_subset_of): Use the new function.  Handle more cases where
	code1 == EQ_EXPR and where code1 == BIT_AND_EXPR and thus fix some false
	positives.

2019-05-21  Martin Liska  <mliska@suse.cz>

	* config/rs6000/driver-rs6000.c (elf_platform): Do not use
	an extra newline.
	* config/rs6000/rs6000-c.c (rs6000_pragma_longcal): Wrap pragma in %<%>.
	(altivec_resolve_overloaded_builtin): Likewise for vec_lvsl and
	vec_lvsr.
	* config/rs6000/rs6000.c (rs6000_option_override_internal):
	Quote a C type.
	(rs6000_function_arg): Likewise.
	(rs6000_expand_set_fpscr_drn_builtin): Remove trailing dot.
	(rs6000_expand_ternop_builtin): Use interval syntax.
	(get_element_number): Likewise.
	(altivec_expand_builtin): Likewise.
	(rs6000_get_function_versions_dispatcher): Quote target_clones.

Fix test-suite.

2019-05-20  Jakub Jelinek  <jakub@redhat.com>

	PR c++/59813
	PR target/90418
	* function.h (struct function): Add calls_eh_return member.
	* gimplify.c (gimplify_call_expr): Set cfun->calls_eh_return when
	gimplifying __builtin_eh_return call.
	* tree-inline.c (initialize_cfun): Copy calls_eh_return from src_cfun
	to cfun.
	(expand_call_inline): Or in src_cfun->calls_eh_return into
	dst_cfun->calls_eh_return.
	* tree-tailcall.c (suitable_for_tail_call_opt_p): Return false if
	cfun->calls_eh_return.
	* lto-streamer-in.c (input_struct_function_base): Read calls_eh_return.
	* lto-streamer-out.c (output_struct_function_base): Write
	calls_eh_return.

2019-05-20  Marc Glisse  <marc.glisse@inria.fr>

	PR rtl-optimization/43147
	* config/i386/i386.c (ix86_gimple_fold_builtin): Handle
	IX86_BUILTIN_SHUFPD.

2019-05-20  Jan Hubicka  <hubicka@ucw.cz>

	* tree-ssa-alias.c (refs_may_alias_p_2): Break out from ...
	(refs_may_alias_p_1): ... here; update stats.
	(refs_may_alias_p): Do not update stats here.

2019-05-20  Richard Biener  <rguenther@suse.de>

	* tree-ssa-structalias.c (find_func_aliases): POINTER_DIFF_EXPR
	doesn't produce pointers.
	{TRUNC,CEIL,FLOOR,ROUND,EXACT}_{DIV,MOD}_EXPR points to what
	the first operand points to.

2019-05-20  Jan Hubicka  <hubicka@ucw.cz>

	* tree-ssa-alias.c (compare_sizes): New function.
	(sompare_type_sizes): New function
	(aliasing_component_refs_p): Use it.
	(indirect_ref_may_alias_decl_p): Likewise.

2019-05-20  Rainer Orth  <ro@CeBiTec.Uni-Bielefeld.DE>

	* config/i386/sol2.h (CC1_SPEC): Reject -mx32.

2019-05-20  Rainer Orth  <ro@CeBiTec.Uni-Bielefeld.DE>

	* config/sol2.h (LIBTSAN_EARLY_SPEC): Remove : after %e.
	(LIBLSAN_EARLY_SPEC): Likewise.
	* config/i386/sol2.h (ASAN_REJECT_SPEC): Likewise.

2019-05-20  Martin Liska  <mliska@suse.cz>

	* config/i386/i386.c (ix86_libc_has_fast_function):
	Add ATTRIBUTE_UNUSED for the argument.

2019-05-20  Richard Biener  <rguenther@suse.de>

	* gimple-match-head.c: Include vec-perm-indices.h.
	* generic-match-head.c: Likewise.
	* fold-const.h (fold_vec_perm): Declare when vec-perm-indices.h
	is included.
	* fold-const.c (fold_vec_perm): Export.
	(fold_ternary_loc): Move non-constant folding of VEC_PERM_EXPR...
	(match.pd): ...here.

2019-05-20  Jakub Jelinek  <jakub@redhat.com>

	* cfgloop.h (struct loop): Add simdlen member.
	* cfgloopmanip.c (copy_loop_info): Copy simdlen as well.
	* omp-expand.c (expand_omp_simd): Set it if simdlen clause is present.
	* tree-vect-loop.c (vect_analyze_loop): Pass loop->simdlen != 0
	as new argument to autovectorize_vector_sizes target hook.  If
	loop->simdlen, pick up vector size where the vectorization factor
	is equal to loop->simd, and if there is none, fall back to the first
	successful one.
	(vect_transform_loop): Adjust autovectorize_vector_sizes target hook
	caller.
	* omp-low.c (omp_clause_aligned_alignment): Likewise.
	* omp-general.c (omp_max_vf): Likewise.
	* optabs-query.c (can_vec_mask_load_store_p): Likewise.
	* tree-vect-slp.c (vect_slp_bb): Likewise.
	* target.def (autovectorize_vector_sizes): Add ALL argument and
	document it.
	* doc/tm.texi: Adjust documentation.
	* targhooks.c (default_autovectorize_vector_sizes): Add bool argument.
	* targhooks.h (default_autovectorize_vector_sizes): Likewise.
	* config/aarch64/aarch64.c (aarch64_autovectorize_vector_sizes): Add
	bool argument.
	* config/arc/arc.c (arc_autovectorize_vector_sizes): Likewise.
	* config/arm/arm.c (arm_autovectorize_vector_sizes): Likewise.
	* config/mips/mips.c (mips_autovectorize_vector_sizes): Likewise.
	* config/i386/i386.c (ix86_autovectorize_vector_sizes): Likewise.  If
	true and TARGET_AVX512F or TARGET_AVX, push 3 or 2 sizes even if
	preferred vector size is not 512-bit or 256-bit, just put those
	unpreferred ones last.

2019-05-20  Martin Liska  <mliska@suse.cz>

	* targhooks.c (default_libc_has_fast_function): New function.
	* targhooks.h (default_libc_has_fast_function): Likewise.

2019-05-20  Martin Liska  <mliska@suse.cz>

	PR middle-end/90263
	* builtins.c (expand_builtin_memory_copy_args): When having a
	target with fast mempcpy implementation do now use memcpy.
	* config/i386/i386.c (ix86_libc_has_fast_function): New.
	(TARGET_LIBC_HAS_FAST_FUNCTION): Likewise.
	* doc/tm.texi: Likewise.
	* doc/tm.texi.in: Likewise.
	* target.def:
	* expr.c (emit_block_move_hints): Add 2 new arguments.
	* expr.h (emit_block_move_hints): Bail out when libcall
	to memcpy would be used.

2019-05-20  Martin Liska  <mliska@suse.cz>

	* profile-count.c: Add vertical spacing in order
	to separate functions.
	* profile-count.h: Likewise.

2019-05-20  Martin Liska  <mliska@suse.cz>

	* profile-count.h: Do not use full qualified
	names if possible.
	* profile-count.c (profile_count::to_frequency): Likewise.

2019-05-20  Martin Liska  <mliska@suse.cz>

	* profile-count.h (enum profile_quality): Use capital letters
	for enum value names.  Use the adjusted names.
	* profile-count.c: Use the adjusted names.

2019-05-19  Segher Boessenkool  <segher@kernel.crashing.org>

	* config/rs6000/constraints.md (define_register_constraint "wH"):
	Delete.
	(define_register_constraint "wI"): Delete.
	* config/rs6000/rs6000.h (enum r6000_reg_class_enum): Delete
	RS6000_CONSTRAINT_wH and RS6000_CONSTRAINT_wI.
	* config/rs6000/rs6000.c (rs6000_debug_reg_global): Adjust.
	(rs6000_init_hard_regno_mode_ok): Adjust.
	* config/rs6000/rs6000.md: Replace "wH" and "wI" constraints by "v"
	resp. "d", or with "wa" as appropriate, all with "p8v".
	* config/rs6000/vsx.md: Ditto.
	* doc/md.texi (Machine Constraints): Adjust.

2019-05-19  Segher Boessenkool  <segher@kernel.crashing.org>

	* config/rs6000/constraints.md (define_register_constraint "wy"):
	Delete.
	* config/rs6000/rs6000.h (enum r6000_reg_class_enum): Delete
	RS6000_CONSTRAINT_wy.
	* config/rs6000/rs6000.c (rs6000_debug_reg_global): Adjust.
	(rs6000_init_hard_regno_mode_ok): Adjust.
	* config/rs6000/rs6000.md: Replace "wy" constraint by "wa" with "p8v".
	Use "<Fisa>" as "isa" in all alternatives that use "<Fv2>".
	(define_mode_attr Fisa): New.
	* config/rs6000/vsx.md: Replace "wy" constraint by "wa" with "p8v".
	* doc/md.texi (Machine Constraints): Adjust.

2019-05-19  Segher Boessenkool  <segher@kernel.crashing.org>

	* config/rs6000/constraints.md (define_register_constraint "wu"):
	Delete.
	* config/rs6000/rs6000.h (enum r6000_reg_class_enum): Delete
	RS6000_CONSTRAINT_wu.
	* config/rs6000/rs6000.c (rs6000_debug_reg_global): Adjust.
	(rs6000_init_hard_regno_mode_ok): Adjust.
	* config/rs6000/rs6000.md: Replace "wu" constraint by "v" or "wa",
	both with "p8v".
	(define_mode_attr Fa): Delete.
	* config/rs6000/vsx.md: Ditto.
	* doc/md.texi (Machine Constraints): Adjust.

2019-05-19  Segher Boessenkool  <segher@kernel.crashing.org>

	* config/rs6000/constraints.md (define_register_constraint "wJ"):
	Delete.
	(define_register_constraint "wK"): Delete.
	* config/rs6000/rs6000.h (enum r6000_reg_class_enum): Delete
	RS6000_CONSTRAINT_wJ and RS6000_CONSTRAINT_wK.
	* config/rs6000/rs6000.c (rs6000_debug_reg_global): Adjust.
	(rs6000_init_hard_regno_mode_ok): Adjust.
	* config/rs6000/rs6000.md: Replace "wJ" constraint by "wI" with "p9v".
	Replace "wK" constraint by "wH" with "p9v".
	* config/rs6000/vsx.md: Ditto.
	* doc/md.texi (Machine Constraints): Adjust.

2019-05-19  Segher Boessenkool  <segher@kernel.crashing.org>

	* config/rs6000/constraints.md (define_register_constraint "wb"):
	Delete.
	* config/rs6000/rs6000.h (enum r6000_reg_class_enum): Delete
	RS6000_CONSTRAINT_wb.
	* config/rs6000/rs6000.c (rs6000_debug_reg_global): Adjust.
	(rs6000_init_hard_regno_mode_ok): Adjust.
	* config/rs6000/rs6000.md: Replace "wb" constraint by "v" with "p9v".
	* config/rs6000/vsx.md: Ditto.
	* doc/md.texi (Machine Constraints): Adjust.

2019-05-19  Segher Boessenkool  <segher@kernel.crashing.org>

	* config/rs6000/constraints.md (define_register_constraint "wo"):
	Delete.
	* config/rs6000/rs6000.h (enum r6000_reg_class_enum): Delete
	RS6000_CONSTRAINT_wo.
	* config/rs6000/rs6000.c (rs6000_debug_reg_global): Adjust.
	(rs6000_init_hard_regno_mode_ok): Adjust.
	* config/rs6000/rs6000.md: Replace "wo" constraint by "wa" with "p9v".
	* config/rs6000/altivec.md: Ditto.
	* doc/md.texi (Machine Constraints): Adjust.

2019-05-18  Iain Sandoe  <iain@sandoe.co.uk>

	* config/darwin-c.c (darwin_register_objc_includes): Do not
	prepend the sysroot when building gnu-runtime header search
	paths.

2019-05-18  Iain Sandoe  <iain@sandoe.co.uk>

	* config/darwin.c (darwin_file_end): Use switch_to_section ()
	instead of direct output of the asm.

2019-05-17  Segher Boessenkool  <segher@kernel.crashing.org>

	* config/rs6000/rs6000.c (restore_saved_cr): Change a boolean
	argument to be type bool (was int before).
	(rs6000_emit_epilogue): Simplify some code.  Declare some variables
	at first use.  Use type bool for some variables.  Fix a theoretical
	eh_return bug for svr4.

2019-05-17  Segher Boessenkool  <segher@kernel.crashing.org>

	* config/rs6000/rs6000.md (isa): New attribute.
	(enabled): New attribute.

2019-05-17  Max Filippov  <jcmvbkbc@gmail.com>

	* config/aarch64/aarch64.c (aarch64_output_mi_thunk): Call
	assemble_start_function and assemble_end_function.

2019-05-17  Thomas Schwinge  <thomas@codesourcery.com>

	PR middle-end/89433
	* omp-general.c (oacc_verify_routine_clauses): Change formal
	parameters.  Add checking if already marked with an OpenACC
	'routine' directive.  Adjust all users.

	PR middle-end/89433
	* omp-general.c (oacc_build_routine_dims): Move some of its
	processing into...
	(oacc_verify_routine_clauses): ... this new function.
	* omp-general.h (oacc_verify_routine_clauses): New prototype.

2019-05-17  Iain Sandoe  <iain@sandoe.co.uk>

	* config/rs6000/rs6000.c (machopic_output_stub): Adjust the
	formating of picbase labels to match other ports.

2019-05-17  Iain Sandoe  <iain@sandoe.co.uk>

	* config/rs6000/rs6000.c (macho_branch_islands): Fix bad indent
	in the generated code.

2019-05-16  Martin Sebor  <msebor@redhat.com>

        * builtins.c (expand_builtin_atomic_always_lock_free): Quote
        identifiers, keywords, operators, and types in diagnostics.  Correct
        quoting, spelling, and sentence capitalization issues.
        (expand_builtin_atomic_is_lock_free): Same.
        (fold_builtin_next_arg): Same.
        * cfgexpand.c (expand_one_var): Same.
        (tree_conflicts_with_clobbers_p): Same.
        (expand_asm_stmt): Same.
        (verify_loop_structure): Same.
        * cgraphunit.c (process_function_and_variable_attributes): Same.
        * collect-utils.c (collect_execute): Same.
        * collect2.c (maybe_run_lto_and_relink): Same.
        (is_lto_object_file): Same.
        (scan_prog_file): Same.
        * convert.c (convert_to_real_1): Same.
        * dwarf2out.c (dwarf2out_begin_prologue): Same.
        * except.c (verify_eh_tree): Same.
        * gcc.c (execute): Same.
        (eval_spec_function): Same.
        (run_attempt): Same.
        (driver::set_up_specs): Same.
        (compare_debug_auxbase_opt_spec_function): Same.
        * gcov-tool.c (unlink_gcda_file): Same.
        (do_merge): Same.
        (do_rewrite): Same.
        * gcse.c (gcse_or_cprop_is_too_expensive): Same.
        * gimplify.c (gimplify_asm_expr): Same.
        (gimplify_adjust_omp_clauses): Same.
        * hsa-gen.c (gen_hsa_addr_insns): Same.
        (gen_hsa_insns_for_load): Same.
        (gen_hsa_cmp_insn_from_gimple): Same.
        (gen_hsa_insns_for_operation_assignment): Same.
        (gen_get_level): Same.
        (gen_hsa_alloca): Same.
        (omp_simple_builtin::generate): Same.
        (gen_hsa_atomic_for_builtin): Same.
        (gen_hsa_insns_for_call): Same.
        * input.c (dump_location_info): Same.
        * ipa-devirt.c (compare_virtual_tables): Same.
        * ira.c (ira_setup_eliminable_regset): Same.
        * lra-assigns.c (lra_assign): Same.
        * lra-constraints.c (lra_constraints): Same.
        * lto-streamer-in.c (lto_input_mode_table): Same.
        * lto-wrapper.c (get_options_from_collect_gcc_options): Same.
        (merge_and_complain): Same.
        (compile_offload_image): Same.
        (compile_images_for_offload_targets): Same.
        (debug_objcopy): Same.
        (run_gcc): Same.
        (main): Same.
        * opts.c (print_specific_help): Same.
        (parse_no_sanitize_attribute): Same.
        (print_help): Same.
        (handle_param): Same.
        * plugin.c (add_new_plugin): Same.
        (parse_plugin_arg_opt): Same.
        (try_init_one_plugin): Same.
        * print-rtl.c (debug_bb_n_slim): Quote identifiers, keywords,
        operators, and types in diagnostics.  Correct quoting and spelling
        issues.
        * read-rtl-function.c (parse_edge_flag_token): Same.
        (function_reader::parse_enum_value): Same.
        * reg-stack.c (check_asm_stack_operands): Same.
        * regcprop.c (validate_value_data): Same.
        * sched-rgn.c (make_pass_sched_fusion): Same.
        * stmt.c (check_unique_operand_names): Same.
        * targhooks.c (default_target_option_pragma_parse): Same.
        * tlink.c (recompile_files): Same.
        * toplev.c (process_options): Same.
        (do_compile): Same.
        * trans-mem.c (diagnose_tm_1): Same.
        (ipa_tm_scan_irr_block): Same.
        (ipa_tm_diagnose_transaction): Same.
        * tree-cfg.c (verify_address): Same.  Use get_tree_code_name to
        format a tree code name in a diagnostic.
        (verify_types_in_gimple_min_lval): Same.
        (verify_types_in_gimple_reference): Same.
        (verify_gimple_call): Same.
        (verify_gimple_assign_unary): Same.
        (verify_gimple_assign_binary): Same.
        (verify_gimple_assign_ternary): Same.
        (verify_gimple_assign_single): Same.
        (verify_gimple_switch): Same.
        (verify_gimple_label): Same.
        (verify_gimple_phi): Same.
        (verify_gimple_in_seq): Same.
        (verify_eh_throw_stmt_node): Same.
        (collect_subblocks): Same.
        (gimple_verify_flow_info): Same.
        (do_warn_unused_result): Same.
        * tree-inline.c (expand_call_inline): Same.
        * tree-into-ssa.c (update_ssa): Same.
        * tree.c (tree_int_cst_elt_check_failed): Same.
        (tree_vec_elt_check_failed): Same.
        (omp_clause_operand_check_failed): Same.
        (verify_type_variant): Same.
        (verify_type): Same.
        * value-prof.c (verify_histograms): Same.
        * varasm.c (assemble_start_function): Same.

2019-05-16  Martin Sebor  <msebor@redhat.com>

        * config/i386/i386-expand.c (get_element_number): Quote keywords
        and other internal names in diagnostics.  Adjust other diagnostic
        formatting issues noted by -Wformat-diag.
        * config/i386/i386-features.c
        (ix86_mangle_function_version_assembler_name): Same.
        * config/i386/i386-options.c (ix86_handle_abi_attribute): Same.
        * config/i386/i386.c (ix86_function_type_abi): Same.
        (ix86_function_ms_hook_prologue): Same.
        (classify_argument): Same.
        (ix86_expand_prologue): Same.
        (ix86_md_asm_adjust): Same.
        (ix86_memmodel_check): Same.

2019-05-17  Dragan Mladjenovic  <dmladjenovic@wavecomp.com>

	* config/mips/mips.c (mips_dwarf_frame_reg_mode): Replace
	TARGET_FLOAT64 with !TARGET_FLOAT32, thus handling both fp64
	and fpxx modes.

2019-05-17  H.J. Lu  <hongjiu.lu@intel.com>

	PR target/90497
	* config/i386/i386-expand.c (ix86_expand_builtin): Enable MMX
	intrinsics without SSE/SSE2/SSSE3.
	* config/i386/mmx.md (mmx_uavgv8qi3): Restore TARGET_3DNOW
	check.
	(*mmx_uavgv8qi3): Likewise.

2019-05-17  Richard Biener  <rguenther@suse.de>

	* gimple-pretty-print.c (dump_ternary_rhs): Handle dumping
	VEC_PERM_EXPR as __VEC_PERM with -gimple.

2019-05-17  Andreas Krebbel  <krebbel@linux.ibm.com>

	* config/s390/s390-builtins.def (s390_vec_sldw_*): Use the
	vec_sldw insn pattern.

2019-05-17  Richard Biener  <rguenther@suse.de>

	* ccmp.c (expand_ccmp_expr_1): Do not use gimple_assign_rhs_to_tree.

2019-05-17  Martin Liska  <mliska@suse.cz>

	PR driver/90496
	* toplev.c (output_stack_usage): With LTO and sanitizer it
	happens that a global ctor (_GLOBAL__sub_I_00099_0_main)
	has no file location.

2019-05-16  Jakub Jelinek  <jakub@redhat.com>

	PR c++/90484
	* tree-ssa-scopedtables.c (equal_mem_array_ref_p): Don't assert that
	sz0 is equal to sz1, instead return false in that case.

	* omp-low.c (lower_rec_input_clauses): If OMP_CLAUSE_IF
	has non-constant expression, force sctx.lane and use two
	argument IFN_GOMP_SIMD_LANE instead of single argument.
	* tree-ssa-dce.c (eliminate_unnecessary_stmts): Don't DCE
	two argument IFN_GOMP_SIMD_LANE without lhs.
	* tree-vectorizer.h (struct _loop_vec_info): Add simd_if_cond
	member.
	(LOOP_VINFO_SIMD_IF_COND, LOOP_REQUIRES_VERSIONING_FOR_SIMD_IF_COND):
	Define.
	(LOOP_REQUIRES_VERSIONING): Or in
	LOOP_REQUIRES_VERSIONING_FOR_SIMD_IF_COND.
	* tree-vect-loop.c (_loop_vec_info::_loop_vec_info): Initialize
	simd_if_cond.
	(vect_analyze_loop_2): Punt if LOOP_VINFO_SIMD_IF_COND is constant 0.
	* tree-vect-loop-manip.c (vect_loop_versioning): Add runtime check
	from simd if clause if needed.

2019-05-16  Richard Biener  <rguenther@suse.de>

	* tree-affine.c (expr_to_aff_combination): New function split
	out from...
	(tree_to_aff_combination): ... here.
	(aff_combination_expand): Avoid building a GENERIC tree.

2019-05-16  Max Filippov  <jcmvbkbc@gmail.com>

	* cgraphunit.c (cgraph_node::expand_thunk): Remove
	assemble_start_function and assemble_end_function calls.
	* config/alpha/alpha.c (alpha_output_mi_thunk_osf): Call
	assemble_start_function and assemble_end_function.
	* config/arc/arc.c (arc_output_mi_thunk): Likewise.
	* config/arm/arm.c (arm_output_mi_thunk): Likewise.
	* config/bfin/bfin.c (bfin_output_mi_thunk): Likewise.
	* config/c6x/c6x.c (c6x_output_mi_thunk): Likewise.
	* config/cris/cris.c (cris_asm_output_mi_thunk): Likewise.
	* config/csky/csky.c (csky_output_mi_thunk): Likewise.
	* config/epiphany/epiphany.c (epiphany_output_mi_thunk): Likewise.
	* config/frv/frv.c (frv_asm_output_mi_thunk): Likewise.
	* config/i386/i386.c (x86_output_mi_thunk): Likewise.
	* config/ia64/ia64.c (ia64_output_mi_thunk): Likewise.
	* config/m68k/m68k.c (m68k_output_mi_thunk): Likewise.
	* config/microblaze/microblaze.c (microblaze_asm_output_mi_thunk):
	Likewise.
	* config/mips/mips.c (mips_output_mi_thunk): Likewise.
	* config/mmix/mmix.c (mmix_asm_output_mi_thunk): Likewise.
	* config/mn10300/mn10300.c (mn10300_asm_output_mi_thunk): Likewise.
	* config/nds32/nds32.c (nds32_asm_output_mi_thunk): Likewise.
	* config/nios2/nios2.c (nios2_asm_output_mi_thunk): Likewise.
	* config/or1k/or1k.c (or1k_output_mi_thunk): Likewise.
	* config/pa/pa.c (pa_asm_output_mi_thunk): Likewise.
	* config/riscv/riscv.c (riscv_output_mi_thunk): Likewise.
	* config/rs6000/rs6000.c (rs6000_output_mi_thunk): Likewise.
	* config/s390/s390.c (s390_output_mi_thunk): Likewise.
	* config/sh/sh.c (sh_output_mi_thunk): Likewise.
	* config/sparc/sparc.c (sparc_output_mi_thunk): Likewise.
	* config/spu/spu.c (spu_output_mi_thunk): Likewise.
	* config/stormy16/stormy16.c (xstormy16_asm_output_mi_thunk):
	Likewise.
	* config/tilegx/tilegx.c (tilegx_output_mi_thunk): Likewise.
	* config/tilepro/tilepro.c (tilepro_asm_output_mi_thunk): Likewise.
	* config/vax/vax.c (vax_output_mi_thunk): Likewise.

2019-05-16  Jan Hubicka  <hubicka@ucw.cz>

	* tree-ssa-alias.c (alias_stats): Add
	aliasing_component_refs_p_may_alias and
	aliasing_component_refs_p_no_alias.
	(dump_alias_stats): Print aliasing_component_refs_p stats.
	(aliasing_component_refs_p): Update stats.

2019-05-16  Martin Liska  <mliska@suse.cz>

	PR lto/90500
	* multiple_target.c (expand_target_clones): Do not allow
	target_clones being used with a symbol that is an alias.

2019-05-16  Vladislav Ivanishin  <vlad@ispras.ru>

	PR tree-optimization/90394
	* tree-ssa-uninit.c (is_pred_expr_subset_of): Potentially give false
	positives rather than ICE for cases where (code2 == NE_EXPR
	&& code1 == BIT_AND_EXPR).

2019-05-16  Jakub Jelinek  <jakub@redhat.com>

	PR fortran/90329
	* tree-core.h (struct tree_decl_common): Document
	decl_nonshareable_flag for PARM_DECLs.
	* tree.h (DECL_HIDDEN_STRING_LENGTH): Define.
	* calls.c (expand_call): Don't try tail call if caller
	has any DECL_HIDDEN_STRING_LENGTH PARM_DECLs that are or might be
	passed on the stack and callee needs to pass any arguments on the
	stack.
	* tree-streamer-in.c (unpack_ts_decl_common_value_fields): Use
	else if instead of series of mutually exclusive ifs.  Handle
	DECL_HIDDEN_STRING_LENGTH for PARM_DECLs.
	* tree-streamer-out.c (pack_ts_decl_common_value_fields): Likewise.

	* lto-streamer.h (LTO_major_version): Bump to 9.

2019-05-16  Jun Ma <JunMa@linux.alibaba.com>

	PR tree-optimization/90106
	* tree-call-cdce.c (shrink_wrap_one_built_in_call_with_conds): Add
	new parameter as new internal function call, also move it to new
	basic block.
	(use_internal_fn): Pass internal function call to
	shrink_wrap_one_built_in_call_with_conds.

2019-05-15  Jakub Jelinek  <jakub@redhat.com>

	* omp-low.c (lower_rec_input_clauses): For if (0) or simdlen (1) set
	max_vf to 1.
	* omp-expand.c (expand_omp_simd): For if (0) or simdlen (1) clear
	safelen_int and set loop->dont_vectorize.

2019-05-15  H.J. Lu  <hongjiu.lu@intel.com>

	PR target/89021
	* config/i386/i386-builtin.def: Enable MMX intrinsics with
	SSE/SSE2/SSSE3.
	* config/i386/i386-builtins.c (ix86_init_mmx_sse_builtins):
	Likewise.
	* config/i386/i386-expand.c (ix86_expand_builtin): Allow
	SSE/SSE2/SSSE3 to emulate MMX intrinsics with TARGET_MMX_WITH_SSE.
	* config/i386/mmintrin.h: Only require SSE2 if __MMX_WITH_SSE__
	is defined.

2019-05-15  H.J. Lu  <hongjiu.lu@intel.com>

	PR target/89021
	* config/i386/mmx.md (*vec_dupv2sf): Changed to
	define_insn_and_split to support SSE emulation.
	(*vec_extractv2sf_0): Likewise.
	(*vec_extractv2sf_1): Likewise.
	(*vec_extractv2si_0): Likewise.
	(*vec_extractv2si_1): Likewise.
	(*vec_extractv2si_zext_mem): Likewise.
	(vec_setv2sf): Also allow TARGET_MMX_WITH_SSE.
	(vec_extractv2sf_1 splitter): Likewise.
	(vec_extractv2sfsf): Likewise.
	(vec_setv2si): Likewise.
	(vec_extractv2si_1 splitter): Likewise.
	(vec_extractv2sisi): Likewise.
	(vec_setv4hi): Likewise.
	(vec_extractv4hihi): Likewise.
	(vec_setv8qi): Likewise.
	(vec_extractv8qiqi): Likewise.
	(vec_extractv2sfsf): Also allow TARGET_MMX_WITH_SSE.  Pass
	TARGET_MMX_WITH_SSE ix86_expand_vector_extract.
	(vec_extractv2sisi): Likewise.
	(vec_extractv4hihi): Likewise.
	(vec_extractv8qiqi): Likewise.
	(vec_initv2sfsf): Also allow TARGET_MMX_WITH_SSE.  Pass
	TARGET_MMX_WITH_SSE to ix86_expand_vector_init.
	(vec_initv2sisi): Likewise.
	(vec_initv4hihi): Likewise.
	(vec_initv8qiqi): Likewise.
	(vec_setv2si): Also allow TARGET_MMX_WITH_SSE.  Pass
	TARGET_MMX_WITH_SSE to ix86_expand_vector_set.
	(vec_setv4hi): Likewise.
	(vec_setv8qi): Likewise.

2019-05-15  H.J. Lu  <hongjiu.lu@intel.com>

	PR target/89021
	* config/i386/mmx.md (MMXMODE:mov<mode>): Also allow
	TARGET_MMX_WITH_SSE.
	(MMXMODE:*mov<mode>_internal): Likewise.
	(MMXMODE:movmisalign<mode>): Likewise.

2019-05-15  Uroš Bizjak  <ubizjak@gmail.com>

	PR target/89021
	* config/i386/i386.md (*zero_extendsidi2): Add mmx_isa attribute.
	* config/i386/sse.md (sse2_cvtpi2pd): Ditto.
	(sse2_cvtpd2pi): Ditto.
	(sse2_cvttpd2pi): Ditto.
	(*vec_concatv2sf_sse4_1): Ditto.
	(*vec_concatv2sf_sse): Ditto.
	(*vec_concatv2si_sse4_1): Ditto.
	(*vec_concatv2si): Ditto.
	(*vec_concatv4si_0): Ditto.
	(*vec_concatv2di_0): Ditto.

2019-05-15  H.J. Lu  <hongjiu.lu@intel.com>

	PR target/89021
	* config/i386/sse.md (abs<mode>2): Add SSE emulation.

2019-05-15  H.J. Lu  <hongjiu.lu@intel.com>

	PR target/89021
	* config/i386/sse.md (ssse3_palignrdi): Changed to
	define_insn_and_split to support SSE emulation.

2019-05-15  H.J. Lu  <hongjiu.lu@intel.com>

	PR target/89021
	* config/i386/sse.md (ssse3_psign<mode>3): Add SSE emulation.

2019-05-15  H.J. Lu  <hongjiu.lu@intel.com>

	PR target/89021
	* config/i386/sse.md (ssse3_pshufbv8qi3): Changed to
	define_insn_and_split.  Also allow TARGET_MMX_WITH_SSE.  Add
	SSE emulation.

2019-05-15  H.J. Lu  <hongjiu.lu@intel.com>

	PR target/89021
	* config/i386/sse.md (ssse3_pmulhrswv4hi3): Require TARGET_MMX
	or TARGET_MMX_WITH_SSE.
	(*ssse3_pmulhrswv4hi3): Add SSE emulation.

2019-05-15  H.J. Lu  <hongjiu.lu@intel.com>

	PR target/89021
	* config/i386/sse.md (ssse3_pmaddubsw): Add SSE emulation.

2019-05-15  H.J. Lu  <hongjiu.lu@intel.com>

	PR target/89021
	* config/i386/sse.md (ssse3_ph<plusminus_mnemonic>dv2si3):
	Changed to define_insn_and_split to support SSE emulation.

2019-05-15  H.J. Lu  <hongjiu.lu@intel.com>

	PR target/89021
	* config/i386/sse.md (ssse3_ph<plusminus_mnemonic>wv4hi3):
	Changed to define_insn_and_split to support SSE emulation.

2019-05-15  H.J. Lu  <hongjiu.lu@intel.com>

	PR target/89021
	* config/i386/mmx.md (mmx_<emms>): Renamed to ...
	(*mmx_<emms>): This.
	(mmx_<emms>): New expander.

2019-05-15  H.J. Lu  <hongjiu.lu@intel.com>

	PR target/89021
	* config/i386/mmx.md (sse2_umulv1siv1di3): Add SSE emulation
	support.
	(*sse2_umulv1siv1di3): Add SSE2 emulation.

2019-05-15  H.J. Lu  <hongjiu.lu@intel.com>

	PR target/89021
	* config/i386/mmx.md (sse_movntq): Add SSE2 emulation.

2019-05-15  H.J. Lu  <hongjiu.lu@intel.com>

	PR target/89021
	* config/i386/mmx.md (mmx_psadbw): Add SSE emulation.

2019-05-15  H.J. Lu  <hongjiu.lu@intel.com>

	PR target/89021
	* config/i386/mmx.md (mmx_uavgv4hi3): Also check TARGET_MMX and
	TARGET_MMX_WITH_SSE.
	(*mmx_uavgv4hi3): Add SSE emulation.

2019-05-15  H.J. Lu  <hongjiu.lu@intel.com>

	PR target/89021
	* config/i386/mmx.md (mmx_uavgv8qi3): Also check TARGET_MMX
	and TARGET_MMX_WITH_SSE.
	(*mmx_uavgv8qi3): Add SSE emulation.

2019-05-15  H.J. Lu  <hongjiu.lu@intel.com>

	PR target/89021
	* config/i386/xmmintrin.h: Emulate MMX maskmovq with SSE2
	maskmovdqu for __MMX_WITH_SSE__.

2019-05-15  H.J. Lu  <hongjiu.lu@intel.com>

	PR target/89021
	* config/i386/mmx.md (mmx_umulv4hi3_highpart): Also check
	TARGET_MMX and TARGET_MMX_WITH_SSE.
	(*mmx_umulv4hi3_highpart): Add SSE emulation.

2019-05-15  H.J. Lu  <hongjiu.lu@intel.com>

	PR target/89021
	* config/i386/mmx.md (mmx_pmovmskb): Changed to
	define_insn_and_split to support SSE emulation.

2019-05-15  H.J. Lu  <hongjiu.lu@intel.com>

	PR target/89021
	* config/i386/mmx.md (mmx_<code>v4hi3): Also check TARGET_MMX
	and TARGET_MMX_WITH_SSE.
	(mmx_<code>v8qi3): Likewise.
	(smaxmin:<code>v4hi3): New.
	(umaxmin:<code>v8qi3): Likewise.
	(smaxmin:*mmx_<code>v4hi3): Add SSE emulation.
	(umaxmin:*mmx_<code>v8qi3): Likewise.

2019-05-15  H.J. Lu  <hongjiu.lu@intel.com>

	PR target/89021
	* config/i386/mmx.md (mmx_pinsrw): Also check TARGET_MMX and
	TARGET_MMX_WITH_SSE.
	(*mmx_pinsrw): Add SSE emulation.

2019-05-15  H.J. Lu  <hongjiu.lu@intel.com>

	PR target/89021
	* config/i386/mmx.md (mmx_pextrw): Add SSE emulation.

2019-05-15  H.J. Lu  <hongjiu.lu@intel.com>

	PR target/89021
	* config/i386/sse.md (sse_cvtpi2ps): Changed to
	define_insn_and_split.  Also allow TARGET_MMX_WITH_SSE.  Add
	SSE emulation.

2019-05-15  H.J. Lu  <hongjiu.lu@intel.com>

	PR target/89021
	* config/i386/sse.md (sse_cvtps2pi): Add SSE emulation.
	(sse_cvttps2pi): Likewise.

2019-05-15  H.J. Lu  <hongjiu.lu@intel.com>

	PR target/89021
	* config/i386/mmx.md (mmx_pshufw): Also check TARGET_MMX and
	TARGET_MMX_WITH_SSE.
	(mmx_pshufw_1): Add SSE emulation.
	(*vec_dupv4hi): Changed to define_insn_and_split and also allow
	TARGET_MMX_WITH_SSE to support SSE emulation.

2019-05-15  H.J. Lu  <hongjiu.lu@intel.com>

	PR target/89021
	* config/i386/constraints.md (Yw): New constraint.
	* config/i386/mmx.md (*vec_dupv2si): Changed to
	define_insn_and_split and also allow TARGET_MMX_WITH_SSE to
	support SSE emulation.

2019-05-15  H.J. Lu  <hongjiu.lu@intel.com>

	PR target/89021
	* config/i386/mmx.md (mmx_eq<mode>3): Also allow
	TARGET_MMX_WITH_SSE.
	(*mmx_eq<mode>3): Also allow TARGET_MMX_WITH_SSE.  Add SSE
	support.
	(mmx_gt<mode>3): Likewise.

2019-05-15  H.J. Lu  <hongjiu.lu@intel.com>

	PR target/89021
	* config/i386/mmx.md (mmx_andnot<mode>3): Also allow
	TARGET_MMX_WITH_SSE.  Add SSE support.

2019-05-15  H.J. Lu  <hongjiu.lu@intel.com>

	PR target/89021
	* config/i386/mmx.md (any_logic:mmx_<code><mode>3): Also allow
	TARGET_MMX_WITH_SSE.
	(any_logic:<code><mode>3): New.
	(any_logic:*mmx_<code><mode>3): Also allow TARGET_MMX_WITH_SSE.
	Add SSE support.

2019-05-15  H.J. Lu  <hongjiu.lu@intel.com>

	PR target/89021
	* config/i386/mmx.md (mmx_ashr<mode>3): Also allow
	TARGET_MMX_WITH_SSE.  Add SSE emulation.
	(mmx_<shift_insn><mode>3): Likewise.
	(ashr<mode>3): New.
	(<shift_insn><mode>3): Likewise.

2019-05-15  H.J. Lu  <hongjiu.lu@intel.com>

	PR target/89021
	* config/i386/mmx.md (mmx_pmaddwd): Also allow TARGET_MMX_WITH_SSE.
	(*mmx_pmaddwd): Also allow TARGET_MMX_WITH_SSE.  Add SSE support.

2019-05-15  H.J. Lu  <hongjiu.lu@intel.com>

	PR target/89021
	* config/i386/mmx.md (mmx_smulv4hi3_highpart): Also allow
	TARGET_MMX_WITH_SSE.
	(*mmx_smulv4hi3_highpart): Also allow TARGET_MMX_WITH_SSE. Add
	SSE support.

2019-05-15  H.J. Lu  <hongjiu.lu@intel.com>

	PR target/89021
	* config/i386/mmx.md (mmx_mulv4hi3): Also allow
	TARGET_MMX_WITH_SSE.
	(mulv4hi3): New.
	(*mmx_mulv4hi3): Also allow TARGET_MMX_WITH_SSE.  Add SSE
	support.

2019-05-15  H.J. Lu  <hongjiu.lu@intel.com>

	PR target/89021
	* config/i386/mmx.md (MMXMODEI8): Require TARGET_SSE2 for V1DI.
	(plusminus:mmx_<plusminus_insn><mode>3): Check
	TARGET_MMX_WITH_SSE.
	(sat_plusminus:mmx_<plusminus_insn><mode>3): Likewise.
	(<plusminus_insn><mode>3): New.
	(*mmx_<plusminus_insn><mode>3): Add SSE emulation.
	(*mmx_<plusminus_insn><mode>3): Likewise.

2019-05-15  H.J. Lu  <hongjiu.lu@intel.com>

	PR target/89021
	* config/i386/i386-expand.c (ix86_split_mmx_punpck): New function.
	* config/i386/i386-protos.h (ix86_split_mmx_punpck): New
	prototype.
	* config/i386/mmx.m (mmx_punpckhbw): Changed to
	define_insn_and_split to support SSE emulation.
	(mmx_punpcklbw): Likewise.
	(mmx_punpckhwd): Likewise.
	(mmx_punpcklwd): Likewise.
	(mmx_punpckhdq): Likewise.
	(mmx_punpckldq): Likewise.

2019-05-15  H.J. Lu  <hongjiu.lu@intel.com>
	    Uros Bizjak  <ubizjak@gmail.com>

	PR target/89021
	* config/i386/i386-expand.c (ix86_move_vector_high_sse_to_mmx):
	New function.
	(ix86_split_mmx_pack): Likewise.
	* config/i386/i386-protos.h (ix86_move_vector_high_sse_to_mmx):
	New prototype.
	(ix86_split_mmx_pack): Likewise.
	* config/i386/i386.md (mmx_isa): New.
	(enabled): Also check mmx_isa.
	* config/i386/mmx.md (any_s_truncate): New code iterator.
	(s_trunsuffix): New code attr.
	(mmx_packsswb): Removed.
	(mmx_packssdw): Likewise.
	(mmx_packuswb): Likewise.
	(mmx_pack<s_trunsuffix>swb): New define_insn_and_split to emulate
	MMX packsswb/packuswb with SSE2.
	(mmx_packssdw): Likewise.
	* config/i386/predicates.md (register_mmxmem_operand): New.

2019-05-15  H.J. Lu  <hongjiu.lu@intel.com>

	PR target/89021
	* config/i386/i386-c.c (ix86_target_macros_internal): Define
	__MMX_WITH_SSE__ for TARGET_MMX_WITH_SSE.
	* config/i386/i386.c (ix86_set_reg_reg_cost): Add support for
	TARGET_MMX_WITH_SSE with VALID_MMX_REG_MODE.
	(ix86_vector_mode_supported_p): Likewise.
	* config/i386/i386.h (TARGET_MMX_WITH_SSE): New.

2019-05-15  Martin Liska  <mliska@suse.cz>

	PR middle-end/90478
	* tree-switch-conversion.c (jump_table_cluster::can_be_handled):
	Check for overflow.

2019-05-15  Richard Biener  <rguenther@suse.de>

	* tree-into-ssa.c (pass_build_ssa::execute): Run
	update_address_taken before going into SSA.

2019-05-15  Richard Biener  <rguenther@suse.de>

	* tree-pretty-print.c (dump_generic_node): Dump BIT_FIELD_REF
	as __BIT_FIELD_REF with type with -gimple.

2019-05-15  Vladislav Ivanishin  <vlad@ispras.ru>

	* tree-ssa-uninit.c (is_value_included_in): Remove is_unsigned and merge
	semantically equivalent branches (left over after prior refactorings).

2019-05-15  Richard Biener  <rguenther@suse.de>

	PR tree-optimization/88828
	* tree-ssa-forwprop.c (simplify_vector_constructor): Fix
	bogus check.

2019-05-14  Richard Biener  <rguenther@suse.de>

	* tree-pretty-print.c (dump_generic_node): Dump VIEW_CONVERT_EXPR
	as __VIEW_CONVERT with -gimple.

2019-05-12  Iain Sandoe  <iain@sandoe.co.uk>

	PR target/82920
	* config/i386/darwin.h (CC1_SPEC): Report -mx32 as an error for
	Darwin.

2019-05-14  Segher Boessenkool  <segher@kernel.crashing.org>

	* config/rs6000/rs6000.md (eh_set_lr_<mode>): Merge with following
	define_split to become a define_insn_and_split.

2019-05-14  Segher Boessenkool  <segher@kernel.crashing.org>

	* config/rs6000/rs6000-protos.h (rs6000_emit_epilogue): Change
	arguments.
	* config/rs6000/rs6000.c (rs6000_emit_epilogue): Change arguments.
	* config/rs6000/rs6000.md (epilogue_type): New define_enum.
	(sibcall_epilogue): Adjust.
	(epilogue): Adjust.

2019-05-14  Rainer Orth  <ro@CeBiTec.Uni-Bielefeld.DE>

	* config.gcc: Move *-*-solaris2.10* from obsolete configurations
	to unsupported ones.
	Simplify x86_64-*-solaris2.1[0-9]* to x86_64-*-solaris2*.
	* config.host: Likewise.
	* config/i386/sol2.h (ASM_COMMENT_START): Remove.
	* config/sparc/driver-sparc.c (host_detect_local_cpu) [__sun__ &&
	__svr4__]: Remove "brand" fallback.
	[!KSTAT_DATA_STRING]: Remove.
	* configure.ac (gcc_cv_ld_hidden): Simplify *-*-solaris2.1[0-9]*
	to *-*-solaris2*.
	(comdat_group): Likewise.
	(set_have_as_tls): Likewise.
	(gcc_cv_target_dl_iterate_phdr): Likewise.
	(gcc_cv_as_shf_merge): Remove Solaris 10/x86 workaround.
	(gcc_cv_ld_aligned_shf_merge): Remove Solaris 10/SPARC workaround.
	* configure: Regenerate.
	* doc/install.texi: Simplify Solaris target triplets.
	(Specific, i?86-*-solaris2*): Remove Solaris 10 references.
	(Specific, *-*-solaris2*): Document Solaris 10 removal.
	Remove Solaris 10 references.
	Remove obsolete Solaris bug reference.
	(Specific, sparc-sun-solaris2.10): Remove.

2019-05-14  Uroš Bizjak  <ubizjak@gmail.com>

	* config/i386/i386.md (any_div): New code iterator.
	(paired_mod): New code attribute.
	(sgnprefix): Handle DIV and UDIV RTXes.
	(u): Ditto.
	(<u>divmod<mode>4): Macroize expander from divmod<mode>4
	and udivmod<mode>4 patterns using any_div code iterator.
	(divmod splitters): Macroize splitters using any_div code iterator.
	(*udivmodsi4_pow2_zext_1): Use exactl_log2 in insn condition.
	(*udivmodsi4_pow2_zext_2): Ditto.
	(*<u>divmod<mode>4_noext): Macroize insn from *divmod<mode>4_noext
	and *udivmod<mode>4_noext patterns using any_div code iterator.
	(*<u>divmod<mode>4_noext_zext_1): Macroize insn from
	*divmod<mode>4_noext_zext_1 and *udivmod<mode>4_noext_zext_1
	patterns using any_div code iterator.
	(*<u>divmod<mode>4_noext_zext_2): Macroize insn from
	*divmod<mode>4_noext_zext_2 and *udivmod<mode>4_noext_zext_2
	patterns using any_div code iterator.
	(<u>divmodhiqi3): Macroize insn from divmodhiqi3 and
	udivmodhiqi3 patterns using any_extend code iterator.

2019-05-14  Richard Biener  <rguenther@suse.de>
	    H.J. Lu  <hongjiu.lu@intel.com>

	PR tree-optimization/88828
	* tree-ssa-forwprop.c (simplify_vector_constructor): Handle
	permuting in a single non-constant element not extracted
	from a vector.

2019-05-14  Przemyslaw Wirkus  <przemyslaw.wirkus@arm.com>

	* internal-fn.def (SIGNBIT): New.
	* config/aarch64/aarch64-simd.md (signbitv2sf2): New expand
	defined.
	(signbitv4sf2): Likewise.

2019-05-14  Chenghua Xu  <paul.hua.gm@gmail.com>

	PR target/90357
	* config/mips/mips.c (mips_split_move): Skip forward SRC into
	next insn when the SRC reg is dead.

2019-05-14  Bin Cheng  <bin.cheng@linux.alibaba.com>

	* gimple-ssa-strength-reduction.c (lookup_cand): Adjust index by 1.
	(alloc_cand_and_find_basis): Ditto.
	(backtrace_base_for_ref, create_mul_ssa_cand): Remove if-then-else.
	(create_mul_imm_cand, create_add_ssa_cand): Ditto.
	(create_add_imm_cand, slsr_process_cast): Ditto.
	(slsr_process_copy, replace_mult_candidate): Ditto.
	(replace_rhs_if_not_dup, replace_one_candidate): Ditto.
	(dump_cand_vec, analyze_candidates_and_replace): Skip NULL element.
	(pass_strength_reduction::execute): Init the first NULL element.

2019-05-13  Nathan Sidwell  <nathan@acm.org>

	* gcc.c (execute): Simplify cond-expr into if.  Reformat comment.
	(run_attempt): Reformat line break.

2019-05-13  David Edelsohn  <dje.gcc@gmail.com>

	PR target/90418
	* config/rs6000/rs6000.c (rs6000_emit_epilogue): Don't load EH
	data registers in sibcall epilogues.
	Don't add EH_RETURN_STACKADJ_RTX to sp in sibcall epilogues.

2019-05-13  Uroš Bizjak  <ubizjak@gmail.com>

	PR target/89221
	* configure.ac (--enable-frame-pointer):
	Disable by default for cygwin and mingw.
	* configure: Regenerate.

2019-05-13  Nathan Sidwell  <nathan@acm.org>

	* dwarf2out.c (breakout_comdat_types): Move comment to correct
	piece of code.
	(const_ok_for_output_1): Balance parens around #if/#else/#endif
	(gen_member_die): Move abstract origin check earlier.  Only VARs
	can be static_inline_p.  Simplify splicing control flow.

2019-05-13  Richard Biener  <rguenther@suse.de>

	* tree-vect-slp.c (vect_get_and_check_slp_defs): Handle
	VIEW_CONVERT_EXPR.
	(vect_build_slp_tree_1): Likewise.

2019-05-13  Richard Biener  <rguenther@suse.de>

	PR tree-optimization/90402
	* tree-if-conv.c (tree_if_conversion): Value number only
	the loop body by making the latch an exit of the region
	as well.
	* tree-ssa-sccvn.c (process_bb): Add flag whether to skip
	processing PHIs.
	(do_rpo_vn): Deal with multiple edges into the entry block
	that are not backedges inside the region by skipping PHIs
	of the entry block.

2019-05-13  Richard Biener  <rguenther@suse.de>

	PR tree-optimization/90316
	* tree-ssa-pre.c (insert_aux): Fold into ...
	(insert): ... this function.  Use a RPO walk to reduce the
	number of required iterations.

2019-05-13  Martin Liska  <mliska@suse.cz>

	PR tree-optimization/90416
	* tree-vect-stmts.c (vect_check_load_store_mask): Concatenate
	string instead of passing the second part as va_arg argument.

2019-05-13  Martin Liska  <mliska@suse.cz>

	PR gcov-profile/90380
	* gcov.c (handle_cycle): Do not support zero cycle count,
	it should not be possible.
	(path_contains_zero_cycle_arc): New function.
	(circuit): Ignore zero cycle arc counts.

2019-05-13  Martin Liska  <mliska@suse.cz>

	PR gcov-profile/90380
	* gcov.c (enum loop_type): Remove the enum and
	the operator.
	(handle_cycle): Assert that we should not reach
	a negative count.
	(circuit): Use loop_found instead of a tri-state loop_type.
	(get_cycles_count): Do not handle NEGATIVE_LOOP as it can't
	happen.

2019-05-12  Iain Sandoe  <iain@sandoe.co.uk>

	PR target/82920
	* config/i386/i386.c (ix86_output_jmp_thunk_or_indirect): New.
	(ix86_output_indirect_branch_via_reg): Use output mechanism
	accounting for __USER_LABEL_PREFIX__.
	(ix86_output_indirect_branch_via_push): Likewise.
	(ix86_output_function_return): Likewise.
	(ix86_output_indirect_function_return): Likewise.

2019-05-12  Richard Sandiford  <richard.sandiford@arm.com>

	* doc/md.texi: Document use of code attributes in rtx patterns.
	* read-md.h (rtx_reader::rtx_alloc_for_name): New member function.
	* read-rtl.c (find_code): Split out search loops into...
	(maybe_find_code): ...this new function.
	(check_code_iterator): Make the error message more informative.
	(check_code_attribute): New function.
	(rtx_reader::rtx_alloc_for_name): Likewise.
	(rtx_reader::read_rtx_code): Use rtx_alloc_for_name.
	* config/aarch64/predicates.md (aarch64_smin, aarch64_umin): Delete.
	* config/aarch64/aarch64-simd.md (*aarch64_<su>abd<mode>_3): Use
	<max_opp> directly as an rtx code instead of via a match_operator.
	* config/aarch64/aarch64-sve.md (aarch64_<su>abd<mode>_3): Likewise.
	(<su>abd<mode>_3): Update accordingly.

2019-05-12  Iain Sandoe  <iain@sandoe.co.uk>

	* config/rs6000/rs6000.c (debug_stack_info): When -mdebug=stack
	is given, print the state of the EH "save world" computation for
	Darwin.

2019-05-11  Jakub Jelinek  <jakub@redhat.com>

	PR c++/59813
	* config/aarch64/aarch64.c (aarch64_expand_epilogue): Don't add
	EH_RETURN_STACKADJ_RTX to sp in sibcall epilogues.

2019-05-11  Uroš Bizjak  <ubizjak@gmail.com>

	* config/i386/i386.md (floatdi<X87MODEF:mode>2_i387_with_xmm):
	Use pinsrd for TARGET_SSE4_1.
	* config/i386/sse.md (movdi_to_sse): Ditto.

2019-05-10  Richard Biener  <rguenther@suse.de>

	* tree-ssa-sccvn.c (visit_reference_op_call): Initialize value-id.
	(do_rpo_vn): Initialize next_value_id.

2019-05-10  Martin Liska  <mliska@suse.cz>

	* params.def (PARAM_GIMPLE_FE_COMPUTED_HOT_BB_THRESHOLD):
	Fix plural form.

2019-05-10  Jakub Jelinek  <jakub@redhat.com>

	PR tree-optimization/90385
	* tree-parloops.c (try_create_reduction_list): Punt on non-SSA_NAME
	arguments of the exit phis.

	PR c++/90383
	* tree-inline.h (struct copy_body_data): Add do_not_fold member.
	* tree-inline.c (remap_gimple_op_r): Avoid folding expressions if
	id->do_not_fold.
	(copy_tree_body_r): Likewise.
	(copy_fn): Set id.do_not_fold to true.

2019-05-10  Martin Liska  <mliska@suse.cz>

	* config/i386/i386-expand.c (ix86_expand_floorceildf_32):
	Reapply changes from r269790.

2019-05-10  Martin Liska  <mliska@suse.cz>

	PR middle-end/90340
	* doc/invoke.texi: New params.
	* params.def (PARAM_JUMP_TABLE_MAX_GROWTH_RATIO_FOR_SIZE): New.
	(PARAM_JUMP_TABLE_MAX_GROWTH_RATIO_FOR_SPEED): Likewise.
	* tree-switch-conversion.c (jump_table_cluster::can_be_handled):
	Use it.
	* tree-switch-conversion.h (struct jump_table_cluster):
	Likewise.

2019-05-09  Segher Boessenkool  <segher@kernel.crashing.org>

	* combine.c (combine_simplify_rtx): Don't make IF_THEN_ELSE RTL.

2019-05-09  Bill Schmidt  <wschmidt@linux.ibm.com>

	* doc/loop.texi: Remove reference to FOR_EACH_LOOP_BREAK.

2019-05-09  Alexander Monakov  <amonakov@ispras.ru>

	PR rtl-optimization/88879
	* sel-sched.c (sel_target_adjust_priority): Remove assert.

2019-05-09  Richard Earnshaw  <rearnsha@arm.com>

	PR target/90405
	* config/arm/arm.c (callee_saved_reg_p): Move before
	thumb_find_work_register.
	(thumb1_prologue_unused_call_clobbered_lo_regs): Move before
	thumb_find_work_register.  Only call df_get_live_out once.
	(thumb1_epilogue_unused_call_clobbered_lo_regs): Likewise.
	(thumb_find_work_register): Use
	thumb1_prologue_unused_call_clobbered_lo_regs instead of ad hoc
	algorithms to locate a spare call clobbered reg.

2019-05-09  Martin Liska  <mliska@suse.cz>

	* gimple-pretty-print.c (dump_binary_rhs): Dump MIN_EXPR
	and MAX_EXPR in GIMPLE FE format.

2019-05-09  Martin Liska  <mliska@suse.cz>

	* tree-cfg.c (dump_function_to_file): Dump entry BB count.
	* gimple-pretty-print.c (dump_gimple_bb_header):
	Dump BB count.
	(pp_cfg_jump): Dump edge probability.
	* profile-count.c (profile_quality_as_string): Simplify
	with a static array.
	(parse_profile_quality): New function.
	(profile_count::dump): Simplify with a static array.
	(profile_count::from_gcov_type): Add new argument.
	* profile-count.h (parse_profile_quality): Likewise.
	* predict.h (set_hot_bb_threshold): New.
	* params.def (PARAM_GIMPLE_FE_COMPUTED_HOT_BB_THRESHOLD):
	New param.
	* predict.c (get_hot_bb_threshold): Set from the new param.
	(set_hot_bb_threshold): New.

2019-05-09  Richard Biener  <rguenther@suse.de>

	PR tree-optimization/90395
	* tree-ssa-forwprop.c (pass_forwprop::execute): Do not
	rewrite vector stores that throw internally.

2019-05-09  Thomas Schwinge  <thomas@codesourcery.com>

	* cif-code.def (CHKP): Remove.

	PR target/89221
	* configure.ac (--enable-frame-pointer): Disable by default for
	GNU systems.
	* configure: Regenerate.

2019-05-09  Alan Modra  <amodra@gmail.com>

	PR target/89271
	* config/rs6000/rs6000.h (enum reg_class, REG_CLASS_NAMES),
	(REG_CLASS_CONTENTS): Add GEN_OR_VSX_REGS class.
	* config/rs6000/rs6000.c (rs6000_register_move_cost): Correct
	cost for general <-> vsx when direct moves are available.
	Cost union classes at minimal cost for any reg in the class.
	Correct calculation for moves between vsx, float, and altivec.
	Don't return a low cost for moves between special regs.  Don't
	use hard coded register numbers.
	(TARGET_IRA_CHANGE_PSEUDO_ALLOCNO_CLASS): Define.
	(rs6000_ira_change_pseudo_allocno_class): New function.
	* config/rs6000/rs6000.md (movsi_internal1, mov<mode>_internal),
	(movdi_internal32, movdi_internal64): Remove '*' from vsx register
	alternatives.
	(movsi_internal1): Don't disparage vector alternatives.
	(mov<mode>_internal): Likewise, excepting alternative that
	will be split.
	* config/rs6000/vsx.md (vsx_splat_<mode>_reg): Don't disparage
	we <- b alternative.

2019-05-08  Jakub Jelinek  <jakub@redhat.com>

	PR c++/59813
	PR tree-optimization/89060
	* tree-ssa-live.h (live_vars_map): New typedef.
	(compute_live_vars, live_vars_at_stmt, destroy_live_vars): Declare.
	* tree-ssa-live.c: Include gimple-walk.h and cfganal.h.
	(struct compute_live_vars_data): New type.
	(compute_live_vars_visit, compute_live_vars_1, compute_live_vars,
	live_vars_at_stmt, destroy_live_vars): New functions.
	* tree-tailcall.c: Include tree-ssa-live.h.
	(live_vars, live_vars_vec): New global variables.
	(find_tail_calls): Perform variable life analysis before punting.
	(tree_optimize_tail_calls_1): Clean up live_vars and live_vars_vec.
	* tree-inline.h (struct copy_body_data): Add eh_landing_pad_dest
	member.
	* tree-inline.c (add_clobbers_to_eh_landing_pad): Remove BB argument.
	Perform variable life analysis to select variables that really need
	clobbers added.
	(copy_edges_for_bb): Don't call add_clobbers_to_eh_landing_pad here,
	instead set id->eh_landing_pad_dest and assert it is the same.
	(copy_cfg_body): Call it here if id->eh_landing_pad_dest is non-NULL.

2019-05-08  Mihail Ionescu  <mihail.ionescu@arm.com>
	    Richard Earnshaw  <rearnsha@arm.com>

	PR target/88167
	* config/arm/arm.c (thumb1_prologue_unused_call_clobbered_lo_regs): New
	function.
	(thumb1_epilogue_unused_call_clobbered_lo_regs): New function.
	(thumb1_compute_save_core_reg_mask): Don't force a spare work
	register if both the epilogue and prologue can use call-clobbered
	regs.
	(thumb1_unexpanded_epilogue): Use
	thumb1_epilogue_unused_call_clobbered_lo_regs.  Reverse the logic for
	picking temporaries for restoring high regs to match that of the
	prologue where possible.
	(thumb1_expand_prologue): Add any usable call-clobbered low registers to
	the list of work registers.  Detect if the return address is still live
	at the end of the prologue and avoid using it for a work register if so.
	If the return address is not live, add LR to the list of pushable regs
	after the first pass.

2019-05-08  Bin Cheng  <bin.cheng@linux.alibaba.com>

	PR tree-optimization/90078
	* tree-ssa-loop-ivopts.c (inttypes.h): Include new header file.
	(INFTY): Increase the value for infinite cost.
	(struct comp_cost): Promote type of members to int64_t.
	(infinite_cost): Don't set complexity in initialization.
	(comp_cost::operator +,-,+=,-+,/=,*=): Assert when cost computation
	overflows to infinite_cost.
	(adjust_setup_cost): Promote type of parameter and cost computation
	to int64_t.
	(struct ainc_cost_data, struct iv_ca): Promote type of member to
	int64_t.
	(get_scaled_computation_cost_at, determine_iv_cost): Promote type of
	cost computation to int64_t.
	(determine_group_iv_costs, iv_ca_dump, find_optimal_iv_set): Use
	int64_t's format specifier in dump.

2019-05-08  Bin Cheng  <bin.cheng@linux.alibaba.com>

	PR tree-optimization/90240
	* tree-ssa-loop-ivopts.c (get_scaled_computation_cost_at): Scale cost
	with respect to scaling factor pre-computed for each basic block.
	(try_improve_iv_set): Return bool if best_cost equals to iv_ca cost.
	(find_optimal_iv_set_1): Free iv_ca set if it has infinite_cost.
	(COST_SCALING_FACTOR_BOUND, determine_scaling_factor): New.
	(tree_ssa_iv_optimize_loop): Call determine_scaling_factor.  Extend
	live range for array of loop's basic blocks.  Cleanup aux field of
	loop's basic blocks.

2019-05-08  Jakub Jelinek  <jakub@redhat.com>

	PR tree-optimization/90356
	* match.pd ((X +/- 0.0) +/- 0.0): Optimize into X +/- 0.0 if possible.

2019-05-07  Wei Xiao  <wei3.xiao@intel.com>

	* common/config/i386/i386-common.c (OPTION_MASK_ISA_AVX512BF16_SET
	OPTION_MASK_ISA_AVX512BF16_UNSET, OPTION_MASK_ISA2_AVX512BW_UNSET): New.
	(OPTION_MASK_ISA2_AVX512F_UNSET): Add OPTION_MASK_ISA_AVX512BF16_UNSET.
	(ix86_handle_option): Handle -mavx512bf16.
	* config.gcc: Add avx512bf16vlintrin.h and avx512bf16intrin.h
	to extra_headers.
	* config/i386/avx512bf16vlintrin.h: New.
	* config/i386/avx512bf16intrin.h: New.
	* config/i386/cpuid.h (bit_AVX512BF16): New.
	* config/i386/driver-i386.c (host_detect_local_cpu): Detect BF16.
	* config/i386/i386-builtin-types.def: Add new types.
	* config/i386/i386-builtin.def: Add new builtins.
	* config/i386/i386-c.c (ix86_target_macros_internal): Define
	__AVX512BF16__.
	* config/i386/i386-option.c (ix86_target_string): Add -mavx512bf16.
	(ix86_option_override_internal): Handle BF16.
	(ix86_valid_target_attribute_inner_p): Ditto.
	* config/i386/i386-expand.c (ix86_expand_args_builtin): Ditto.
	* config/i386/i386-builtin.c (enum processor_features): Add
	F_AVX512BF16.
	(static const _isa_names_table isa_names_table): Ditto.
	* config/i386/i386.h (TARGET_AVX512BF16, TARGET_AVX512BF16_P): New.
	(PTA_AVX512BF16): Ditto.
	* config/i386/i386.opt: Add -mavx512bf16.
	* config/i386/immintrin.h: Include avx512bf16intrin.h
	and avx512bf16vlintrin.h.
	* config/i386/sse.md (avx512f_cvtne2ps2bf16_<mode><mask_name>,
	avx512f_cvtneps2bf16_<mode><mask_name>,
	avx512f_dpbf16ps_<mode><mask_half_name>): New define_insn patterns.
	* config/i386/subst.md (mask_half): Add new subst.
	* doc/invoke.texi: Document -mavx512bf16.

2019-05-07  Segher Boessenkool  <segher@kernel.crashing.org>

	* config/rs6000/rs6000-protos.h (rs6000_legitimize_reload_address_ptr):
	Delete declaration.
	* config/rs6000/rs6000.c (rs6000_legitimize_reload_address): Delete.
	(rs6000_debug_legitimize_reload_address): Delete.
	(rs6000_legitimize_reload_address_ptr): Delete.
	(rs6000_option_override_internal): Adjust.
	(mem_operand_gpr): Adjust comment.
	(legitimate_lo_sum_address_p): Ditto.
	(rs6000_legitimize_reload_address): Delete.
	(rs6000_debug_legitimize_reload_address): Delete.
	* config/rs6000/rs6000.h (LEGITIMIZE_RELOAD_ADDRESS): Delete.

2019-05-07  Kelvin Nilsen  <kelvin@gcc.gnu.org>

	PR target/89765
	* config/rs6000/rs6000-c.c (altivec_resolve_overloaded_builtin):
	In handling of ALTIVEC_BUILTIN_VEC_INSERT, use modular arithmetic
	to compute vector element selector for both constant and variable
	operands.

2019-05-07  Uroš Bizjak  <ubizjak@gmail.com>

	* config/i386/i386.md (cvt_mnemonic): New mode attribute.
	(ashr<mode>3_cvt): Merge insn pattern from ashrsi3_cvt and
	ashrdi3_cvt using SWI48 mode iterator.

2019-05-07  Alejandro Martinez  <alejandro.martinezvicente@arm.com>

	* config/aarch64/aarch64-sve.md (<su>abd<mode>_3): New define_expand.
	(aarch64_<su>abd<mode>_3): Likewise.
	(*aarch64_<su>abd<mode>_3): New define_insn.
	(<sur>sad<vsi2qi>): New define_expand.
	* config/aarch64/iterators.md: Added MAX_OPP attribute.
	* tree-vect-loop.c (use_mask_by_cond_expr_p): Add SAD_EXPR.
	(build_vect_cond_expr): Likewise.

2019-05-07  Uroš Bizjak  <ubizjak@gmail.com>

	* cfgexpand.c (asm_clobber_reg_is_valid): Reject
	clobbers outside of accessible_reg_set.
	* config/i386/i386.c (ix86_conditional_register_usage):
	Disable register sets by clearing corresponding bits in
	accessible_reg_set.  Do not set corresponding bits in fixed_regs,
	call_used_regs and don't clear corresponding reg_names array members.

2019-05-07  Richard Biener  <rguenther@suse.de>

	* tree-vect-stmts.c (vect_is_simple_cond): When vectype is
	not specified still compute a comp_vectype for invariant
	compares.

2019-05-07  Richard Biener  <rguenther@suse.de>

	PR tree-optimization/90316
	* tree-ssa-pre.c (translate_vuse_through_block): When
	same_valid is NULL do not bother to search for a virtual
	PHI continuation.
	(phi_translate_1): When operands changed we cannot keep
	the same value-number so do not bother to ask whether
	that's possible from translate_vuse_through_block.

2019-05-07  Martin Liska  <mliska@suse.cz>

	* bitmap.c (bitmap_register): Come up with
	alloc_descriptor_max_uid and assign it for
	a new bitmap.
	(register_overhead): Use get_descriptor as
	a descriptor.
	(release_overhead): New.
	(bitmap_elem_to_freelist): Call it.
	(bitmap_elt_clear_from): Likewise.
	(bitmap_obstack_free): Likewise.
	(bitmap_move): Sensitively release memory.
	* bitmap.h (struct GTY): Add alloc_descriptor and padding.
	(bitmap_initialize): Initialize alloc_descriptor to zero.
	* tree-ssa-pre.c (do_hoist_insertion): Use bitmap_move.

2019-05-07  Richard Biener  <rguenther@suse.de>

	* tree-vect-slp.c (vect_build_slp_tree_2): Bump size whenever
	we build a SLP node.  Remove max_size and limiting.
	(vect_analyze_slp_instance): Record and dump size of the SLP graph.

2019-05-07  Richard Biener  <rguenther@suse.de>

	PR tree-optimization/90316
	* tree-ssa-alias.h (get_continuation_for_phi): Take walking
	limit by reference.
	(walk_non_aliased_vuses): Take walking limit argument.
	* tree-ssa-alias.c (maybe_skip_until): Take limit and abort
	walking if it is reached instead of just counting.
	(get_continuation_for_phi): Likewise.
	(walk_non_aliased_vuses): Likewise, instead of leaving counter
	limiting to the callback.
	* tree-ssa-sccvn.c (vn_reference_lookup_2): Adjust.
	(vn_reference_lookup_3): Likewise.
	(vn_reference_lookup_pieces): Likewise.
	(vn_reference_lookup): Likewise.
	* tree-ssa-pre.c (translate_vuse_through_block): Limit walking.
	* tree-ssa-scopedtables.c (vuse_eq): Adjust.
	(avail_exprs_stack::lookup_avail_expr): Likewise.

2019-05-07  Jan Hubicka  <hubicka@ucw.cz>

	* tree-ssa-alias.c (aliasing_component_refs_p): Continue looking
	for comparaible types in the second direction even if first one
	hits incomparable type.

2019-05-07  Richard Biener  <rguenther@suse.de>

	PR lto/90369
	* lto-wrapper.c (debug_objcopy): Use the original filename
	including archive offset for the filename used for -save-temps.

2019-05-07  Li Jia He  <helijia@linux.ibm.com>

	* tree-ssa-phiopt.c (two_value_replacement): Fix a typo in parameter
	detection.

2019-05-06  H.J. Lu  <hongjiu.lu@intel.com>
	    Hongtao Liu  <hongtao.liu@intel.com>

	PR target/89750
	PR target/86444
	* config/i386/i386-expand.c (ix86_expand_sse_comi_round):
	Modified, original implementation isn't correct.

2019-05-06  Segher Boessenkool  <segher@kernel.crashing.org>

	* config/rs6000/rs6000.md (FIRST_ALTIVEC_REGNO, LAST_ALTIVEC_REGNO)
	(LR_REGNO, CTR_REGNO, CA_REGNO, ARG_POINTER_REGNUM, CR0_REGNO)
	(CR1_REGNO, CR2_REGNO, CR3_REGNO, CR4_REGNO, CR5_REGNO, CR6_REGNO)
	(CR7_REGNO, MAX_CR_REGNO, VRSAVE_REGNO, VSCR_REGNO)
	(FRAME_POINTER_REGNUM): Change numbering.
	* config/rs6000/rs6000.c (rs6000_reg_names): Adjust.
	(alt_reg_names): Adjust.
	(rs6000_conditional_register_usage): Don't mark hard register 64 as
	fixed.
	* config/rs6000/rs6000.h (FIRST_PSEUDO_REGISTER): Adjust.
	(DWARF_FRAME_REGISTERS): Delete.
	(DWARF2_FRAME_REG_OUT): Fix whitespace.
	(FIXED_REGISTERS, CALL_USED_REGISTERS, CALL_REALLY_USED_REGISTERS):
	Adjust.
	(REG_ALLOC_ORDER): Adjust.
	(FRAME_POINTER_REGNUM, ARG_POINTER_REGNUM): Adjust.
	(REG_CLASS_CONTENTS): Adjust.
	(RETURN_ADDR_RTX): Change comment.
	(REGNO_OK_FOR_INDEX_P, REGNO_OK_FOR_BASE_P): Use ARG_POINTER_REGNUM
	instead of 67.
	(REGISTER_NAMES): Adjust.
	(ADDITIONAL_REGISTER_NAMES): Adjust.
	* config/rs6000/darwin.h (REGISTER_NAMES): Adjust.

2019-05-06  Segher Boessenkool  <segher@kernel.crashing.org>

	* config/rs6000/rs6000.md (TFHAR_REGNO, TFIAR_REGNO, TEXASR_REGNO):
	Delete.
	* config/rs6000/rs6000.h (FIRST_PSEUDO_REGISTER): Adjust.
	(DWARF_FRAME_REGISTERS): Adjust.
	(FIXED_REGISTERS, CALL_USED_REGISTERS, CALL_REALLY_USED_REGISTERS):
	Adjust.
	(REG_ALLOC_ORDER): Adjust.
	(enum reg_class): Delete SPR_REGS.
	(REG_CLASS_NAMES): Delete SPR_REGS.
	(REG_CLASS_CONTENTS): Delete SPR_REGS.  Adjust for deleted TM regs.
	(REGISTER_NAMES): Adjust.
	(ADDITIONAL_REGISTER_NAMES): Adjust.
	* config/rs6000/darwin.h (REGISTER_NAMES): Adjust.
	* config/rs6000/htm.md (htm_mfspr_<mode>, htm_mtspr_<mode>): Adjust.
	* config/rs6000/predicates.md (htm_spr_reg_operand): Delete.
	* config/rs6000/rs6000.c (rs6000_init_hard_regno_mode_ok): Adjust.
	(htm_spr_regno): Delete.
	(htm_expand_builtin): Adjust: the HTM builtins now have one fewer
	argument.
	(rs6000_dbx_register_number): Adjust.

2019-05-06  Segher Boessenkool  <segher@kernel.crashing.org>

	* config/rs6000/rs6000.h (PRE_GCC3_DWARF_FRAME_REGISTERS): Delete.

2019-05-06  Segher Boessenkool  <segher@kernel.crashing.org>

	* config/rs6000/rs6000.c (rs6000_dbx_register_number): Handle
	FRAME_POINTER_REGNUM, ARG_POINTER_REGNUM, and 64 (which was MQ).

2019-05-06  Jakub Jelinek  <jakub@redhat.com>

	PR tree-optimization/88709
	PR tree-optimization/90271
	* params.def (PARAM_STORE_MERGING_MAX_SIZE): New parameter.
	* gimple-ssa-store-merging.c (encode_tree_to_bitpos): Handle
	non-clobber CONSTRUCTORs with no elts.  Remove useless tmp_int
	variable.
	(imm_store_chain_info::coalesce_immediate_stores): Punt if the size
	of the store merging group is larger than
	PARAM_STORE_MERGING_MAX_SIZE parameter.
	(split_group): Add bzero_first argument.  If set, always emit first
	the first store which must be = {} of the whole area and then for the
	rest of the stores consider all zero bytes as paddings.
	(imm_store_chain_info::output_merged_store): Check if first store
	is = {} of the whole area and if yes, determine which setting of
	bzero_first for split_group gives smaller number of stores.  Adjust
	split_group callers.
	(lhs_valid_for_store_merging_p): Allow decls.
	(rhs_valid_for_store_merging_p): Allow non-clobber CONTRUCTORs with
	no elts.
	(pass_store_merging::process_store): Likewise.

2019-05-06  Kelvin Nilsen  <kelvin@gcc.gnu.org>

	PR target/89424
	* config/rs6000/rs6000.c (rs6000_expand_vector_extract): Add
	handling of V1TImode.

2019-05-06  Uroš Bizjak  <ubizjak@gmail.com>

	PR target/89221
	* config.gcc (i[34567]86-*-*, x86_64-*-*): Move tests for enable_cld
	and enable_frame_pointer ...
	* configure.ac: ... here.  Update help strings for
	--enable-frame-pointer.
	* configure: Regenerate.
	* config/i386/i386-options.c (ix86_option_override_internal): Remove
	USE_X86_64_FRAME_POINTER define, use USE_IX86_FRAME_POINTER instead.
	* config/i386/sol2.h (USE_IX86_FRAME_POINTER): Remove.
	(USE_X86_64_FRAME_POINTER): Ditto.

2019-05-06  Martin Liska  <mliska@suse.cz>

	* config.gcc: Append to target_gtfiles and fix indentation.

2019-05-06  Richard Biener  <rguenther@suse.de>

	PR tree-optimization/90358
	* tree-vect-stmts.c (get_group_load_store_type): Properly
	detect unused upper half of load.
	(vectorizable_load): Likewise.

2019-05-06  Richard Biener  <rguenther@suse.de>

	PR tree-optimization/88828
	* tree-ssa-forwprop.c (get_bit_field_ref_def): Split out from...
	(simplify_vector_constructor): ...here.  Handle constants in
	the constructor.

2019-05-06  Richard Biener  <rguenther@suse.de>

	PR tree-optimization/90328
	* tree-data-ref.h (dr_may_alias_p): Pass in the actual loop nest.
	* tree-data-ref.c (dr_may_alias_p): Check whether the clique
	is valid in the loop nest before using it.
	(initialize_data_dependence_relation): Adjust.
	* graphite-scop-detection.c (build_alias_set): Pass the SCOP enclosing
	loop as loop-nest to dr_may_alias_p.

2019-05-06  Richard Biener  <rguenther@suse.de>

	* dwarf2out.c (mem_loc_descriptor): Initialize int_mode.

2019-05-06  Richard Biener  <rguenther@suse.de>

	PR tree-optimization/90316
	* tree-ssa-alias.c (maybe_skip_until): Pass in target BB,
	compute target on demand.
	(get_continuation_for_phi): Remove code walking stmts to
	get to a target virtual operand which could end up being
	quadratic.

2019-05-06  Martin Liska  <mliska@suse.cz>

	PR sanitizer/90312
	* config/i386/i386-options.c (ix86_option_override_internal): Error only
	when -mabi is selected to a non-default version.

2019-05-06  Hrishikesh Kulkarni  <hrishikeshparag@gmail.com>
	    Martin Liska  <mliska@suse.cz>

	* Makefile.in: Add lto-dump.texi.
	* cgraph.h: Add new functions get_visibility_string and
	get_symtab_type_string.
	* doc/gcc.texi: Include lto-dump section.
	* doc/lto-dump.texi: New file.
	* dumpfile.c (dump_switch_p_1): Use parse_dump_option.
	(parse_dump_option): Factor out this function.
	* dumpfile.h (enum dump_flag): Add new value TDF_ERROR.
	(parse_dump_option): Export the function.
	* symtab.c (symtab_node::get_visibility_string): New function.
	(symtab_node::get_symtab_type_string): Likewise.

2019-05-06  Martin Liska  <mliska@suse.cz>

	* config/i386/i386-builtins.c: New file.
	* config/i386/i386-builtins.h: New file.
	* config/i386/i386-expand.c: New file.
	* config/i386/i386-expand.h: New file.
	* config/i386/i386-features.c: New file.
	* config/i386/i386-features.h: New file.
	* config/i386/i386-options.c: New file.
	* config/i386/i386-options.h: New file.
	* config.gcc: Add new files into extra_objs and
	target_gtfiles.
	* config/i386/i386.c: Split content of the file
	into newly introduced files.
	* config/i386/i386.h: Declare common variables
	and macros.
	* config/i386/t-i386: Define dependencies for new files.

2019-05-03  Richard Earnshaw  <rearnsha@arm.com>

	PR target/89400
	* config/arm/arm.md (unaligned_loadsi): Add variant for thumb1.
	Restrict 'all' variant to 32-bit configurations.
	(unaligned_loadhiu): Likewise.
	(unaligned_storehi): Likewise.
	(unaligned_storesi): Likewise.
	(unaligned_loadhis): Disable when compiling for thumb1.

2019-05-03  Marc Glisse  <marc.glisse@inria.fr>

	PR tree-optimization/90269
	* tree-loop-distribution.c (find_seed_stmts_for_distribution):
	Ignore clobbers.

2019-05-03  Martin Liska  <mliska@suse.cz>

	* hash-map.h: Add is_empty function.
	* hash-set.h: Likewise.
	* hash-table.h: Likewise.
	* dwarf2out.c (dwarf2out_finish): Use is_empty instead of
	elements () == 0 (and similar usages).
	* gimple-ssa-store-merging.c (pass_store_merging::terminate_and_process_all_chains): Likewise.
	* gimplify.c (gimplify_bind_expr): Likewise.
	(gimplify_switch_expr): Likewise.
	* hash-map-tests.c (test_map_of_strings_to_int): Likewise.
	* ipa-icf.c (sem_item_optimizer::remove_symtab_node): Likewise.
	* postreload-gcse.c (dump_hash_table): Likewise.
	(gcse_after_reload_main): Likewise.
	* predict.c (combine_predictions_for_bb): Likewise.
	* tree-parloops.c (reduction_phi): Likewise.
	(separate_decls_in_region): Likewise.
	(transform_to_exit_first_loop): Likewise.
	(gen_parallel_loop): Likewise.
	(gather_scalar_reductions): Likewise.
	(try_create_reduction_list): Likewise.
	* var-tracking.c (dump_vars): Likewise.
	(emit_notes_for_changes): Likewise.
	(vt_emit_notes): Likewise.

2019-05-03  Richard Biener  <rguenther@suse.de>

	PR tree-optimization/90316
	* tree-ssa-pre.c (pass_pre::execute): Re-compute DOM fast queries
	before running VN.

2019-05-03  Richard Biener  <rguenther@suse.de>

	* tree-vect-stmts.c (get_group_load_store_type): Avoid
	peeling for gaps by loading only lower halves of vectors
	if possible.
	(vectorizable_load): Likewise.

2019-05-03  Richard Biener  <rguenther@suse.de>

	PR middle-end/89518
	* match.pd: Add pattern to optimize (A / B) * B + (A % B) to A.

2019-05-03  Richard Biener  <rguenther@suse.de>

	PR middle-end/87314
	* match.pd (cmp (convert1?@2 addr@0) (convert2? addr@1)):
	Handle STRING_CST vs DECL or STRING_CST.

2019-05-03  Richard Biener  <rguenther@suse.de>

	PR tree-optimization/88963
	* tree-ssa-forwprop.c (pass_forwprop::execute): Rewrite
	vector loads feeding only BIT_FIELD_REFs to component
	loads.  Rewrite stores fed by CONSTRUCTORs to component
	stores.

2019-05-03  Jakub Jelinek  <jakub@redhat.com>

	* opts.h (finish_options): Remove lang_mask argument.
	(print_help, help_option_argument): Declare.
	* opts.c (print_help): Remove forward declaration, no longer static.
	(finish_options): Remove lang_mask argument, don't call print_help
	here.
	* opts-global.c (decode_options): Adjust finish_option caller, call
	print_help here.

	PR tree-optimization/90303
	* ipa-devirt.c (obj_type_ref_class, get_odr_type): Don't use
	TYPE_CANONICAL for TYPE_STRUCTURAL_EQUALITY_P types in !in_lto_p mode.

2019-05-03  Richard Biener  <rguenther@suse.de>

	PR tree-optimization/89698
	* gimple-fold.c (canonicalize_constructor_val): Early out
	for constants, handle unfolded INTEGER_CSTs as they appear in
	C++ virtual table ctors.

2019-05-03  Richard Biener  <rguenther@suse.de>

	* passes.c (execute_function_todo): Remove dead code.

2019-05-02  Segher Boessenkool  <segher@kernel.crashing.org>

	* config/rs6000/rs6000.c (rs6000_dbx_register_number): Do not use
	the internal register number, for any "real" register.

2019-05-02  Segher Boessenkool  <segher@kernel.crashing.org>

	* config/rs6000/rs6000.c (rs6000_dbx_register_number): Return the
	correct numbers for TFHAR, TFIAR, TEXASR.

2019-05-02  Richard Biener  <rguenther@suse.de>

	PR tree-optimization/89653
	* tree-ssa-loop.c (pass_data_tree_loop_init): Execute
	update-address-taken before the pass.
	* passes.def (pass_tree_loop_init): Put comment before it.

2019-05-02  Richard Biener  <rguenther@suse.de>

	PR tree-optimization/89509
	* tree-ssa-structalias.c (compute_dependence_clique): Look
	at the first subvar when determining whether it is restrict.

2019-05-02  Richard Biener  <rguenther@suse.de>

	PR tree-optimization/90273
	* tree-ssa-dce.c (eliminate_unnecessary_stmts): Eliminate
	useless debug stmts.

2019-05-02  Alejandro Martinez  <alejandro.martinezvicente@arm.com>

	* config/aarch64/aarch64-sve.md (<sur>dot_prod<vsi2qi>): Taken from SVE
	ACLE branch.
	* config/aarch64/iterators.md: Copied Vetype_fourth, VSI2QI and vsi2qi from
	SVE ACLE branch.
	* tree-vect-loop.c (use_mask_by_cond_expr_p): New function to check if a
	VEC_COND_EXPR be inserted to emulate a conditional internal function.
	(build_vect_cond_expr): Emit the VEC_COND_EXPR.
	(vectorizable_reduction): Use the functions above to vectorize in a
	fully masked loop codes that don't have a conditional internal
	function.

2019-05-02  Martin Liska  <mliska@suse.cz>

	* cgraphclones.c: Call valid_attribute_p with 1 for
	target_clone.
	* config/i386/i386-c.c (ix86_pragma_target_parse): Use 0 as
	it's for target attribute.
	* config/i386/i386-protos.h (ix86_valid_target_attribute_tree):
	Add new boolean argument.
	* config/i386/i386.c (ix86_valid_target_attribute_inner_p):
	Likewise.
	(ix86_valid_target_attribute_tree): Pass target_clone_attr
	to ix86_valid_target_attribute_inner_p.
	(ix86_valid_target_attribute_p): Pass flags argument to
	ix86_valid_target_attribute_inner_p.
	(get_builtin_code_for_version): Use 0 as it's target attribute.

2019-05-02  Martin Liska  <mliska@suse.cz>

	* gcc.c (process_command): Add dummy file only
	if n_infiles == 0.
	* opts-global.c (decode_options): Pass lang_mask.
	* opts.c (print_help): New function.
	(finish_options): Print --help if help_option_argument
	is set.
	(common_handle_option): Factor out content of OPT__help_
	into print_help.
	* opts.h (finish_options): Add new argument.

2019-05-02  Martin Liska  <mliska@suse.cz>

	PR target/88809
	* config/i386/i386.c (ix86_expand_strlen): Use strlen call.
	With -minline-all-stringops use inline expansion using 4B loop.
	* doc/invoke.texi: Document the change of
	-minline-all-stringops.

2019-05-01  Jeff Law  <law@redhat.com>

	PR tree-optimization/88797
	* gimple-ssa-split-paths (is_feasible_trace): Reject cases where the
	PHI feeds a conditional on the RHS of an assignment.

2019-04-30  Andrew Waterman  <andrew@sifive.com>
	    Jim Wilson  <jimw@sifive.com>

	* config/riscv/constraints.md (L): New.
	* config/riscv/predicates.md (lui_operand): New.
	(sfb_alu_operand): New.
	* config/riscv/riscv-protos.h (riscv_expand_conditional_move): Declare.
	* config/riscv/riscv.c (riscv_expand_conditional_move): New.
	* config/riscv/riscv.h (TARGET_SFB_ALU): New.
	* config/riscv/risc.md (type): Add sfb_alu.
	(branch<mode>): Renamed from branch_order<mode>.  Change predicate for
	operand 3 to reg_or_0_operand.  In output string, change %3 to %z3.
	(branch_zero<mode>): Delete.
	(mov<mode>cc): New.
	(mov<GPR:mode><X:mode>cc): Likewise.
	* config/riscv/sifive-7.md (sifive_7_sfb_alu): New.  Use in bypasses.

2019-04-30  Nathan Sidwell  <nathan@acm.org>

	* tree.h (MARK_TS_EXP): New.

2019-04-30  Martin Liska  <mliska@suse.cz>

	* opts.c (enable_warning_as_error): Provide hints
	for unknown options.

2019-04-30  Martin Liska  <mliska@suse.cz>

	PR debug/90288
	* doc/invoke.texi: Add missing dash for gas-locview-support
	and gno-as-locview-support.

2019-04-30  Jakub Jelinek  <jakub@redhat.com>

	PR target/89093
	* config/aarch64/aarch64.c (aarch64_process_one_target_attr): Don't skip
	whitespace at the start of target attribute string.

2019-04-30  Ramana Radhakrishnan  <ramana.radhakrishnan@arm.com>

	PR target/86538
	* config/aarch64/aarch64-c.c (aarch64_update_cpp_builtins):
	Define __ARM_FEATURE_ATOMICS.

2019-04-30  Martin Liska  <mliska@suse.cz>

	* gimple-fold.c (gimple_fold_builtin_memory_op): Change endp
	into built_in_function enum. Remove code for endp == 2 and
	use BUILT_IN_* constants.
	(gimple_fold_builtin): Call the function with fcode.

2019-04-30  Martin Liska  <mliska@suse.cz>

	* config/i386/i386.c (ix86_builtin_reciprocal): Cast
	DECL_FUNCTION_CODE into ix86_builtins enum before
	the switch statement.

2019-04-30  Jakub Jelinek  <jakub@redhat.com>

	PR tree-optimization/89475
	* tree-ssa-ccp.c (evaluate_stmt): Handle BUILT_IN_BSWAP{16,32,64}
	calls.

2019-04-30  Martin Liska  <mliska@suse.cz>

	PR translation/90274
	* opts.c (print_filtered_help): Wrap string in _(...).

2019-04-30  Bin Cheng  <bin.cheng@linux.alibaba.com>

	PR tree-optimization/90240
	Revert:
	2019-04-23  Bin Cheng  <bin.cheng@linux.alibaba.com>

	PR tree-optimization/90078
	* tree-ssa-loop-ivopts.c (comp_cost::operator +,-,+=,-+,/=,*=): Add
	checks for infinite_cost overflow.

2019-04-29  Jeff Law  <law@redhat.com>

	* passes.def: Move -Wrestrict pass after copy propagation.

2019-04-29  Maya Rashish  <coypu@sdf.org>

	* config.gcc (default_gnu_indirect_function): Default to yes
	for arm*-*-netbsd*, i[34567]86-*-netbsd*, powerpc*-*-netbsd*,
	sparc*-*-netbsd*, x86_64-*-netbsd*.

2019-04-29  Vladislav Ivanishin  <vlad@ispras.ru>

	* tree-ssa-uninit.c (is_pred_expr_subset_of): Correctly handle cases
	where cond2 is NE_EXPR.
	(is_value_included_in): Update comment.

2019-04-29  Richard Biener  <rguenther@suse.de>

	PR tree-optimization/90278
	* tree-ssa-forwprop.c (pass_forwprop::execute): Transfer/clean
	EH on comparison simplification.

2019-04-29  Jason Merrill  <jason@redhat.com>

	PR c++/82081 - tail call optimization breaks noexcept
	* tree-tailcall.c (find_tail_calls): Don't turn a call from a
	nothrow function to a might-throw function into a tail call.

2019-04-29  Richard Sandiford  <richard.sandiford@arm.com>

	* tree-data-ref.h (data_dependence_relation::inner_loop): Delete.
	(DDR_INNER_LOOP): Likewise.
	* tree-data-ref.c (dump_data_dependence_relation): Update accordingly.
	(initialize_data_dependence_relation): Likewise.
	(insert_innermost_unit_dist_vector): Use 0 instead of DDR_INNER_LOOP.

2019-04-29  Jakub Jelinek  <jakub@redhat.com>

	PR rtl-optimization/90257
	* cfgrtl.c (flow_active_insn_p): Return true for USE of a function
	return value.

	Revert the revert:
	2019-04-21  H.J. Lu  <hongjiu.lu@intel.com>

	PR target/90178
	Revert:
	2018-11-21  Uros Bizjak  <ubizjak@gmail.com>

	Revert the revert:
	2013-10-26  Vladimir Makarov  <vmakarov@redhat.com>

	Revert:
	2013-10-25  Vladimir Makarov  <vmakarov@redhat.com>

	* lra-spills.c (lra_final_code_change): Remove useless move insns.

2019-04-29  Richard Biener  <rguenther@suse.de>

	* tree-ssa.c (insert_debug_temp_for_var_def): For {CLOBBER}
	rhs issue a reset.

2019-04-27  Iain Buclaw  <ibuclaw@gdcproject.org>

	* config/netbsd-d.c: Include memmodel.h.  Remove unused tree.h,
	varasm.h, and netbsd-protos.h.

2019-04-27  Uroš Bizjak  <ubizjak@gmail.com>

	PR target/89261
	* config/i386/i386-protos.h (ix86_data_alignment): Change
	the second argument type to unsigned int.
	* config/i386/i386.c (ix86_data_alignment): Change "align"
	argument type to unsigned int.

2019-04-27  Martin Liska  <mliska@suse.cz>

	PR middle-end/90258
	* opt-suggestions.c (option_proposer::build_option_suggestions):
	When get_valid_option_values returns empty values, add the
	misspelling candidate.

2019-04-26  Jim Wilson  <jimw@sifive.com>

	* config/riscv/riscv-protos.h (riscv_move_integer): Add machine_mode
	parameter.
	* config/riscv/riscv.c (riscv_move_integer): New parameter orig_mode.
	Pass orig_mode to riscv_build_integer.
	(riscv_split_integer): Pass mode to riscv_move_integer.
	(riscv_legitimize_const_move): Likewise.
	(riscv_legitimize_move): For MEM dest and CONST_INT src case, new local
	promoted_mode.  Replace force_reg call with code to load constant into
	promoted reg and then subreg it for the store.
	* config/riscv/riscv.md (low<mode>+1): Pass <GPR:MODE>mode to
	riscv_move_integer.

2018-04-26  Eugene Sharygin  <eush@ispras.ru>

	* gdbhooks.py: Fix UnicodeDecodeErrors when printing trees with
	corrupt codes.

2019-04-26  Richard Sandiford  <richard.sandiford@arm.com>

	* tree.h (TYPE_VECTOR_SUBPARTS, SET_TYPE_VECTOR_SUBPARTS): Add
	commentary about the encoding of precision.

2019-04-25  Andreas Tobler  <andreast@gcc.gnu.org>

	* config/i386/freebsd64.h: Add bits for 32-bit multilib support.
	* config/i386/t-freebsd64: New file.
	* config.gcc: Add the t-freebsd64 for multilib support.

2019-04-25  Uroš Bizjak  <ubizjak@gmail.com>

	* doc/extend.texi (vector_size): Add missing comma after @xref.

2019-04-25  Jakub Jelinek  <jakub@redhat.com>

	* BASE-VER: Set to 10.0.0.

2019-04-25  Richard Biener  <rguenther@suse.de>

	PR middle-end/89765
	* gimplify.c (gimplify_expr): Avoid turning a lvalue
	VIEW_CONVERT_EXPR into one operating on an rvalue.

2019-04-25  H.J. Lu  <hongjiu.lu@intel.com>

	PR target/89929
	* config/i386/i386.c (feature_priority): Moved to file scope.
	(processor_features): Likewise.
	(processor_model): Likewise.
	(_arch_names_table): Likewise.
	(arch_names_table): Likewise.
	(_feature_list): Removed.
	(feature_list): Likewise.
	(_isa_names_table): Moved to file scope.  Add priority.
	(isa_names_table): Likewise.
	(get_builtin_code_for_version): Replace feature_list with
	isa_names_table.  Update error message for P_ZERO priority.

2019-04-25  Richard Biener  <rguenther@suse.de>

	* tree-pass.h (make_pass_phi_only_cprop): Remove.
	* timevar.def (TV_TREE_PHI_CPROP): Likewise.

2019-04-24  Jeff Law  <law@redhat.com>

	PR tree-optimization/90037
	* Makefile.in (OBJS): Remove tree-ssa-phionlycprop.c
	* passes.def: Replace all instance of phi-only cprop with the
	lattice propagator.  Move propagation pass from after erroneous
	path isolation to before erroneous path isolation.
	* tree-ssa-phionlycprop.c: Remove.

2019-04-24  Richard Biener  <rguenther@suse.de>

	PR middle-end/90213
	* gimple-fold.c (fold_const_aggregate_ref_1): Do multiplication
	by size and BITS_PER_UNIT on poly-wide-ints.

2019-04-25  Richard Biener  <rguenther@suse.de>

	PR middle-end/90194
	* match.pd: Add pattern to simplify view-conversion of an
	empty constructor.

2019-04-24  Clement Chigot  <clement.chigot@atos.net>

	* config/rs6000/aix71.h (SUBTARGET_OVERRIDE_OPTIONS): Disable
	OPTION_MASK_VSX and OPTION_MASK_ALTIVEC from rs6000_isa_flags
	for Go on 32 bit AIX.
	* config/rs6000/aix72.h: Likewise.

2019-04-24  Jakub Jelinek  <jakub@redhat.com>

	PR target/90193
	* rtl.c (classify_insn): Return JUMP_INSN for asm goto.
	* emit-rtl.c (try_split): Copy over REG_LABEL_TARGET.

2019-04-24  Andreas Krebbel  <krebbel@linux.ibm.com>

	PR target/89952
	* config/s390/s390.c (s390_restore_gprs_from_fprs): Restore GPRs
    	from FPRs in reverse order.  Generate REG_CFA_DEF_CFA note also
    	for restored hard frame pointer.
	(s390_sched_dependencies_evaluation): Implement new target hook.
	(TARGET_SCHED_DEPENDENCIES_EVALUATION_HOOK): New macro definition.

2019-04-24  Claudiu Zissulescu  <claziss@sysnopsys.com>

	* config/arc/arc-options.def: Fix typos and spelling mistakes.
	* config/arc/arc.c (arc_init): Cleanup warning message.
	(arc_override_options): Likewise.

2019-04-24  Jakub Jelinek  <jakub@redhat.com>

	PR target/90187
	* config/i386/i386.c (ix86_expand_sse_fp_minmax): Force if_true into
	a register if both if_true and if_false are MEMs.

	PR tree-optimization/90208
	* tree-cfg.c (remove_bb): Move forced labels from removed bbs
	after labels of new_bb, not before them.

	PR tree-optimization/90211
	* tree-parloops.c (try_create_reduction_list): Ignore phi arguments
	which are not SSA_NAMEs.

2018-04-23  Sudakshina Das  <sudi.das@arm.com>

	* config/aarch64/aarch64-linux.h (TARGET_ASM_FILE_END): Define for
	AArch64.
	(aarch64_file_end_indicate_exec_stack): Add gnu note section.

2019-04-23  Roman Zhuykov  <zhroma@ispras.ru>

	PR rtl-optimization/87979
	* modulo-sched.c (sms_schedule): Start ii value "mii" should
	not equal zero.

2019-04-23  Roman Zhuykov  <zhroma@ispras.ru>

	PR rtl-optimization/84032
	* modulo-sched.c (ps_insn_find_column): Change condition so that
	branch will always be the last insn in a row inside partial
	schedule.

2019-04-23  Richard Biener  <rguenther@suse.de>

	PR debug/90131
	* tree-cfgcleanup.c (move_debug_stmts_from_forwarder): Add
	dest_single_pred_p argument.
	(remove_forwarder_block): Adjust.
	(remove_forwarder_block_with_phi): Likewise.

2019-04-23  Ramana Radhakrishnan  <ramana.radhakrishnan@arm.com>
	    Bernd Edlinger  <bernd.edlinger@hotmail.de>
	    Jakub Jelinek  <jakub@redhat.com>

	PR target/89093
	* config/arm/arm.c (aapcs_vfp_is_call_or_return_candidate): Diagnose
	if used with general-regs-only.
	(arm_conditional_register_usage): Don't add non-general regs if
	general-regs-only.
	(arm_valid_target_attribute_rec): Handle general-regs-only.
	* config/arm/arm.h (TARGET_HARD_FLOAT): Return false if
	general-regs-only.
	(TARGET_HARD_FLOAT_SUB): Define.
	(TARGET_SOFT_FLOAT): Define as negation of TARGET_HARD_FLOAT_SUB.
	(TARGET_REALLY_IWMMXT): Add && !TARGET_GENERAL_REGS_ONLY.
	(TARGET_REALLY_IWMMXT2): Likewise.
	* config/arm/arm.opt: Add -mgeneral-regs-only.
	* doc/extend.texi: Document ARM general-regs-only target.
	* doc/invoke.texi: Document ARM -mgeneral-regs-only.

2019-04-23  Bin Cheng  <bin.cheng@linux.alibaba.com>

	PR tree-optimization/90078
	* tree-ssa-loop-ivopts.c (comp_cost::operator +,-,+=,-+,/=,*=): Add
	checks for infinite_cost overflow.

2019-04-23  Bin Cheng  <bin.cheng@linux.alibaba.com>

	PR tree-optimization/90021
	* tree-chrec.c (evolution_function_is_univariate_p): New parameter
	and check univariate against it.
	* tree-chrec.h (evolution_function_is_univariate_p): New parameter.
	* tree-data-ref.c (add_other_self_distances): Pass new argument.

2019-04-21  H.J. Lu  <hongjiu.lu@intel.com>

	PR target/90178
	Revert:
	2018-11-21  Uros Bizjak  <ubizjak@gmail.com>

	Revert the revert:
	2013-10-26  Vladimir Makarov  <vmakarov@redhat.com>

	Revert:
	2013-10-25  Vladimir Makarov  <vmakarov@redhat.com>

	* lra-spills.c (lra_final_code_change): Remove useless move insns.

2019-04-21  Iain Sandoe  <iain@sandoe.co.uk>

	* config/rs6000/rs6000.md (group_end_nop): Emit insn register
	names using operand format, rather than hard-wired.
	(speculation_barrier): Likewise.

2019-04-19  Segher Boessenkool  <segher@kernel.crashing.org>

	PR tree-optimization/88055
	* tree-call-cdce.c (comparison_code_if_no_nans): New function.
	(gen_one_condition): Use it if !HONOR_NANS.

2019-04-19  Jakub Jelinek  <jakub@redhat.com>

	PR middle-end/90139
	* tree-outof-ssa.c (get_temp_reg): If reg_mode is BLKmode, return
	assign_temp instead of gen_reg_rtx.

2019-04-19  Christophe Lyon  <christophe.lyon@linaro.org>

	PR translation/90118
	* config/aarch64/aarch64.c (aarch64_override_options_internal):
	Add missing space before %<.

2019-04-18  Peter Bergner  <bergner@linux.ibm.com>

	PR rtl-optimization/87871
	* ira-lives.c (make_object_dead): Don't add conflicts to
	TOTAL_CONFLICT_HARD_REGS for register ignore_reg_for_conflicts.

2019-04-18  Martin Sebor  <msebor@redhat.com>

	PR middle-end/89797
	* tree.h (TYPE_VECTOR_SUBPARTS): Use HOST_WIDE_INT_1U.
	* config/aarch64/aarch64.c (aarch64_simd_vector_alignment): Avoid
	assuming type size fits in SHWI.

2019-04-18  Jan Hubicka  <hubicka@ucw.cz>

	PR ipa/85051
	* ipa-inline.c (flatten_function): New parameter UPDATE.
	(ipa_inline, early_inliner): Use it.

2019-04-18  Richard Sandiford  <richard.sandiford@arm.com>

	* fold-const.c (int_const_binop): Return early on failure.

2019-04-18  Richard Sandiford  <richard.sandiford@arm.com>

	PR middle-end/85164
	* combine.c (force_int_to_mode): Cast the argument rather than
	the result of known_alignment.
	* rtlanal.c (rtx_addr_can_trap_p_1): Use known_subrange_p.

2019-04-18  Richard Biener  <rguenther@suse.de>

	PR debug/90131
	* tree-cfgcleanup.c (move_debug_stmts_from_forwarder): Split
	out from ...
	(remove_forwarder_block): ... here.
	(remove_forwarder_block_with_phi): Also move debug stmts here.

2019-04-18  Jakub Jelinek  <jakub@redhat.com>

	PR translation/79183
	* gimple-ssa-sprintf.c (format_directive): Use inform_n instead of
	inform where appropriate.

2019-04-18  Richard Biener  <rguenther@suse.de>

	* tree.c (get_qualified_type): Put found type variants at the
	head of the variant list.

2018-04-17  Segher Boessenkool  <segher@kernel.crashing.org>

	* config/rs6000/rs6000.c (rs6000_register_move_cost): Fix typo.

2019-04-17  Hongtao Liu  <hongtao.liu@intel.com>

	PR target/90125
	* config/i386/avx512fintrin.h (_mm_maskz_fmadd_round_sd,
	_mm_maskz_fmadd_round_ss, _mm_maskz_fmsub_round_sd,
	_mm_maskz_fmsub_round_ss, _mm_maskz_fnmadd_round_sd,
	_mm_maskz_fnmadd_round_ss, _mm_maskz_fnmsub_round_sd,
	_mm_maskz_fnmsub_round_ss): Use _maskz builtin instead of _mask3.

2019-04-17  Peter Bergner  <bergner@linux.ibm.com>

	* ira-conflicts.c (print_allocno_conflicts): Always print something,
	even for allocno's with no conflicts.
	(print_conflicts): Print an extra newline.

2019-04-17  Segher Boessenkool  <segher@kernel.crashing.org>

	* auto-inc-dec.c (attempt_change): Set the alignment of the
	temporary memory to that of the original.

2019-04-17  Joao Moreira  <jmoreira@suse.de>

	* targhooks.c (default_print_patchable_function_entry): Emit
	__patchable_function_entries section with writable flags to allow
	relocation resolution.

2019-04-17  Jonny Grant  <jg@jguk.org>

	* collect2.c (main): Change gcc.gnu.org URL to HTTPS.

2019-04-17  Jakub Jelinek  <jakub@redhat.com>

	PR middle-end/90095
	* internal-fn.c (expand_mul_overflow): Don't set SUBREG_PROMOTED_VAR_P
	on lowpart SUBREGs.

2019-04-17  Claudiu Zissulescu  <claziss@synopsys.com>

	* config/arc/arc.c (arc_init): Format diagnostic string.
	(arc_override_options): Likewise.
	(check_if_valid_regno_const): Likewise.
	(arc_reorg): Likewise.

2019-04-17  Segher Boessenkool  <segher@kernel.crashing.org>

	PR target/17108
	* config/rs6000/rs6000.c (rs6000_split_multireg_move): Adjust pattern
	name.
	(rs6000_emit_allocate_stack_1): Simplify condition.  Adjust pattern
	name.
	* config/rs6000/rs6000.md (bits): Add entries for SF and DF.
	(*movdi_update1): Use Pmode.
	(movdi_<mode>_update): Fix argument to avoiding_indexed_address_p.
	(movdi_<mode>_update_stack): Rename to ...
	(movdi_update_stack): ... this.  Fix comment.  Change condition. Don't
	use Pmode.
	(*movsi_update1): Use Pmode.
	(*movsi_update2): Use Pmode.
	(movsi_update): Rename to ...
	(movsi_<mode>_update): ... this.  Use Pmode.
	(movsi_update_stack): Fix condition.
	(*movhi_update1): Use Pmode.  Fix argument to
	avoiding_indexed_address_p.
	(*movhi_update2): Ditto.
	(*movhi_update3): Ditto.
	(*movhi_update4): Ditto.
	(*movqi_update1): Ditto.
	(*movqi_update2): Ditto.
	(*movqi_update3): Ditto.
	(*movsf_update1, *movdf_update1): Merge, rename to...
	(*mov<mode>_update1): This.  Use Pmode.  Fix argument to
	avoiding_indexed_address_p.  Add "size" attribute.
	(*movsf_update2, *movdf_update2): Merge, rename to...
	(*mov<mode>_update2): This.  Ditto.
	(*movsf_update3): Use Pmode.  Fix argument to
	avoiding_indexed_address_p.
	(*movsf_update4): Ditto.
	(allocate_stack): Simplify condition.  Adjust pattern names.

2019-04-17  Jakub Jelinek  <jakub@redhat.com>

	PR target/89093
	* config/arm/arm.c (arm_valid_target_attribute_rec): Don't skip
	whitespace at the start of target attribute string.

2019-04-16  Pat Haugen  <pthaugen@us.ibm.com>

	PR target/84369
	* config/rs6000/power9.md: Add store forwarding bypass.

2019-04-16  Alexandre Oliva <aoliva@redhat.com>

	PR debug/89528
	* valtrack.c (dead_debug_insert_temp): Reset debug references
	to the return value of a call being removed.

2019-04-16  Claudiu Zissulescu  <claziss@synopsys.com>

	* config/arc/arc-protos.h (arc_register_move_cost): Remove.
	* config/arc/arc.c (arc_register_move_cost): Re-purpose it to
	implement target hook.
	(arc_memory_move_cost): New function.
	(TARGET_REGISTER_MOVE_COST): Define.
	(TARGET_MEMORY_MOVE_COST): Likewise.
	* config/arc/arc.h (REGISTER_MOVE_COST): Remove.
	(MEMORY_MOVE_COST): Likewise.

2019-04-16  Claudiu Zissulescu  <claziss@synopsys.com>

	* config/arc/arc.md (sibcall_insn): Use Rcd constraint.
	(sibcall_value_insn): Likewise.
	* config/arc/constraints.md (Rs5): Remove.

2019-04-16  Claudiu Zissulescu  <claziss@synopsys.com>

	* config/arc/arc.c (arc_hard_regno_modes): Add two missing modes
	for last two fake registers.
	(arc_conditional_register_usage): Make sure fake frame and arg
	pointer regs are in general regs class.
	(FRAME_POINTER_MASK): Remove.
	(RETURN_ADDR_MASK): Remove.
	(arc_must_save_register): Use hard frame regnum.
	(frame_restore_reg): Use hard_frame_pointer_rtx.
	(arc_save_callee_saves): Likewise.
	(arc_restore_callee_saves): Likewise.
	(arc_save_callee_enter): Likewise.
	(arc_restore_callee_leave): Likewise.
	(arc_save_callee_milli): Likewise.
	(arc_eh_return_address_location): Likewise.
	(arc_check_multi): Use hard frame regnum.
	(arc_can_eliminate): Likewise.
	* config/arc/arc.h (FIXED_REGISTERS): Make FP register available
	for register allocator.
	(REG_CLASS_CONTENTS): Update GENERAL_REGS.
	(REGNO_OK_FOR_BASE_P): Consider FRAME_POINTER_REGNUM.
	(FRAME_POINTER_REGNUM): Change it to a fake register.
	(HARD_FRAME_POINTER_REGNUM): Defined.
	(ARG_POINTER_REGNUM): Change it to a new fake register.
	(ELIMINABLE_REGS): Update.
	(REGISTER_NAMES): Update names.
	* config/arc/arc.md (LP_START): Remove.
	(LP_END): Likewise.
	(shift_si3_loop): Update pattern.

2019-04-16  Claudiu Zissulescu  <claziss@synopsys.com>

	* config/arc/arc.c (arc_expand_prologue): Emit blockage regardless
	to avoid delay slot scheduling.
	(arc_must_save_register): Don't save SP.
	* config/arc/arc.md (stack_tie): Remove.
	(UNSPEC_ARC_STKTIE): Likewise.

2019-04-16  Kito Cheng  <kito.cheng@gmail.com>
	    Shiva Chen  <shiva0217@gmail.com>

	* config/nds32/nds32-md-auxiliary.c (nds32_split_ashiftdi3): Fix wrong
	code gen with large shift amount.

2019-04-16  Chung-Ju Wu  <jasonwucj@gmail.com>

	* config/nds32/nds32-pipelines-auxiliary.c (wext_odd_dep_p): Handle
	subreg.

2019-04-16  Jakub Jelinek  <jakub@redhat.com>

	PR target/90096
	* config/i386/i386.c (ix86_target_string): Add ADD_ABI_P argument, only
	print -m64/-mx32/-m32 if it is true.
	(ix86_debug_options, ix86_function_specific_print): Pass true as
	ADD_ABI_P to ix86_target_string.
	(ix86_expand_builtin): Adjust ix86_target_string caller, pass true as
	ADD_ABI_P only if OPTION_MASK_ISA_64BIT is set in bisa and in that case
	or into it OPTION_MASK_ISA_ABI_64 or OPTION_MASK_ISA_ABI_X32.

	PR rtl-optimization/90082
	* dce.c (can_delete_call): New function.
	(deletable_insn_p, mark_insn): Use it.

	PR tree-optimization/90090
	* tree-ssa-math-opts.c (is_division_by): Ignore divisions that can
	throw internally.
	(is_division_by_square): Likewise.  Formatting fix.

2019-04-16  Richard Biener  <rguenther@suse.de>

	PR tree-optimization/56049
	* tree-ssa-loop-im.c (mem_ref_hasher::equal): Elide alias-set
	equality check if alias-set zero will prevail.

2019-04-15  Jeff Law  <law@redhat.com>

	* config/microblaze/microblaze.c (microblaze_expand_block_move): Treat
	size and alignment as unsigned.
 
2019-04-15  Richard Biener  <rguenther@suse.de>

	PR debug/90074
	* tree-loop-distribution.c (destroy_loop): Preserve correct
	debug info.

2019-04-15  Richard Biener  <rguenther@suse.de>

	PR tree-optimization/90071
	* tree-ssa-reassoc.c (init_range_entry): Do not pick up
	abnormal operands from def stmts.

2019-04-15  Segher Boessenkool  <segher@kernel.crashing.org>

	PR rtl-optimization/89794
	* combine.c (count_auto_inc): New function.
	(try_combine): Count how many auto_inc expressions there were in the
	original instructions.  Ensure we have the same number in the new
	instructions.  Remove the code that tried to ensure auto_inc side
	effects on i1 and i0 are not lost.

2019-04-15  Richard Biener  <rguenther@suse.de>

	PR ipa/88936
	* tree.h (auto_var_p): Declare.
	* tree.c (auto_var_p): New function, split out from ...
	(auto_var_in_fn_p): ... here.
	* tree-ssa-structalias.c (struct variable_info): Add shadow_var_uid
	member.
	(new_var_info): Initialize it.
	(set_uids_in_ptset): Also set the shadow variable uid if required.
	(ipa_pta_execute): Postprocess points-to solutions assigning
	shadow variable uids for locals that may reach their containing
	function recursively.
	* tree-ssa-ccp.c (fold_builtin_alloca_with_align): Do not
	assert but instead check whether the points-to solution is
	a singleton.

2019-04-15  Martin Jambor  <mjambor@suse.cz>

	PR ipa/pr89693
	* cgraph.c (clone_of_p): Loop over clone chain for each step in
	the thunk chain.

2019-04-15  Monk Chiang  <sh.chiang04@gmail.com>

	* config.gcc (nds32*-*-linux*): Set gcc_cv_initfini_array to yes.

2019-04-15  Monk Chiang  <sh.chiang04@gmail.com>
	    Kito Cheng  <kito.cheng@gmail.com>
	    Shiva Chen  <shiva0217@gmail.com>

	* config/nds32/nds32-md-auxiliary.c
	(nds32_legitimize_pic_address): Use new PIC pattern.
	(nds32_legitimize_tls_address): Use new TLS pattern.
	(nds32_output_symrel): New.
	* config/nds32/nds32-protos.h (nds32_output_symrel): Declare.
	(nds32_alloc_relax_group_id): Ditto.
	* config/nds32/nds32-relax-opt.c (nds32_alloc_relax_group_id): New.
	(nds32_group_insns): Use nds32_alloc_relax_group_id instead of use
	relax_group_id.
	(nds32_group_tls_insn): Ditto.
	(nds32_group_float_insns): Ditto.
	* config/nds32/nds32.md (tls_le): New.
	(sym_got): Ditto.

2019-04-15  Chung-Ju Wu  <jasonwucj@gmail.com>

	* configure: Add nds32 target for dwarf2 debug_line checking.
	* configure.ac: Regenerated.

2019-04-14  Jan Hubicka  <hubicka@ucw.cz>

	PR lto/89358
	* ipa-devirt.c (skip_in_fields_list_p): New.
	(odr_types_equivalent_p): Use it.

>>>>>>> 08c1638d
2019-04-13  Jakub Jelinek  <jakub@redhat.com>

	PR target/89093
	* config/arm/arm.c (arm_valid_target_attribute_rec): Use strcmp
	instead of strncmp when checking for thumb and arm.  Formatting fixes.

2019-04-12  Iain Buclaw  <ibuclaw@gdcproject.org>

	* doc/install.texi: Document --with-target-system-zlib.

2019-04-12  Martin Sebor  <msebor@redhat.com>

	PR c/88383
	PR c/89288
	PR c/89798
	PR c/89797
	* targhooks.c (default_vector_alignment): Avoid assuming
	argument fits in SHWI.
	* tree.h (TYPE_VECTOR_SUBPARTS): Avoid sign overflow in
	a shift expression.
	* doc/extend.texi (__builtin_has_attribute): Add a clarifying note.

2019-04-12  Jakub Jelinek  <jakub@redhat.com>

	PR rtl-optimization/89965
	* dce.c: Include rtl-iter.h.
	(struct check_argument_load_data): New type.
	(check_argument_load): New function.
	(find_call_stack_args): Check for loads from stack slots still tracked
	in sp_bytes and punt if any is found.

	* config/mips/loongson-mmiintrin.h: Fix up #error message.

2019-04-12  Jan Hubicka  <hubicka@ucw.cz>

	* params.def (PARAM_MAX_LTO_STREAMING_PARALLELISM): New parameter.
	* doc/invoke.texi (max-lto-streaming-paralellism): New --param.

2019-04-12  Martin Liska  <mliska@suse.cz>

	PR middle-end/89970
	* multiple_target.c (create_dispatcher_calls): Wrap ifunc
	in error message.
	(separate_attrs): Handle multiple 'default's.
	(expand_target_clones): Rework error handling code.

2019-04-12  Kelvin Nilsen  <kelvin@gcc.gnu.org>

	PR target/87532
	* config/rs6000/rs6000.c (rs6000_split_vec_extract_var): Use inner
	mode of vector rather than mode of destination for move instruction.
	* config/rs6000/vsx.md (*vsx_extract_<mode>_<VS_scalar>mode_var):
	Use QI inner mode with V16QI vector mode.

2019-04-12  Jakub Jelinek  <jakub@redhat.com>

	PR target/52726
	* config/tilepro/tilepro.c (tilepro_print_operand): Use just
	"invalid %%t operand" in output_operand_lossage message.

2019-04-12  Andreas Krebbel  <krebbel@linux.ibm.com>

	* config/s390/predicates.md (permute_pattern_operand): New
	predicate.
	* config/s390/vector.md ("*vec_splats_bswap_vec<mode>"): Add USE
	operand for the permute pattern.
	("*vec_perm<mode>"): New insn definition.
	("bswap<mode>"): Generate the permute pattern operand in the
	expander and perform the operand reloads for pre arch13 level
	already.
	("*bswap<mode>_emu"): Rename to ...
	("*bswap<mode>"): ... this. And make the splitter vxe2 only.
	* config/s390/vx-builtins.md ("*vec_insert_and_zero_bswap<mode>"):
	Add the USE operand for the permute pattern.
	("*vec_set_bswap_vec<mode>"): Likewise.

2019-04-12  Jakub Jelinek  <jakub@redhat.com>

	PR c/89946
	* varasm.c (assemble_start_function): Don't use tree_fits_uhwi_p
	and gcc_unreachable if it fails, just call tree_to_uhwi which
	verifies that too.  Test TREE_CHAIN instead of list_length > 1.
	Start warning message with a lower-case letter.  Formatting fixes.

	PR rtl-optimization/90026
	* cfgcleanup.c (try_optimize_cfg): When removing empty bb with no
	successors, look for BARRIERs inside of the whole BB_FOOTER chain
	rather than just at the start of it.  If e->src BB_FOOTER is not NULL
	in cfglayout mode, use emit_barrier_after_bb.

2018-04-11  Steve Ellcey  <sellcey@marvell.com>

	PR rtl-optimization/87763
	* config/aarch64/aarch64.md (*aarch64_bfi<GPI:mode>4_noshift_alt):
	New Instruction.

2019-04-11  Tom de Vries  <tdevries@suse.de>

	* doc/extend.texi (@node Statement Exprs): Note variable shadowing at
	max macro using statement expression.

2019-04-11  David Edelsohn  <dje.gcc@gmail.com>

	* xcoffout.h (xcoff_private_rodata_section_name): Declare.
	* xcoffout.c (xcoff_private_rodata_section_name): Define.
	* config/rs6000/rs6000.c (rs6000_xcoff_asm_init_sections): Create
	read_only_private_data_section using xcoff_private_rodata_section_name.
	(rs6000_xcoff_file_start): Generate xcoff_private_rodata_section_name.

2019-04-11  Christophe Lyon  <christophe.lyon@linaro.org>

	PR target/90016
	* config/aarch64/aarch64.opt (msve-vector-bits): Add missing final '.'.

2019-04-11  Jakub Jelinek  <jakub@redhat.com>

	PR rtl-optimization/89965
	* dce.c (sp_based_mem_offset): New function.
	(find_call_stack_args): Use sp_based_mem_offset.

2019-04-11  Jonathan Wakely  <jwakely@redhat.com>

	* doc/invoke.texi (Optimize Options): Clarify -flive-patching docs.

2019-04-11  Richard Biener  <rguenther@suse.de>

	PR tree-optimization/90020
	* tree-ssa-sccvn.c (vn_reference_may_trap): New function.
	* tree-ssa-sccvn.h (vn_reference_may_trap): Declare.
	* tree-ssa-pre.c (compute_avail): Use it to not put
	possibly trapping references after a call that might not
	return into EXP_GEN.
	* gcse.c (compute_hash_table_work): Do not elide
	marking a block containing a call if the call might not
	return.

2019-04-11  Richard Biener  <rguenther@suse.de>

	PR tree-optimization/90018
	* tree-vect-data-refs.c (vect_preserves_scalar_order_p):
	Test both SLP and interleaving variants.

2019-04-11  Robin Dapp  <rdapp@linux.ibm.com>

	* config/s390/8561.md: New file.
	* config/s390/driver-native.c (s390_host_detect_local_cpu):
	Add arch13 cpu model.
	* config/s390/s390-opts.h (enum processor_type): Likewise.
	* config/s390/s390.c (s390_get_sched_attrmask): Add arch13.
	(s390_get_unit_mask): Likewise.
	(s390_is_fpd): Likewise.
	(s390_is_fxd): Likewise.
	* config/s390/s390.h (s390_tune_attr): Likewise.
	* config/s390/s390.md: Include arch13 pipeline description.
	* config/s390/s390.opt: Add arch13.

2018-04-10  Steve Ellcey  <sellcey@marvell.com>

	PR rtl-optimization/87763
	* config/aarch64/aarch64-protos.h (aarch64_masks_and_shift_for_bfi_p):
	New prototype.
	* config/aarch64/aarch64.c (aarch64_masks_and_shift_for_bfi_p):
	New function.
	* config/aarch64/aarch64.md (*aarch64_bfi<GPI:mode>5_shift):
	New instruction.
	(*aarch64_bfi<GPI:mode>5_shift_alt): Ditto.
	(*aarch64_bfi<GPI:mode>4_noand): Ditto.
	(*aarch64_bfi<GPI:mode>4_noand_alt): Ditto.
	(*aarch64_bfi<GPI:mode>4_noshift): Ditto.

2019-04-10  Jonathan Wakely  <jwakely@redhat.com>

	* doc/invoke.texi (Optimize Options): Change "Nevertheless" to
	"Although" in -fipa-icf documentation.

	* doc/invoke.texi (Debugging Options): Explicitly state the semantics
	of using multiple -g options.

2019-04-10  Martin Liska  <mliska@suse.cz>

	PR gcov-profile/89959
	* doc/gcov.texi: Make documentation of -x option
	more precise.

2019-04-10  Richard Biener  <rguenther@suse.de>

	* tree-vectorizer.h (_stmt_vec_info): Remove same_dr_stmt
	member.
	(DR_GROUP_SAME_DR_STMT): Remove.
	* tree-vect-stmts.c (vectorizable_load): Remove unreachable code.
	* tree-vect-data-refs.c (vect_analyze_group_access_1): Likewise,
	replace with assert.
	(vect_analyze_data_ref_accesses): Fix INTEGER_CST comparison.
	(vect_record_grouped_load_vectors): Remove unreachable code.

2019-04-10  Richard Earnshaw  <rearnsha@arm.com>

	PR target/90016
	* config/aarch64/aarch64.opt (msve-vector-bits): Remove redundant and
	obsolete reference to N.

2019-04-10  Jakub Jelinek  <jakub@redhat.com>

	PR middle-end/90025
	* expr.c (store_expr): Set properly size on the MEM passed to
	clear_storage.

	PR c++/90010
	* gimple-ssa-sprintf.c (target_to_host): Fix handling of targstr
	with strlen in between hostsz-3 and hostsz-1 inclusive when no
	translation is needed, and when translation is needed, only append
	... if the string length is hostsz or more bytes long.  Avoid using
	strncpy or strcat.

2019-04-09  Matthew Malcomson  <matthew.malcomson@arm.com>

	PR target/90024
	* config/arm/arm.c (neon_valid_immediate): Disallow VOIDmode parameter.
	* config/arm/constraints.md (Dm, DN, Dn): Split previous Dn constraint
	into three.
	* config/arm/neon.md (*neon_mov<mode>): Account for TImode and DImode
	differences directly.
	(*smax<mode>3_neon, vashl<mode>3, vashr<mode>3_imm): Use Dm constraint.

2019-04-09  Jakub Jelinek  <jakub@redhat.com>

	PR translation/90011
	* ipa-devirt.c (compare_virtual_tables): Remove two trailing spaces
	from diagnostics.
	* config/arm/freebsd.h (LINK_SPEC): Remove trailing space from -p
	diagnostics.
	* config/riscv/freebsd.h (LINK_SPEC): Likewise.
	* config/aarch64/aarch64-freebsd.h (FBSD_TARGET_LINK_SPEC): Likewise.
	* config/darwin.h (DRIVER_SELF_SPECS, ASM_FINAL_SPEC): Remove
	trailing space from -gsplit-dwarf diagnostics.

	PR tree-optimization/89998
	* gimple-ssa-sprintf.c (try_substitute_return_value): Use lhs type
	instead of integer_type_node if possible, don't add ranges if return
	type is not compatible with int.
	* gimple-fold.c (gimple_fold_builtin_sprintf,
	gimple_fold_builtin_snprintf): Use lhs type instead of hardcoded
	integer_type_node.

2019-04-09  Martin Liska  <mliska@suse.cz>

	* Makefile.in: Use GENERATOR_CFLAGS for all generators.
	* doc/install.texi: Document the new config.

2019-04-09  Richard Sandiford  <richard.sandiford@arm.com>

	* tree-vect-data-refs.c (vect_get_smallest_scalar_type): Always
	use gimple_expr_type for load and store calls.  Skip over the
	condition argument in a conditional internal function.
	Protect use of TREE_INT_CST_LOW.

2019-04-09  Jakub Jelinek  <jakub@redhat.com>

	PR target/90015
	* config/riscv/riscv.c (riscv_get_interrupt_type): Fix comment typo.
	(riscv_merge_decl_attributes): Fix typo in diagnostics.  Remove
	trailing period from it too.

2019-04-08  wu yuan  <wuyuan5@huawei.com>

	* config/aarch64/aarch64-cores.def (tsv1100): Change scheduling model.
	* config/aarch64/aarch64.md : Add "tsv110.md"
	* config/aarch64/tsv110.md: New file.

2019-04-08  Richard Biener  <rguenther@suse.de>

	PR tree-optimization/90006
	* tree-vect-data-refs.c (vect_get_smallest_scalar_type): Handle
	calls like lrint.

2019-04-08  Andrea Corallo  <andrea.corallo@arm.com>

	PR target/83033
	* config/aarch64/cortex-a57-fma-steering.c (fma_forest): Prohibit copy
	construction.
	(fma_root_node): Likewise.
	(func_fma_steering): Likewise.

2019-04-08  Jakub Jelinek  <jakub@redhat.com>

	PR rtl-optimization/89865
	* config/i386/i386.md: Add peepholes for z = x; x ^= y; x != z.

	PR rtl-optimization/89865
	* config/i386/i386.md
	(SWI12 peephole for mem {+,-,&,|,^}= x; mem != 0): Fix up operand
	numbers not to clash with the additional operands[4].
	(peepholes for mem {+,-,&,|,^}= x; mem != 0): New peephole2s
	with extra register copy in the middle.

2019-04-08  Martin Liska  <mliska@suse.cz>

	PR gcov-profile/89961
	* doc/gcov.texi: Document data_file.
	* gcov.c (generate_results): Add data_info into JSON output.

2019-04-01  Bin Cheng  <bin.cheng@linux.alibaba.com>

	PR tree-optimization/89725
	* tree-chrec.c (chrec_contains_symbols): New parameter.  Handle outer
	loop's chrec as invariant symbol.
	* tree-chrec.h (chrec_contains_symbols): New parameter.
	* tree-data-ref.c (analyze_miv_subscript): Pass new argument.
	(build_classic_dist_vector_1, add_other_self_distances): Bypass access
	function of loops not in DDR's loop_nest.
	* tree-data-ref.h (index_in_loop_nest): Add unreachable check.

2019-04-08  Chenghua Xu  <paul.hua.gm@gmail.com>

	PR target/89623
	* config/mips/mips.opt (LOONGSON_EXT2): Use Var instead of
	Mask.

2019-04-07  Uroš Bizjak  <ubizjak@gmail.com>

	PR target/89945
	* config/i386/i386.md (anddi_1 to andsi_1_zext splitter):
	Avoid calling gen_lowpart with SYMBOL_REF and LABEL_REF operand.

2019-04-05  Joern Rennecke  <joern.rennecke@embecosm.com>

	* sched-deps.c (sched_macro_fuse_insns): Check return value of
	targetm.fixed_condition_code_regs.

2019-04-05  Richard Biener  <rguenther@suse.de>

	PR debug/89892
	PR debug/89905
	* tree-cfgcleanup.c (remove_forwarder_block): Always move
	debug bind stmts but reset them if they are not valid at the
	destination.

2019-04-05  Martin Liska  <mliska@suse.cz>

	PR translation/89936
	* collect-utils.c (collect_execute): Use %< and %>, or %qs in
	order to wrap keywords or arguments.
	* collect2.c (main): Likewise.
	(scan_prog_file): Likewise.
	(scan_libraries): Likewise.
	* common/config/riscv/riscv-common.c
	(riscv_subset_list::parsing_subset_version): Likewise.
	(riscv_subset_list::parse_std_ext): Likewise.
	* config/aarch64/aarch64.c (aarch64_override_options_internal):
	Likewise.
	* config/arm/arm.c (arm_option_override): Likewise.
	* config/cris/cris.c (cris_print_operand): Likewise.
	* config/darwin-c.c (darwin_pragma_options): Likewise.
	(darwin_pragma_unused): Likewise.
	(darwin_pragma_ms_struct): Likewise.
	* config/ft32/ft32.c (ft32_print_operand): Likewise.
	* config/i386/i386.c (print_reg): Likewise.
	(ix86_print_operand): Likewise.
	* config/i386/xm-djgpp.h: Likewise.
	* config/iq2000/iq2000.c (iq2000_print_operand): Likewise.
	* config/m32c/m32c.c (m32c_option_override): Likewise.
	* config/msp430/msp430.c (msp430_option_override): Likewise.
	* config/nds32/nds32.c (nds32_option_override): Likewise.
	* config/nvptx/mkoffload.c (main): Likewise.
	* config/rx/rx.c (rx_print_operand): Likewise.
	(valid_psw_flag): Likewise.
	* config/vms/vms-c.c (vms_pragma_member_alignment): Likewise.
	(vms_pragma_nomember_alignment): Likewise.
	(vms_pragma_extern_model): Likewise.
	* lto-wrapper.c (compile_offload_image): Likewise.
	* omp-offload.c (oacc_parse_default_dims): Likewise.
	* symtab.c (symtab_node::verify_base): Likewise.
	* tlink.c (recompile_files): Likewise.
	(start_tweaking): Likewise.
	* tree-profile.c (parse_profile_filter): Likewise.

2019-04-05  Richard Sandiford  <richard.sandiford@arm.com>

	PR tree-optimization/89956
	* tree-ssa-math-opts.c (convert_mult_to_fma): Protect against
	multiple negates of the same value.

2019-04-04  Martin Sebor  <msebor@redhat.com>

	PR middle-end/89957
	PR middle-end/89911
	* builtins.c (expand_builtin_strnlen): Make sure wi::ltu_p operands
	have the same precision since the function crashes otherwise.
	* calls.c (maybe_warn_nonstring_arg): Avoid assuming strnlen() call
	has non-zero arguments.

2019-04-04  Martin Sebor  <msebor@redhat.com>

	PR middle-end/89934
	* gimple-ssa-warn-restrict.c (builtin_access::builtin_access): Bail
	out if the number of arguments is less than expected.

2019-04-04  Jeff Law  <law@redhat.com>

	PR rtl-optimization/89399
	* ree.c (combine_set_extension): Use single_set rather than
	digging into PATTERN for items on the candidate list.
	(combine_reaching_defs): Likewise.

2019-04-04  Richard Sandiford  <richard.sandiford@arm.com>

	PR rtl-optimization/46590
	* loop-invariant.c (find_defs): Move df_remove_problem and
	df_process_deferred_rescans to move_invariants.
	Move df_live_add_problem and df_live_set_all_dirty calls
	to move_invariants.
	(move_invariants): Likewise.
	(move_loop_invariants): Likewise, making the df_live calls
	conditional on -O.  Remove the problem again if we added it
	locally.

2019-04-03  qing zhao  <qing.zhao@oracle.com>

	PR tree-optimization/89730
	* ipa-inline.c (can_inline_edge_p): Delete the checking for
	-flive-patching=inline-only-static.
	(can_inline_edge_by_limits_p): Add the checking for
	-flive-patching=inline-only-static and grant always_inline
	even when -flive-patching=inline-only-static is specified.

2019-04-03  Jeff Law  <law@redhat.com>

	PR rtl-optimization/81025
	* reorg.c (skip_consecutive_labels): Do not skip past a BARRIER.

2019-04-03  Richard Biener  <rguenther@suse.de>

	PR tree-optimization/84101
	* tree-vect-stmts.c: Include explow.h for hard_function_value,
	regs.h for hard_regno_nregs.
	(cfun_returns): New helper.
	(vect_model_store_cost): When vectorizing a store to a decl
	we return and the function ABI returns in a multi-reg location
	account for the possible spilling that will happen.

2019-04-03  Andreas Krebbel  <krebbel@linux.ibm.com>

	* config/s390/s390.c (s390_legitimate_address_p): Reject long
	displacement addresses for vector mode operands.

2019-04-03  Claudiu Zissulescu  <claziss@synopsys.com>

	* config/arc/arc.c (GMASK_LEN): Define.
	(arc_restore_callee_saves): Restore first blink when
	!optimize_size.

2019-04-03  Sudakshina Das  <sudi.das@arm.com>

	* doc/extend.texi: Add deprecated comment on sign-return-address
	function attribute and add mbranch-protection.
	* doc/invoke.texi: Add bti to the options for mbranch-protection.

2019-04-03  Richard Biener  <rguenther@suse.de>

	PR lto/89896
	* lto-wrapper.c (run_gcc): Avoid implicit rules making
	the all target phony.

2019-04-02  Uroš Bizjak  <ubizjak@gmail.com>

	PR target/89902
	PR target/89903
	* config/i386/i386.c (dimode_scalar_to_vector_candidate_p):
	Return false for variable DImode shifts.
	(dimode_scalar_chain::compute_convert_gain): Do not handle
	register count operand in variable DImode shifts.
	(dimode_scalar_chain::make_vector_copies): Remove support to copy
	count argument of a variable shift instruction to a vector register.
	(dimode_scalar_chain::convert_reg): Remove support to convert
	count argument of a variable shift instruction.

2019-04-02  Andrey Belevantsev  <abel@ispras.ru>

	PR rtl-optimization/84206
	* sel-sched-ir.h (get_all_loop_exits): Avoid the outer loop when
	iterating over loop headers.

2019-04-02  Andrey Belevantsev  <abel@ispras.ru>

	PR rtl-optimization/85876
	* sel-sched.c (code_motion_path_driver): Avoid unwinding first_insn
	beyond the original fence.

2019-04-02  Ulrich Weigand  <uweigand@de.ibm.com>

	* config.gcc: Mark spu* targets as deprecated/obsolete.

2019-04-02  Andreas Krebbel  <krebbel@linux.ibm.com>

	* config/s390/s390-builtin-types.def: New builtin function type
	definitions. Remove unused types.
	* config/s390/s390-builtins.def (s390_vcdgb, s390_vcdlgb)
	(s390_vcgdb, s390_vclgdb): Remove low-level builtin definitions.
	(s390_vec_float, s390_vec_signed, s390_vec_unsigned): New
	overloaded builtins.
	(s390_vcefb, s390_vcdgb, s390_vcelfb, s390_vcdlgb, s390_vcfeb)
	(s390_vcgdb, s390_vclfeb, s390_vclgdb): New low-level builtins.
	* config/s390/vecintrin.h (vec_float): New builtin macro definition.
	(vec_double, vec_signed, vec_unsigned): Define to use the new
	overloaded builtins.
	* config/s390/vx-builtins.md ("vec_double_s64", "vec_double_u64"):
	Remove expanders.

2019-04-02  Andreas Krebbel  <krebbel@linux.ibm.com>

	* config/s390/s390-builtin-types.def: New builtin function type
	definitions.
	* config/s390/s390-builtins.def (s390_vec_search_string_cc)
	(s390_vec_search_string_until_zero_cc): New overloaded builtins.
	(s390_vstrsb, s390_vstrsh, s390_vstrsf, s390_vstrszb)
	(s390_vstrszh, s390_vstrszf): New low-level builtins.
	* config/s390/s390.md (UNSPEC_VEC_VSTRS, UNSPEC_VEC_VSTRSCC): New
	constant definitions.
	* config/s390/vecintrin.h (vec_search_string_cc)
	(vec_search_string_until_zero_cc): New builtin name definitions.
	* config/s390/vx-builtins.md ("vstrs<mode>", "vstrsz<mode>"): New
	expanders.
	("vec_vstrs<mode>"): New insn definition.

2019-04-02  Andreas Krebbel  <krebbel@linux.ibm.com>

	* config/s390/s390-builtin-types.def: Add new builtin function
	types.
	* config/s390/s390-builtins.def (s390_vec_sldb, s390_vec_srdb):
	New overloaded builtins.
	(s390_vec_sldb, s390_vec_srdb): New low-level builtins.  and
	s390_vsrd.
	* config/s390/s390.md (UNSPEC_VEC_SLDB): Rename to ...
	(UNSPEC_VEC_SLDBYTE): ... this.
	(UNSPEC_VEC_SLDBIT, UNSPEC_VEC_SRDBIT): New constant definitions.
	* config/s390/vecintrin.h (vec_sldb, vec_srdb): New builtin name
	definitions.
	* config/s390/vx-builtins.md ("vec_sld<mode>", "vec_sldw<mode>"):
	Rename UNSPEC_VEC_SLDB to UNSPEC_VEC_SLDBYTE.
	("vec_sldb<mode>", "vec_srdb<mode>"): New insn definitions.

2019-04-02  Andreas Krebbel  <krebbel@linux.ibm.com>

	("*vec_splats_bswap_vec<mode>", "*vec_splats_bswap_elem<mode>"):
	New insn definition.
	* config/s390/vx-builtins.md (V_HW_HSD): Move to ...
	* config/s390/vector.md (V_HW_HSD): ... here.

2019-04-02  Andreas Krebbel  <krebbel@linux.ibm.com>

	* config/s390/vecintrin.h: Map vec_vster low-level builtins to vec_vler.
	* config/s390/vx-builtins.md ("*vec_insert_and_zero_bswap<mode>")
	("*vec_set_bswap_elem<mode>", "*vec_set_bswap_vec<mode>")
	("*vec_extract_bswap_vec<mode>", "*vec_extract_bswap_elem<mode>"):
	New insn definitions.

2019-04-02  Andreas Krebbel  <krebbel@linux.ibm.com>

	* config/s390/s390-builtin-types.def: Add new builtin function type.
	* config/s390/s390-builtins.def: Add overloaded builtin
	s390_vec_reve and low-level builtins for s390_vler and s390_vster.
	* config/s390/s390.md (UNSPEC_VEC_ELTSWAP): New constant definition.
	* config/s390/vecintrin.h (vec_reve): New builtin name definition.
	* config/s390/vx-builtins.md (V_HW_HSD): New mode iterator.
	("eltswap<mode>"): New expander.
	("*eltswapv16qi", "*eltswap<mode>", "*eltswap<mode>_emu"): New
	insn definitions.

2019-04-02  Andreas Krebbel  <krebbel@linux.ibm.com>

	* config/s390/s390-builtin-types.def: Add new builtin function types.
	* config/s390/s390-builtins.def: Add overloaded builtin
	s390_vec_revb. Add low-level builtins for vlbr and vstbr
	instructions.
	* config/s390/vecintrin.h (vec_revb): New builtin name definition.
	* config/s390/vector.md (VT_HW_HSDT): New mode iterator.
	("bswap<mode>"): New expander.
	("*bswap<mode>", "*bswap<mode>_emu"): New insn definitions.

2019-04-02  Andreas Krebbel  <krebbel@linux.ibm.com>

	* config/s390/s390-builtins.def (B_VXE2): New builtin flag definition.
	* config/s390/s390-c.c (s390_cpu_cpp_builtins_internal): Increment
	vector builtin version number in __VEC__.

2019-04-02  Andreas Krebbel  <krebbel@linux.ibm.com>

	* config/s390/s390.md (VX_CONV_BFP, VX_CONV_INT): New mode
	iterators.
	(SFSI): New mode attribute.
	("*fixuns_truncdfdi2_vx", "*fix_truncdfdi2_bfp_z13")
	("*floatunsdidf2_z13", ): Add support for 32 bit conversions and
	rename to ...
	("*fixuns_trunc<VX_CONV_BFP:mode><VX_CONV_INT:mode>2_z13")
	("*fix_trunc<VX_CONV_BFP:mode><VX_CONV_INT:mode>2_bfp_z13")
	("*floatuns<VX_CONV_INT:mode><VX_CONV_BFP:mode>2_z13"): ... these.
	("floatsi<mode>2"): Add wcefb instruction.

2019-04-02  Andreas Krebbel  <krebbel@linux.ibm.com>

	* config/s390/s390.md ("xde"): Extend mode attribute to vector types.
	* config/s390/vector.md (VX_VEC_CONV_BFP, VX_VEC_CONV_INT): New
	mode iterators.
	("floatv2div2df2", "floatunsv2div2df2", "fix_truncv2dfv2di2")
	("fixuns_truncv2dfv2di2"): Enhance with mode iterator to also
	support 32 bit fp-int conversions. Rename to ...
	("float<VX_VEC_CONV_INT:mode><VX_VEC_CONV_BFP:mode>2")
	("floatuns<VX_VEC_CONV_INT:mode><VX_VEC_CONV_BFP:mode>2")
	("fix_trunc<VX_VEC_CONV_BFP:mode><VX_VEC_CONV_INT:mode>2")
	("fixuns_trunc<VX_VEC_CONV_BFP:mode><VX_VEC_CONV_INT:mode>2"):
	... to these.

2019-04-02  Andreas Krebbel  <krebbel@linux.ibm.com>

	* config/s390/s390.c (s390_rtx_costs): Do not add extra costs for
	if-then-else constructs if we can use the select instruction.
	* config/s390/s390.md ("*mov<mode>cc"): Add the new instructions.

2019-04-02  Andreas Krebbel  <krebbel@linux.ibm.com>

	* config/s390/s390.md ("*popcountdi_arch13_cc")
	("*popcountdi_arch13_cconly", "*popcountdi_arch13"): New insn
	definition.
	("*popcount<mode>", "popcountdi2", "popcountsi2", "popcounthi2"):
	Append _z196 to make it ...
	("*popcount<mode>_z196", "popcountdi2_z196", "popcountsi2_z196")
	("popcounthi2_z196"): ... this.
	("popcountdi2_z196"): Remove TARGET_64BIT from the insn condition.
	("popcountdi2", "popcountsi2", "popcounthi2"): New expanders.

2019-04-02  Andreas Krebbel  <krebbel@linux.ibm.com>

	* config/s390/s390.c (s390_canonicalize_comparison): Convert
	certain compares for arch13 in order to make use of the condition
	code result produced by the new instructions.
	(s390_rtx_costs): Adjust the costs for nnrk, nngrk, nork, nogrk,
	nxrk, and nxgrk instruction patterns.
	* config/s390/s390.md (ANDOR, bitops_name, inv_bitops_name)
	(inv_no): Add new code iterator together with some attributes.
	("*andc_split_<mode>"): Disable splitter for arch13.
	("*<ANDOR:bitops_name>c<GPR:mode>_cc")
	("*<ANDOR:bitops_name>c<GPR:mode>_cconly")
	("*<ANDOR:bitops_name>c<GPR:mode>")
	("*n<ANDOR:inv_bitops_name><GPR:mode>_cc")
	("*n<ANDOR:inv_bitops_name><mode>_cconly")
	("*n<ANDOR:inv_bitops_name><mode>", "*nxor<GPR:mode>_cc")
	("*nxor<mode>_cconly", "*nxor<mode>"): New insn definitions.

2019-04-02  Andreas Krebbel  <krebbel@linux.ibm.com>

	* common/config/s390/s390-common.c (processor_flags_table): New
	entry for arch13.
	* config.gcc: Support arch13 with the --with-arch= configure flag.
	* config/s390/driver-native.c (s390_host_detect_local_cpu):
	* config/s390/s390-opts.h (enum processor_type): Add PROCESSOR_ARCH13.
	* config/s390/s390.c (s390_get_sched_attrmask)
	(s390_get_unit_mask): Add PROCESSOR_ARCH13.
	* config/s390/s390.h (enum processor_flags): Add PF_VXE2 and PF_ARCH13.
	* config/s390/s390.md (TARGET_CPU_ARCH13, TARGET_CPU_ARCH13_P)
	(TARGET_CPU_VXE2, TARGET_CPU_VXE2_P, TARGET_ARCH13)
	(TARGET_ARCH13_P, TARGET_VXE2, TARGET_VXE2_P): New macro
	definitions.
	* config/s390/s390.opt: Support arch13 as processor type in
	command line options.

2019-04-02  Martin Liska  <mliska@suse.cz>

	PR translation/89912
	* params.def (PARAM_GRAPHITE_MAX_ARRAYS_PER_SCOP):
	Fix param description of graphite-max-arrays-per-scop.

2019-04-02  Eric Botcazou  <ebotcazou@adacore.com>

	* config/sparc/linux64.h (ASAN_REJECT_SPEC): New macro.
	(ASAN_CC1_SPEC): Use it in 64-bit mode.
	* config/sparc/sol2.h (ASAN_REJECT_SPEC): Remove superfluous colon.

2019-04-01  Andrey Belevantsev  <abel@ispras.ru>

	PR rtl-optimization/85412
	* sel-sched.c (sel_sched_region): Assign reset_sched_cycles_p before
	sel_sched_region_1, not after.

2019-04-01  Andrey Belevantsev  <abel@ispras.ru>

	PR rtl-optimization/86928
	* sel-sched-ir.c (sel_redirect_edge_and_branch_force): Invoke
	compute_live if necessary.
	(sel_redirect_edge_and_branch): Likewise.

2019-04-01  Vladimir Makarov  <vmakarov@redhat.com>

	PR rtl-optimization/89865
	* ira-costs.c (process_bb_node_for_hard_reg_moves): Skip hard
	register if it is a part of small class.

2019-04-01  Andrey Belevantsev  <abel@ispras.ru>

	PR rtl-optimization/87273
	* sel-sched-ir.c (merge_fences): Remove assert.

2019-04-01  Richard Biener  <rguenther@suse.de>

	PR tree-optimization/46590
	* domwalk.h (dom_walker::dom_walker): Consolidate constructors.
	(dom_walker::m_reachability): Add in place of...
	(dom_walker::m_skip_unreachable_blocks): ...this.
	* domwalk.c (dom_walker::dom_walker): Consoliate constructors.
	Move complex initialization ...
	(dom_walker::walk): Here.  Especially compute m_bb_to_rpo
	lazily and initialize edge flags on each invocation.
	(dom_walker::bb_reachable): Use m_reachability.

2019-04-01  Martin Liska  <mliska@suse.cz>

	PR driver/89861
	* opt-suggestions.c (option_proposer::build_option_suggestions):
	Add variant without any argument in order to provide better
	hints.

2019-04-01  Richard Biener  <rguenther@suse.de>

	PR c/71598
	* gimple.c: Include langhooks.h.
	(gimple_get_alias_set): Treat enumeral types as the underlying
	integer type.

2019-03-29  Kugan Vivekanandarajah  <kuganv@linaro.org>
	    Eric Botcazou  <ebotcazou@adacore.com>

	PR rtl-optimization/89862
	* rtl.h (word_register_operation_p): Exclude CONST_INT from operations
	that operates on the full registers for WORD_REGISTER_OPERATIONS
	architectures.

2019-03-29  Jim Wilson  <jimw@sifive.com>

	* common/config/riscv/riscv-common.c (riscv_parse_arch_string):
	Clear MASK_RVC and then set if C subset supported.

2019-03-29  Jakub Jelinek  <jakub@redhat.com>

	PR c/89872
	* gimplify.c (gimplify_compound_literal_expr): Don't optimize a
	non-addressable complit into its initializer if it is volatile.

2019-03-29  Roman Zhuykov  <zhroma@ispras.ru>

	* opts-common.c (integral_argument): Set errno properly in one case.

2019-03-29  Martin Liska  <mliska@suse.cz>

	* doc/invoke.texi: Remove -Wchkp from documentation.

2019-03-29  Martin Liska  <mliska@suse.cz>

	* dbgcnt.c (print_limit_reach): New function.
	(dbg_cnt): Use it.

2019-03-29  Martin Liska  <mliska@suse.cz>

	* dbgcnt.c (dbg_cnt_process_single_pair): Fix GNU coding style.
	(dbg_cnt_process_opt): Parse first tokens aas
	dbg_cnt_process_single_pair is also using strtok.

2019-03-29  Jakub Jelinek  <jakub@redhat.com>

	PR rtl-optimization/87485
	* function.c (expand_function_end): Move stack_protect_epilogue
	before loading of return value into hard register(s).

2019-03-28  Jakub Jelinek  <jakub@redhat.com>

	PR middle-end/89621
	* tree-inline.h (struct copy_body_data): Add
	dont_remap_vla_if_no_change flag.
	* tree-inline.c (remap_type_3, remap_type_2): New functions.
	(remap_type): Don't remap vla types if id->dont_remap_vla_if_no_change
	and remap_type_2 returns false.
	* omp-low.c (new_omp_context): Set ctx->cb.dont_remap_vla_if_no_change.
	Move ctx->cb.adjust_array_error_bounds setting to the outermost ctx
	only from where it is copied to nested contexts.

2019-03-28  Uroš Bizjak  <ubizjak@gmail.com>

	PR target/89865
	* config/i386/i386.md (RMW operation with LEA peephole):
	Use LEAMODE mode attribute instead of SWI mode iterator for
	LEA pattern.

2019-03-28  Uroš Bizjak  <ubizjak@gmail.com>

	PR target/89848
	* config/i386/i386.c (dimode_scalar_chain::make_vector_copies):
	Also process XEXP (src, 0) of a shift insn.

2019-03-28  David Malcolm  <dmalcolm@redhat.com>

	PR middle-end/89725
	* optinfo-emit-json.cc (optrecord_json_writer::optinfo_to_json):
	Use DECL_ASSEMBLER_NAME rather than get_fnname_from_decl.

2019-03-28  Jakub Jelinek  <jakub@redhat.com>

	* regcprop.c (copyprop_hardreg_forward_1): Remove redundant INSN_P
	test.
	(cprop_hardreg_bb, cprop_hardreg_debug): New functions.
	(pass_cprop_hardreg::execute): Use those.  Don't repeat bb processing
	immediately after first one with df_analyze in between, but rather
	process all bbs, queueing ones that need second pass in a worklist,
	df_analyze, process queued debug insn changes and if second pass is
	needed, process bbs from worklist, df_analyze, process queued debug
	insns again.

	* rtl.h (NONDEBUG_INSN_P): Define as NONJUMP_INSN_P or JUMP_P
	or CALL_P instead of INSN_P && !DEBUG_INSN_P.
	(INSN_P): Define using NONDEBUG_INSN_P or DEBUG_INSN_P.

2019-03-28  Jonathan Wakely  <jwakely@redhat.com>

	PR c/79022
	* gengtype.h (create_nested_ptr_option): Fix parameter names to match
	definition.

2019-03-27  Mateusz B  <mateuszb@poczta.onet.pl>

	PR target/85667
	* config/i386/i386.c (ix86_function_value_1): Call the newly added
	function for 32-bit MS_ABI.
	(function_value_ms_32): New function.

2019-03-27  Andrew Stubbs  <ams@codesourcery.com>

	* config/gcn/gcn.md (CC_SAVE_REG): New constant.
	(movdi): Call gen_movdi_symbol_save_scc.
	(gen_movdi_symbol_save_scc): New insn and split.

2019-03-27  Peter Bergner  <bergner@linux.ibm.com>

	PR rtl-optimization/89313
	* function.c (matching_constraint_num): New static function.
	(match_asm_constraints_1): Use it.  Fixup white space and comment.
	Don't replace inputs with non-matching constraints which conflict
	with early clobber outputs.

2019-03-27  Jeff Law  <law@redhat.com>


	PR rtl-optimization/87761
	PR rtl-optimization/89826
	* regcprop.c (copyprop_hardreg_forward_1): Move may_trap_p test
	slightly later.
	(pass_cprop_hardreg::execute): Call df_analyze after adding the
	note problem to get REG_DEAD/REG_UNUSED notes updated.

2019-03-27  Richard Biener  <rguenther@suse.de>

	PR tree-optimization/89463
	* tree-ssa-dce.c (remove_dead_stmt): Take output vector to
	queue edges to remove.
	(eliminate_unnecessary_stmts): Remove dead PHIs alongside
	dead stmts.  Delay edge removal until PHIs are removed to
	make debug-stmt creation not confused by seemingly degenerate
	PHIs.

2019-03-27  Alan Modra  <amodra@gmail.com>

	* config/rs6000/rs6000.h: Rename NON_SPECIAL_REGS to GEN_OR_FLOAT_REGS
	throughout file.
	* config/rs6000/darwin.h: Likewise.
	* config/rs6000/rs6000.c: Likewise.

2019-03-27  Alan Modra  <amodra@gmail.com>

	* config/rs6000/rs6000.c (rs6000_init_hard_regno_mode_ok): Always
	assign rs6000_hard_regno_mode_ok_p[m][r].  Formatting.

2019-03-26  Andrew Waterman  <andrew@sifive.com>
	    Jim Wilson  <jimw@sifive.com>

	* config/riscv/generic.md (generic_alu, generic_load, generic_store)
	(generic_xfer, generic_branch, generic_imul, generic_idivsi)
	(generic_idivdi, generic_fmul_single, generic_fmul_double)
	(generic_fdiv, generic_fsqrt): Add check for generic tune.
	(generic_alu): Add auipc to type list.
	* config/riscv/riscv-opts.h (enum riscv_microarchitecture_type): New.
	(riscv_microarchitecture): Declare.
	* config/riscv/riscv-protos.h (riscv_store_data_bypass_p): Declare.
	* config/riscv/riscv.c (struct riscv_cpu_info): Add microarchitecture
	field.
	(riscv_microarchitecture): New.
	(sifive_7_tune_info): New.
	(riscv_cpu_info_table): Add microarchitecture value for rocket and
	size.  Add sifive-3-series, sifive-5-series, and sifive-7-series
	entries.
	(riscv_store_data_bypass_p): New.
	(riscv_option_override): Set riscv_microarchitecture from
	cpu->microarchitecture.
	* config/riscv/riscv.md: Include sifive-7.md.
	(type): Add auipc.
	(tune): New.
	(auipc<mode>): Change type to auipc.
	(restore_stack_nonlocal): New.
	* config/riscv/sifive-7.md: New.
	* doc/invoke.texi (RISC-V Options): Update mtune docs.

2019-03-26  Uroš Bizjak  <ubizjak@gmail.com>

	PR target/89827
	* config/i386/i386.c (dimode_scalar_chain::convert_reg):
	Also process XEXP (src, 0) of a shift insn.

2019-03-26  Richard Biener  <rguenther@suse.de>

	* tree-inline.c (remap_gimple_stmt): Cache gimple_block.
	(copy_debug_stmt): Likewise.
	(expand_call_inline): Likewise.
	(copy_bb): Avoid redundant lookup & set of gimple_block.
	* gimple-low.c (lower_gimple_return): Likewise.
	(lower_builtin_setjmp): Likewise.

2019-03-26  Jakub Jelinek  <jakub@redhat.com>

	* hash-table.h (hash_table::m_gather_mem_stats): If GATHER_STATISTICS
	is constant 0, turn into static const data member initialized to false.
	(hash_table::hash_table): Only initialize m_gather_mem_stats #if
	GATHER_STATISTICS.  Add ATTRIBUTE_UNUSED to gather_mem_stats param.

2019-03-26  Jason Merrill  <jason@redhat.com>
	    Jakub Jelinek  <jakub@redhat.com>

	* mem-stats.h (mem_alloc_description::unregister_descriptor): New
	method.
	(mem_alloc_description::release_object_overhead): Fix comment typos.
	* hash-table.h (hash_table::~hash_table): Call
	release_instance_overhead only if m_entries is non-NULL, otherwise
	call unregister_descriptor.

2019-03-26  Bin Cheng  <bin.cheng@linux.alibaba.com>

	PR tree-optimization/81740
	* tree-vect-data-refs.c (vect_analyze_data_ref_dependence):
	In case of outer loop vectorization, check for backward dependence
	at the inner loop if outer loop dependence is reversed.

2019-03-26  Alan Modra  <amodra@gmail.com>

	* config/rs6000/rs6000.c (rs6000_init_hard_regno_mode_ok): Correct
	rs6000_vector_mem init.  Correct wI and wJ comment.

2019-03-25  Alexander Monakov  <amonakov@ispras.ru>

	PR rtl-optimization/88347
	PR rtl-optimization/88423
	* sched-deps.c (sched_analyze_insn): Take into account that for
	tablejumps the barrier appears after a label and a jump_table_data.

2019-03-25  Martin Sebor  <msebor@redhat.com>

	PR c/89812
	* c-common.c (check_user_alignment): Rename local.  Correct maximum
	alignment in diagnostic.  Avoid assuming argument fits in SHWI,
	convert it to UHWI when it fits.

2019-03-25  Johan Karlsson <johan.karlsson@enea.com>

	PR debug/86964
	* dwarf2out.c (premark_used_variables): New function.
	(prune_unused_types_walk): Do not mark not premarked external
	variables.
	(prune_unused_types): Call premark_used_variables.

2019-03-25  Vladimir Makarov  <vmakarov@redhat.com>

	PR rtl-optimization/89676
	* lra-constraints.c (curr_insn_transform): Do match reload for
	early clobbers when the match was successful only for different
	registers.

2019-03-25  Martin Sebor  <msebor@redhat.com>

	* doc/extend.texi (Common Type Attributes): Document vector_size.
	(Common Variable Attributes): Mention size constraint.  Correct
	quoting and typos.
	(Vector Extensions): Use @dfn when defining bas type.  Clarify
	base type and size constraints.

2019-03-25  Richard Biener  <rguenther@suse.de>

	PR tree-optimization/89789
	* tree-ssa-sccvn.c (set_ssa_val_to): Do not allow lattice
	changes from non-undefined back to undefined.

2019-03-25  Thomas Otto  <thomas.otto@pdv-fs.de>

	* dwarf2out.c (comp_dir_string): cached_wd could be set to both a
	heap string and a gc string, but since this variable is unknown to
	ggc the gc string might get reused and corrupted. Fixed by always
	using a heap string.

2019-03-25  Richard Biener  <rguenther@suse.de>

	PR tree-optimization/89779
	* tree-ssa-loop-ivopts.c (remove_unused_ivs): Return
	to remove IV defs, delay actual removal.
	(tree_ssa_iv_optimize_loop): Likewise.  Avoid SCEV reset.
	(tree_ssa_iv_optimize): Remove eliminated IV defs at the
	very end, properly also reset loop control IV information.

2019-03-25  Richard Biener  <rguenther@suse.de>

	PR tree-optimization/89802
	* tree-ssa-math-opts.c (convert_mult_to_fma_1): Properly
	move EH data to folded stmt.

2019-03-25  Andreas Krebbel  <krebbel@linux.ibm.com>

	* config/s390/s390-builtin-types.def: Remove few unused types and
	fix sort order for others.

2019-03-25  Andreas Krebbel  <krebbel@linux.ibm.com>

	* config/s390/s390-c.c (s390_fn_types_compatible): Print the
	expected and found types with -mdebug during builtin matching.

2019-03-25  Richard Biener  <rguenther@suse.de>

	PR middle-end/89790
	* fold-const.c (operand_equal_p): Revert last change with
	updated comment.

2019-03-24  Segher Boessenkool  <segher@kernel.crashing.org>

	* config/rs6000/rs6000.c (rs6000_legitimize_tls_address): Add REG_EQUAL
	notes for the result of the __tls_get_addr calls.
	* config/rs6000/rs6000.md (unspec UNSPEC_TLS_GET_ADDR): New.

2019-03-24  Jeff Law  <law@redhat.com>

	* config/bfin/bfin.md (movpdi): Fix length for alternative 1.

	PR rtl-optimization/87761
	* regcprop.c (copyprop_hardreg_forward_1): Check may_trap_p on SET,
	not INSN.  Also check RTX_FRAME_RELATED_P.  Queue insns for DF rescan
	as needed.
	(pass_cprop_hardreg::execute): Add df note problem and defer insn
	rescans.  Reprocess blocks as needed, calling df_analyze before
	reprocessing.  Always call df_analyze before fixing up debug bind
	insns.

2019-03-23  Segher Boessenkool  <segher@kernel.crashing.org>

	* config/rs6000/xmmintrin.h (_mm_movemask_pi8): Implement for 32-bit
	big endian.

2019-03-22  Andrew Pinski  <apinski@marvell.com>

	* config/aarch64/aarch64.md (zero_extendsidi2_aarch64): Fix type
	attrribute for uxtw.

2019-03-26  Jeff Law  <law@redhat.com>

	PR rtl-optimization/87761
	* config/mips/mips-protos.h (mips_split_move): Add new argument.
	(mips_emit_move_or_split): Pass NULL for INSN into mips_split_move.
	(mips_split_move): Accept new INSN argument.  Try to forward SRC
	into the next instruction.
	(mips_split_move_insn): Pass INSN through to mips_split_move.

2019-03-22  Vladimir Makarov  <vmakarov@redhat.com>

	PR rtl-optimization/89676
	* lra-constraints.c (curr_insn_transform): Do match reload for
	early clobbers even if the match was successful.

2019-03-22  Jakub Jelinek  <jakub@redhat.com>

	PR c++/87481
	* doc/invoke.texi (-fconstexpr-ops-limit=): Document.

2019-03-22  Bill Schmidt  <wschmidt@linux.ibm.com>

	* config/rs6000/mmintrin.h (_mm_sub_pi32): Fix typo.

2019-03-22  Jakub Jelinek  <jakub@redhat.com>

	* config/i386/sse.md (<avx512>_fmadd_<mode>_mask3<round_name>,
	<avx512>_fmsub_<mode>_mask3<round_name>,
	<avx512>_fnmadd_<mode>_mask3<round_name>,
	<avx512>_fnmsub_<mode>_mask3<round_name>,
	avx512f_vmfmadd_<mode>_mask3<round_name>,
	avx512f_vmfmsub_<mode>_mask3<round_name>,
	*avx512f_vmfnmadd_<mode>_mask3<round_name>): Use <round_nimm_predicate>
	instead of register_operand and %v instead of v for match_operand 1.
	(avx512f_vmfnmsub_<mode>_mask3<round_name>): Rename to ...
	(*avx512f_vmfnmsub_<mode>_mask3<round_name>): ... this.  Use
	<round_nimm_predicate> instead of register_operand and %v instead of v
	for match_operand 1.

	* config/i386/sse.md (<avx512>_fmadd_<mode>_mask<round_name>,
	<avx512>_fmadd_<mode>_mask3<round_name>,
	<avx512>_fmsub_<mode>_mask<round_name>,
	<avx512>_fmsub_<mode>_mask3<round_name>,
	<avx512>_fnmadd_<mode>_mask<round_name>,
	<avx512>_fnmadd_<mode>_mask3<round_name>,
	<avx512>_fnmsub_<mode>_mask<round_name>,
	<avx512>_fnmsub_<mode>_mask3<round_name>,
	<avx512>_fmaddsub_<mode>_mask<round_name>,
	<avx512>_fmaddsub_<mode>_mask3<round_name>,
	<avx512>_fmsubadd_<mode>_mask<round_name>,
	<avx512>_fmsubadd_<mode>_mask3<round_name>): Use
	<round_nimm_predicate> instead of nonimmediate_operand.
	(fmai_vmfmadd_<mode><round_name>, fmai_vmfmsub_<mode><round_name>,
	fmai_vmfnmadd_<mode><round_name>, fmai_vmfnmsub_<mode><round_name>):
	Use register_operand instead of <round_nimm_predicate> for the
	operand that needs to match output.
	(*fmai_fmadd_<mode>, *fmai_fmsub_<mode>,
	*fmai_fnmadd_<mode><round_name>, *fmai_fnmsub_<mode><round_name>):
	Likewise.  Formatting fixes.

	PR target/89784
	* config/i386/i386.c (enum ix86_builtins): Remove
	IX86_BUILTIN_VFMSUBSD3_MASK3 and IX86_BUILTIN_VFMSUBSS3_MASK3.
	* config/i386/i386-builtin.def (__builtin_ia32_vfmaddsd3_mask,
	__builtin_ia32_vfmaddsd3_mask3, __builtin_ia32_vfmaddsd3_maskz,
	__builtin_ia32_vfmsubsd3_mask3, __builtin_ia32_vfmaddss3_mask,
	__builtin_ia32_vfmaddss3_mask3, __builtin_ia32_vfmaddss3_maskz,
	__builtin_ia32_vfmsubss3_mask3): New builtins.
	* config/i386/sse.md (avx512f_vmfmadd_<mode>_mask<round_name>,
	avx512f_vmfmadd_<mode>_mask3<round_name>,
	avx512f_vmfmadd_<mode>_maskz_1<round_name>,
	*avx512f_vmfmsub_<mode>_mask<round_name>,
	avx512f_vmfmsub_<mode>_mask3<round_name>,
	*avx512f_vmfmasub_<mode>_maskz_1<round_name>,
	*avx512f_vmfnmadd_<mode>_mask<round_name>,
	*avx512f_vmfnmadd_<mode>_mask3<round_name>,
	*avx512f_vmfnmadd_<mode>_maskz_1<round_name>,
	*avx512f_vmfnmsub_<mode>_mask<round_name>,
	avx512f_vmfnmsub_<mode>_mask3<round_name>,
	*avx512f_vmfnmsub_<mode>_maskz_1<round_name>): New define_insns.
	(avx512f_vmfmadd_<mode>_maskz<round_expand_name>): New define_expand.
	* config/i386/avx512fintrin.h (_mm_mask_fmadd_sd, _mm_mask_fmadd_ss,
	_mm_mask3_fmadd_sd, _mm_mask3_fmadd_ss, _mm_maskz_fmadd_sd,
	_mm_maskz_fmadd_ss, _mm_mask_fmsub_sd, _mm_mask_fmsub_ss,
	_mm_mask3_fmsub_sd, _mm_mask3_fmsub_ss, _mm_maskz_fmsub_sd,
	_mm_maskz_fmsub_ss, _mm_mask_fnmadd_sd, _mm_mask_fnmadd_ss,
	_mm_mask3_fnmadd_sd, _mm_mask3_fnmadd_ss, _mm_maskz_fnmadd_sd,
	_mm_maskz_fnmadd_ss, _mm_mask_fnmsub_sd, _mm_mask_fnmsub_ss,
	_mm_mask3_fnmsub_sd, _mm_mask3_fnmsub_ss, _mm_maskz_fnmsub_sd,
	_mm_maskz_fnmsub_ss, _mm_mask_fmadd_round_sd, _mm_mask_fmadd_round_ss,
	_mm_mask3_fmadd_round_sd, _mm_mask3_fmadd_round_ss,
	_mm_maskz_fmadd_round_sd, _mm_maskz_fmadd_round_ss,
	_mm_mask_fmsub_round_sd, _mm_mask_fmsub_round_ss,
	_mm_mask3_fmsub_round_sd, _mm_mask3_fmsub_round_ss,
	_mm_maskz_fmsub_round_sd, _mm_maskz_fmsub_round_ss,
	_mm_mask_fnmadd_round_sd, _mm_mask_fnmadd_round_ss,
	_mm_mask3_fnmadd_round_sd, _mm_mask3_fnmadd_round_ss,
	_mm_maskz_fnmadd_round_sd, _mm_maskz_fnmadd_round_ss,
	_mm_mask_fnmsub_round_sd, _mm_mask_fnmsub_round_ss,
	_mm_mask3_fnmsub_round_sd, _mm_mask3_fnmsub_round_ss,
	_mm_maskz_fnmsub_round_sd, _mm_maskz_fnmsub_round_ss): New intrinsics.

2019-03-21  Martin Sebor  <msebor@redhat.com>

	PR tree-optimization/89350
	* builtins.c (compute_objsize): Also ignore offsets whose upper
	bound is negative.
	* gimple-ssa-warn-restrict.c (builtin_memref): Add new member.
	(builtin_memref::builtin_memref): Initialize new member.
	Allow EXPR to be null.
	(builtin_memref::extend_offset_range): Replace local with a member.
	Avoid assuming pointer offsets are unsigned.
	(builtin_memref::set_base_and_offset): Determine base object
	before computing offset range.
	(builtin_access::builtin_access): Handle memset.
	(builtin_access::generic_overlap): Replace local with a member.
	(builtin_access::strcat_overlap): Same.
	(builtin_access::overlap): Same.
	(maybe_diag_overlap): Same.
	(maybe_diag_access_bounds): Same.
	(wrestrict_dom_walker::check_call): Handle memset.
	(check_bounds_or_overlap): Same.

2019-03-21  Jan Hubicka  <hubicka@ucw.cz>
	    Jakub Jelinek  <jakub@redhat.com>

	PR lto/89692
	* tree.c (fld_type_variant, fld_incomplete_type_of,
	fld_process_array_type): Call fld->pset.add and don't call
	add_tree_to_fld_list if it returns true.
	(free_lang_data_in_type): Similarly with self-recursive call.  Purge
	non-marked types from TYPE_NEXT_VARIANT list.
	(find_decls_types_r): Call fld_worklist_push for TYPE_CANONICAL (t).

2019-03-21  Jakub Jelinek  <jakub@redhat.com>

	* hash-table.h (hash_table): Add Lazy template parameter defaulted
	to false, if true, don't alloc_entries during construction, but defer
	it to the first method that needs m_entries allocated.
	(hash_table::hash_table, hash_table::~hash_table,
	hash_table::alloc_entries, hash_table::find_empty_slot_for_expand,
	hash_table::too_empty_p, hash_table::expand, hash_table::empty_slow,
	hash_table::clear_slot, hash_table::traverse_noresize,
	hash_table::traverse, hash_table::iterator::slide): Adjust all methods.
	* hash-set.h (hash_set): Add Lazy template parameter defaulted to
	false.
	(hash_set::contains): If Lazy is true, use find_slot_with_hash with
	NO_INSERT instead of find_with_hash.
	(hash_set::traverse, hash_set::iterator, hash_set::iterator::m_iter,
	hash_set::m_table): Add Lazy to template params of hash_table.
	(gt_ggc_mx, gt_pch_nx): Use false as Lazy in hash_set template param.
	* attribs.c (test_attribute_exclusions): Likewise.
	* hash-set-tests.c (test_set_of_strings): Add iterator tests for
	hash_set.  Add tests for hash_set with Lazy = true.

2019-03-21  Richard Biener  <rguenther@suse.de>

	PR tree-optimization/89779
	* tree.c (tree_nop_conversion): Consolidate and fix defensive
	checks with respect to released SSA names now having error_mark_node
	type.
	* fold-const.c (operand_equal_p): Likewise.

2019-03-20  Andreas Krebbel  <krebbel@linux.ibm.com>

	PR target/89775
	* config/s390/s390.c (global_not_special_regno_p): Move to make it
	available to ...
	(s390_optimize_register_info): Use global_not_special_regno_p to
	check for global regs.

2019-03-20  Jakub Jelinek  <jakub@redhat.com>

	PR target/89752
	* lra-constraints.c (process_alt_operands) <reg>: For BLKmode, don't
	update this_alternative nor this_alternative_set.

2019-03-19  Jim Wilson  <jimw@sifive.com>

	PR target/89411
	* config/riscv/riscv.c (riscv_valid_lo_sum_p): New arg x.  New locals
	align, size, offset.  Use them to handle a BLKmode reference.  Update
	comment.
	(riscv_classify_address): Pass info->offset to riscv_valid_lo_sum_p.

2019-03-19  Jakub Jelinek  <jakub@redhat.com>

	PR rtl-optimization/89768
	* loop-unroll.c (unroll_loop_constant_iterations): Use gen_int_mode
	instead of GEN_INT.
	(unroll_loop_runtime_iterations): Likewise.

2019-03-19  Martin Sebor  <msebor@redhat.com>

	PR tree-optimization/89644
	* tree-ssa-strlen.c (handle_builtin_stxncpy): Use full_string_p
	rather than endptr as an indicator of nul-termination.

	PR tree-optimization/89644
	* tree-ssa-strlen.c (handle_builtin_stxncpy): Consider unterminated
	arrays in determining sequence sizes in strncpy and stpncpy.

2019-03-19  Martin Liska  <mliska@suse.cz>

	PR middle-end/89737
	* predict.c (combine_predictions_for_bb): Empty likely_edges and
	unlikely_edges if there's an edge that belongs to both these sets.

2018-03-19  Segher Boessenkool  <segher@kernel.crashing.org>

	PR target/89746
	* config/rs6000/rs6000.md (fix_trunc<mode>si2_stfiwx): If we have a
	non-TARGET_MFCRF target, and the dest is memory but not 32-bit aligned,
	go via a stack temporary.

2019-03-19  Jakub Jelinek  <jakub@redhat.com>

	PR target/89378
	* config/mips/mips.c (mips_expand_vec_cond_expr): Use gen_lowpart
	instead of gen_rtx_SUBREG.
	* config/mips/mips-msa.md (vec_extract<mode><unitmode>): Likewise.

2019-03-19  Richard Biener  <rguenther@suse.de>

	PR debug/88389
	* opts.c (finish_options): Disable -gsplit-dwarf when doing LTO.

2019-03-19  Jan Hubicka  <hubicka@ucw.cz>

	PR lto/87809
	PR lto/89335
	* tree.c (free_lang_data_in_decl): Do not free context of C++
	destrutors.

2019-03-19  Jakub Jelinek  <jakub@redhat.com>

	PR target/89506
	* config/arm/arm.md (cmpsi2_addneg): Swap the alternatives and use
	subs for the first alternative except when operands[3] is 1.

	PR target/89752
	* gimplify.c (gimplify_asm_expr): For output argument with
	TREE_ADDRESSABLE type, clear allows_reg if it allows memory, otherwise
	diagnose error.

2019-03-19  Eric Botcazou  <ebotcazou@adacore.com>

	PR rtl-optimization/89753
	* loop-unroll.c (decide_unroll_constant_iterations): Make guard for
	explicit unrolling factor even more robust.

2019-03-19  Jakub Jelinek  <jakub@redhat.com>

	PR target/89726
	* config/i386/i386.c (ix86_expand_floorceildf_32): In ceil
	compensation use x2 += 1 instead of x2 -= -1 and when honoring
	signed zeros, do another copysign after the compensation.

2019-03-18  Martin Sebor  <msebor@redhat.com>

	PR tree-optimization/89720
	* tree-vrp.c (vrp_prop::check_mem_ref): Treat range with max < min
	more conservatively, the same as anti-range.

2019-03-18  Richard Biener  <rguenther@suse.de>

	PR middle-end/88945
	* tree-ssanames.c (release_ssa_name_fn): For released SSA names
	use a TREE_TYPE of error_mark_node to avoid ICEs when dumping
	basic-blocks that are removed.  Remove restoring SSA_NAME_VAR.
	* tree-outof-ssa.c (eliminate_useless_phis): Remove redundant checking.

2019-03-18  Andrew Stubbs  <ams@codesourcery.com>

	* config/gcn/gcn-run.c (struct output): Make next_output unsigned.
	Extend queue to 1024 entries.
	Add "consumed" field.
	(gomp_print_output): Remove print_index parameter.
	Add final parameter.
	Change limit to unsigned.
	Use consumed field to implement circular buffer.
	Detect interrupted print in final pass.
	Flush output at the end.
	(run): Update gomp_print_output usage.
	(main): Initialize kernargs->output_data.consumed.

2019-03-18  Richard Sandiford  <richard.sandiford@arm.com>

	* tree-vect-loop.c (vect_estimate_min_profitable_iters): Fix the
	calculation of the minimum number of scalar iterations for
	fully-predicated loops.

2019-03-18  Martin Jambor  <mjambor@suse.cz>

	PR tree-optimization/89546
	* tree-sra.c (propagate_subaccesses_across_link): Requeue new_acc if
	any propagation to its children took place.

2019-03-18  Andrew Burgess  <andrew.burgess@embecosm.com>

	PR target/89627
	* config/riscv/riscv.c (riscv_pass_fpr_single): Add offset
	parameter, and make use of it.
	(riscv_get_arg_info): Pass offset to riscv_pass_fpr_single.

2019-03-18  Claudiu Zissulescu  <claziss@synopsys.com>

	* config/arc/arc.opt (mcode-density-frame): Get the inital value
	from TARGET_CODE_DENSITY_FRAME_DEFAULT.
	* config/arc/elf.h (TARGET_CODE_DENSITY_FRAME_DEFAULT): Define.
	* config/arc/linux.h (TARGET_CODE_DENSITY_FRAME_DEFAULT): Define.
	* config/arc/arc.md (pop_multi_fp_blink): Adjust constraints to
	match what the ops is doing.
	(push_multi_fp_blink): Likewise.
	* config/arc/arc.c (arc_override_options): Enable enter/leave when
	compiling for size and elf target.
	(arc_save_callee_enter): Adjust note to match what enter/leave
	operation does.

2019-03-18  Claudiu Zissulescu  <claziss@synopsys.com>

	* config/arc/arc.md (tst_movb): Fix constraint.

2019-03-18  Claudiu Zissulescu  <claziss@synopsys.com>

	* config/arc/arc.c (TARGET_HAVE_SPECULATION_SAFE_VALUE): Define.

2019-03-18  Claudiu Zissulescu  <claziss@synopsys.com>

	* config/arc/arc-protos.h (arc_adjust_reg_alloc_order): Declare.
	* config/arc/arc.c (arc_conditional_register_usage): Remove all
	reg_alloc_order references.
	(size_alloc_order): Define.
	(arc_adjust_reg_alloc_order): New function.
	* config/arc/arc.h (REG_ALLOC_ORDER): Proper define the register
	order.
	(ADJUST_REG_ALLOC_ORDER): Define.
	(HONOR_REG_ALLOC_ORDER): Likewise.

2019-03-18  Richard Biener  <rguenther@suse.de>

	PR target/87561
	* config/i386/i386.c (ix86_add_stmt_cost): Pessimize strided
	loads and stores a bit more.

2019-03-18  Richard Biener  <rguenther@suse.de>

	PR target/87561
	* config/i386/i386.c (ix86_add_stmt_cost): Apply strided
	load pessimization to stores as well.

2019-03-18  Andrey Belevantsev  <abel@ispras.ru>

	PR middle-end/86979
	* sel-sched.c (compute_av_set_at_bb_end): When we have an ineligible
	successor, use NULL as its av set.

2019-03-15  Segher Boessenkool  <segher@kernel.crashing.org>

	PR rtl-optimization/89721
	* lra-constraints (invariant_p): Return false if side_effects_p holds.

2019-03-15  Kelvin Nilsen  <kelvin@gcc.gnu.org>

	PR target/87532
	* config/rs6000/rs6000-c.c (altivec_resolve_overloaded_builtin):
	When handling vec_extract, use modular arithmetic to allow
	constant selectors greater than vector length.
	* config/rs6000/rs6000.c (rs6000_expand_vector_extract): Allow
	V1TImode vectors to have constant selector values greater than 0.
	Use modular arithmetic to compute vector index.
	(rs6000_split_vec_extract_var): Use modular arithmetic to compute
	index for in-memory vectors.  Correct code generation for
	in-register vectors.
	(altivec_expand_vec_ext_builtin): Use modular arithmetic to
	compute index.

2019-03-15  Alexandre Oliva <aoliva@redhat.com>

	PR c++/88534
	PR c++/88537
	* dwarf2out.c (generic_parameter_die): Follow DECL_INITIAL of
	VAR_DECL args.

2019-03-15  Jakub Jelinek  <jakub@redhat.com>

	PR c++/89709
	* tree.c (inchash::add_expr): Strip any location wrappers.
	* fold-const.c (operand_equal_p): Move stripping of location wrapper
	after hash verification.

	PR debug/89704
	* dwarf2out.c (add_const_value_attribute): Return false for MINUS,
	SIGN_EXTEND and ZERO_EXTEND.

2019-03-14  Jason Merrill  <jason@redhat.com>
	    Jakub Jelinek  <jakub@redhat.com>

	* hash-table.h (remove_elt_with_hash): Return if slot is NULL rather
	than if is_empty (*slot).
	* hash-set-tests.c (test_set_of_strings): Add tests for addition of
	existing elt and for elt removal.
	* hash-map-tests.c (test_map_of_strings_to_int): Add test for removal
	of already removed elt.

2019-03-15  H.J. Lu  <hongjiu.lu@intel.com>

	PR target/89650
	* config/i386/i386.c (remove_partial_avx_dependency): Handle
	REG_EH_REGION note.

2019-03-14  Martin Liska  <mliska@suse.cz>

	PR other/89712
	* doc/invoke.texi: Remove -fdump-class-hierarchy option.

2019-03-14  Richard Biener  <rguenther@suse.de>

	PR target/89711
	* config/i386/i386.c (make_resolver_func): Properly set
	DECL_CONTEXT on the RESULT_DECL.
	* config/rs6000/rs6000.c (make_resolver_func): Likewise.

2019-03-14  Richard Biener  <rguenther@suse.de>

	* gimple-pretty-print.c: Include cfgloop.h.
	(dump_gimple_phi): Adjust.
	(dump_gimple_bb_header): Dump loop header for GIMPLE.
	(pp_cfg_jump): Adjust.
	(dump_implicit_edges): Dump fallthru to next block for GIMPLE as well.
	* tree-cfg.c (build_gimple_cfg): Remove lower_phi_internal_fn call.
	(lower_phi_internal_fn): Remove.
	(verify_gimple_call): Remove IFN_PHI special-casing.
	(dump_function_to_file): Dump IL state.
	* tree-into-ssa.c (rewrite_add_phi_arguments): Revert changes
	done to deal with PHI nodes being present in non-SSA state.

2019-03-14  Jakub Jelinek  <jakub@redhat.com>

	PR ipa/89684
	* multiple_target.c (create_dispatcher_calls): Change
	references_to_redirect from vector of ipa_ref * to vector of ipa_ref.
	In the node->iterate_referring loop, push *ref rather than ref, call
	ref->remove_reference () and always pass 0 to iterate_referring.

	PR rtl-optimization/89679
	* expmed.c (expand_mult_const): Don't add a REG_EQUAL note if it
	would contain a paradoxical SUBREG.

2019-03-14  Richard Biener  <rguenther@suse.de>

	PR tree-optimization/89710
	* tree-ssa-loop-ch.c (should_duplicate_loop_header_p): Use
	safe_dyn_cast.

2019-03-14  Martin Liska  <mliska@suse.cz>

	* coverage.c (coverage_begin_function): Stream also
	end_column.
	* doc/gcov.texi: Document 2 new fields in JSON file.  Improve
	documentation about function declaration location.
	* gcov-dump.c (tag_function): Print whole range
	of function declaration.
	* gcov.c (struct function_info): Add end_column field.
	(function_info::function_info): Initialize it.
	(output_json_intermediate_file): Output {start,end}_column
	fields.
	(read_graph_file): Read end_column.

2019-03-14  Richard Biener  <rguenther@suse.de>

	PR middle-end/89698
	* fold-const.c (operand_equal_p): For INDIRECT_REF check
	that the access types are similar.

2019-03-14  Jakub Jelinek  <jakub@redhat.com>

	PR tree-optimization/89703
	* tree-ssa-strlen.c (valid_builtin_call): Punt if stmt call types
	aren't compatible also with builtin_decl_explicit.  Check pure
	or non-pure status of BUILT_IN_STR{{,N}CMP,N{LEN,{CAT,CPY}{,_CHK}}}
	and BUILT_IN_STPNCPY{,_CHK}.

2019-03-14  H.J. Lu  <hongjiu.lu@intel.com>

	PR target/89523
	* config/i386/i386.c (ix86_print_operand): Handle 'M' to add
	addr32 prefix to VSIB address for X32.
	* config/i386/sse.md (*avx512pf_gatherpf<mode>sf_mask): Prepend
	"%M2" to opcode.
	(*avx512pf_gatherpf<mode>df_mask): Likewise.
	(*avx512pf_scatterpf<mode>sf_mask): Likewise.
	(*avx512pf_scatterpf<mode>df_mask): Likewise.
	(*avx2_gathersi<mode>): Prepend "%M3" to opcode.
	(*avx2_gathersi<mode>_2): Prepend "%M2" to opcode.
	(*avx2_gatherdi<mode>): Prepend "%M3" to opcode.
	(*avx2_gatherdi<mode>_2): Prepend "%M2" to opcode.
	(*avx2_gatherdi<mode>_3): Prepend "%M3" to opcode.
	(*avx2_gatherdi<mode>_4): Prepend "%M2" to opcode.`
	(*avx512f_gathersi<mode>): Prepend "%M4" to opcode.
	(*avx512f_gathersi<mode>_2): Prepend "%M3" to opcode.
	(*avx512f_gatherdi<mode>): Prepend "%M4" to opcode.
	(*avx512f_gatherdi<mode>_2): Prepend "%M3" to opcode.
	(*avx512f_scattersi<mode>): Prepend "%M0" to opcode.
	(*avx512f_scatterdi<mode>): Likewise.

2019-03-13  Vladimir Makarov  <vmakarov@redhat.com>

	PR target/85860
	* lra-constraints.c (inherit_in_ebb): Update
	potential_reload_hard_regs along with live_hard_regs.

2019-03-13  Jakub Jelinek  <jakub@redhat.com>

	PR debug/89498
	* dwarf2out.c (size_of_die): For dw_val_class_view_list always use
	DWARF_OFFSET_SIZE.
	(value_format): For dw_val_class_view_list never use DW_FORM_loclistx.

2019-03-13  Martin Sebor  <msebor@redhat.com>

	PR tree-optimization/89662
	* tree-vrp.c (vrp_prop::check_mem_ref): Avoid assuming every type
	has a size.

2019-03-13  Richard Biener  <rguenther@suse.de>

	PR middle-end/89677
	* tree-scalar-evolution.c (simplify_peeled_chrec): Do not
	throw FP expressions at tree-affine.

2019-03-14  Richard Biener  <rguenther@suse.de>

	* tree-pretty-print.c (dump_generic_node): For -gimple properly
	dump negative integer constants using _Literal (type) -num.

2019-03-13  Jakub Jelinek  <jakub@redhat.com>

	* ipa-param-manipulation.h (struct ipa_parm_adjustment): Remove
	nonlocal_value member.

	PR middle-end/88588
	* omp-simd-clone.c (ipa_simd_modify_stmt_ops): Handle PHI args.
	(ipa_simd_modify_function_body): Handle PHIs.

2019-03-12  Robin Dapp  <rdapp@linux.ibm.com>

	* config/s390/s390.c (s390_option_override_internal): Use more
	aggressive inlining parameters.

2019-03-12  Robin Dapp  <rdapp@linux.ibm.com>

	* config/s390/3906.md: New file.
	* config/s390/s390.c (MAX_SCHED_UNITS): Increase.
	(LONGRUNNING_THRESHOLD): Remove.
	(MAX_SCHED_MIX_SCORE): Decrease.
	(MAX_SCHED_MIX_DISTANCE): Decrease.
	(s390_bb_fallthru_entry_likely): Assume fallthru for less than likely.
	(struct s390_sched_state): New struct to hold scheduling state.
	(S390_SCHED_STATE_NORMAL): Remove.
	(S390_SCHED_STATE_CRACKED): Remove.
	(S390_SCHED_ATTR_MASK_GROUPOFTWO): Add.
	(s390_get_sched_attrmask): Use new attribute.
	(s390_get_unit_mask): Use new units.
	(s390_is_fpd): New function.
	(s390_is_fxd): New function.
	(s390_is_longrunning): New function.
	(s390_sched_score): Use new functions.
	(s390_sched_reorder): Likewise.
	(s390_sched_variable_issue): Rework and use new functions.
	(s390_sched_init): Use new functions.
	* config/s390/s390.h (s390_tune_attr):  Add z14.
	* config/s390/s390.md: Add z14.

2019-03-12  Robin Dapp  <rdapp@linux.ibm.com>

	* config/s390/2964.md: Update pipeline description.
	* config/s390/s390.c (MAX_SCHED_UNITS): Increase.
	(LONGRUNNING_THRESHOLD): Remove.
	(LATENCY_FACTOR): Remove.
	(s390_get_unit_mask): Add unit.
	(s390_sched_score): Use fxd/fpd.
	(s390_sched_variable_issue): Use fxd/fpd.

2019-03-12  Martin Liska  <mliska@suse.cz>

	* config/i386/i386.c: Reword an error message.

2019-03-12  Martin Jambor  <mjambor@suse.cz>

	* cgraph.c (cgraph_node::dump): Dump more info for former thunks,
	terminate with newline.

2019-03-12  Jakub Jelinek  <jakub@redhat.com>

	PR target/52726
	* config/s390/s390.md (tabort): Use %wd instead of
	HOST_WIDE_INT_PRINT_DEC in error message, reword to avoid two capital
	letters and periods.
	* config/tilepro/tilepro.c (tilepro_print_operand): Use %wd in
	output_operand_lossage instead of HOST_WIDE_INT_PRINT_DEC, replace
	's with %< and %>.

	PR middle-end/89663
	* builtins.c (expand_builtin_int_roundingfn,
	expand_builtin_int_roundingfn_2): Return NULL_RTX instead of
	gcc_unreachable if validate_arglist fails.

2019-03-12  Richard Biener  <rguenther@suse.de>

	PR tree-optimization/89664
	* tree-ssa-math-opts.c (execute_cse_reciprocals_1): Properly
	free the occurance tree after the early out.

2019-03-11  Jakub Jelinek  <jakub@redhat.com>

	PR middle-end/89655
	PR bootstrap/89656
	* vr-values.c (vr_values::update_value_range): If
	old_vr->varying_p (), don't update it, make new_vr also VARYING
	and return false.

2019-03-11  Martin Liska  <mliska@suse.cz>

	* config/aarch64/aarch64.c (aarch64_override_options_internal):
	Fix double string quoting.

2019-03-11  Martin Liska  <mliska@suse.cz>

	* collect-utils.c (collect_wait): Wrap apostrophes
	in gcc internal format with %'.
	* collect2.c (main): Likewise.
	(scan_prog_file): Likewise.
	(scan_libraries): Likewise.
	* config/i386/i386.c (ix86_expand_call): Likewise.
	(ix86_handle_interrupt_attribute): Likewise.
	* config/nds32/nds32-intrinsic.c (nds32_expand_builtin_impl): Likewise.
	* config/nds32/nds32.c (nds32_insert_attributes): Likewise.
	* config/rl78/rl78.c (rl78_handle_saddr_attribute): Likewise.
	* lto-wrapper.c (find_crtoffloadtable): Likewise.
	* symtab.c (symtab_node::verify_base): Likewise.
	* tree-cfg.c (verify_gimple_label): Likewise.
	* tree.c (verify_type_variant): Likewise.

2019-03-11  Martin Liska  <mliska@suse.cz>

	* builtins.c (expand_builtin_thread_pointer): Wrap an option name
	in a string format message and fix GNU coding style.
	(expand_builtin_set_thread_pointer): Likewise.
	* common/config/aarch64/aarch64-common.c
	(aarch64_rewrite_selected_cpu): Likewise.
	* common/config/alpha/alpha-common.c (alpha_handle_option): Likewise.
	* common/config/arc/arc-common.c (arc_handle_option): Likewise.
	* common/config/arm/arm-common.c (arm_parse_fpu_option): Likewise.
	* common/config/bfin/bfin-common.c (bfin_handle_option): Likewise.
	* common/config/i386/i386-common.c (ix86_handle_option): Likewise.
	* common/config/ia64/ia64-common.c (ia64_handle_option): Likewise.
	* common/config/m68k/m68k-common.c (m68k_handle_option): Likewise.
	* common/config/msp430/msp430-common.c (msp430_handle_option): Likewise.
	* common/config/nds32/nds32-common.c (nds32_handle_option): Likewise.
	* common/config/powerpcspe/powerpcspe-common.c (rs6000_handle_option):
	Likewise.
	* common/config/riscv/riscv-common.c
	(riscv_subset_list::parsing_subset_version): Likewise.
	(riscv_subset_list::parse_std_ext): Likewise.
	(riscv_subset_list::parse_sv_or_non_std_ext): Likewise.
	(riscv_subset_list::parse): Likewise.
	* common/config/rs6000/rs6000-common.c (rs6000_handle_option): Likewise.
	* config/aarch64/aarch64.c (aarch64_parse_one_option_token): Likewise.
	(aarch64_override_options_internal): Likewise.
	(aarch64_validate_mcpu): Likewise.
	(aarch64_validate_march): Likewise.
	(aarch64_validate_mtune): Likewise.
	(aarch64_override_options): Likewise.
	* config/alpha/alpha.c (alpha_option_override): Likewise.
	* config/arc/arc.c (arc_init): Likewise.
	(parse_mrgf_banked_regs_option): Likewise.
	(arc_override_options): Likewise.
	(arc_expand_builtin_aligned): Likewise.
	* config/arm/arm-builtins.c (arm_expand_neon_builtin): Likewise.
	(arm_expand_builtin): Likewise.
	* config/arm/arm.c (arm_option_check_internal): Likewise.
	(arm_configure_build_target): Likewise.
	(arm_option_override): Likewise.
	(arm_options_perform_arch_sanity_checks): Likewise.
	(arm_handle_cmse_nonsecure_entry): Likewise.
	(arm_handle_cmse_nonsecure_call): Likewise.
	(arm_tls_referenced_p): Likewise.
	(thumb1_expand_prologue): Likewise.
	* config/avr/avr.c (avr_option_override): Likewise.
	* config/bfin/bfin.c (bfin_option_override): Likewise.
	* config/c6x/c6x.c (c6x_option_override): Likewise.
	* config/cr16/cr16.c (cr16_override_options): Likewise.
	* config/cris/cris.c (cris_option_override): Likewise.
	* config/csky/csky.c (csky_handle_isr_attribute): Likewise.
	* config/darwin-c.c (macosx_version_as_macro): Likewise.
	* config/darwin.c (darwin_override_options): Likewise.
	* config/frv/frv.c (frv_expand_builtin): Likewise.
	* config/h8300/h8300.c (h8300_option_override): Likewise.
	* config/i386/i386.c (parse_mtune_ctrl_str): Likewise.
	(ix86_option_override_internal): Likewise.
	(warn_once_call_ms2sysv_xlogues): Likewise.
	(ix86_expand_prologue): Likewise.
	(split_stack_prologue_scratch_regno): Likewise.
	(ix86_warn_parameter_passing_abi): Likewise.
	* config/ia64/ia64.c (fix_range): Likewise.
	* config/m68k/m68k.c (m68k_option_override): Likewise.
	* config/microblaze/microblaze.c (microblaze_option_override): Likewise.
	* config/mips/mips.c (mips_emit_probe_stack_range): Likewise.
	(mips_set_compression_mode): Likewise.
	* config/mmix/mmix.c (mmix_option_override): Likewise.
	* config/mn10300/mn10300.c (mn10300_option_override): Likewise.
	* config/msp430/msp430.c (msp430_option_override): Likewise.
	* config/nds32/nds32.c (nds32_option_override): Likewise.
	* config/nios2/nios2.c (nios2_custom_check_insns): Likewise.
	(nios2_option_override): Likewise.
	(nios2_expand_custom_builtin): Likewise.
	* config/nvptx/mkoffload.c (main): Likewise.
	* config/nvptx/nvptx.c (diagnose_openacc_conflict): Likewise.
	* config/pa/pa.c (fix_range): Likewise.
	(pa_option_override): Likewise.
	* config/riscv/riscv.c (riscv_parse_cpu): Likewise.
	(riscv_option_override): Likewise.
	* config/rl78/rl78.c (rl78_option_override): Likewise.
	* config/rs6000/aix61.h: Likewise.
	* config/rs6000/aix71.h: Likewise.
	* config/rs6000/aix72.h: Likewise.
	* config/rs6000/driver-rs6000.c (elf_platform): Likewise.
	* config/rs6000/freebsd64.h: Likewise.
	* config/rs6000/linux64.h: Likewise.
	* config/rs6000/rs6000.c (rs6000_option_override_internal): Likewise.
	(rs6000_expand_zeroop_builtin): Likewise.
	(rs6000_expand_mtfsb_builtin): Likewise.
	(rs6000_expand_set_fpscr_rn_builtin): Likewise.
	(rs6000_expand_set_fpscr_drn_builtin): Likewise.
	(rs6000_invalid_builtin): Likewise.
	(rs6000_expand_split_stack_prologue): Likewise.
	* config/rs6000/rtems.h: Likewise.
	* config/rx/rx.c (valid_psw_flag): Likewise.
	(rx_expand_builtin): Likewise.
	* config/s390/s390-c.c (s390_resolve_overloaded_builtin): Likewise.
	* config/s390/s390.c (s390_expand_builtin): Likewise.
	(s390_function_profiler): Likewise.
	(s390_option_override_internal): Likewise.
	(s390_option_override): Likewise.
	* config/sh/sh.c (sh_option_override): Likewise.
	(sh_builtin_saveregs): Likewise.
	(sh_fix_range): Likewise.
	* config/sh/vxworks.h: Likewise.
	* config/sparc/sparc.c (sparc_option_override): Likewise.
	* config/spu/spu.c (spu_option_override): Likewise.
	(fix_range): Likewise.
	* config/visium/visium.c (visium_option_override): Likewise.
	(visium_handle_interrupt_attr): Likewise.
	* config/xtensa/xtensa.c (xtensa_option_override): Likewise.
	* dbgcnt.c (dbg_cnt_set_limit_by_name): Likewise.
	(dbg_cnt_process_opt): Likewise.
	* dwarf2out.c (output_dwarf_version): Likewise.
	* except.c (expand_eh_return): Likewise.
	* gcc.c (defined): Likewise.
	(driver_handle_option): Likewise.
	(process_command): Likewise.
	(compare_files): Likewise.
	(driver::prepare_infiles): Likewise.
	(driver::do_spec_on_infiles): Likewise.
	(driver::maybe_run_linker): Likewise.
	* omp-offload.c (oacc_parse_default_dims): Likewise.
	* opts-global.c (handle_common_deferred_options): Likewise.
	* opts.c (parse_sanitizer_options): Likewise.
	(common_handle_option): Likewise.
	(enable_warning_as_error): Likewise.
	* passes.c (enable_disable_pass): Likewise.
	* plugin.c (parse_plugin_arg_opt): Likewise.
	(default_plugin_dir_name): Likewise.
	* targhooks.c (default_expand_builtin_saveregs): Likewise.
	(default_pch_valid_p): Likewise.
	* toplev.c (init_asm_output): Likewise.
	(process_options): Likewise.
	(toplev::run_self_tests): Likewise.
	* tree-cfg.c (verify_gimple_call): Likewise.
	* tree-inline.c (inline_forbidden_p_stmt): Likewise.
	(tree_inlinable_function_p): Likewise.
	* var-tracking.c (vt_find_locations): Likewise.

2019-03-11  Andreas Krebbel  <krebbel@linux.ibm.com>

	* config/s390/s390.c (s390_expand_builtin): Do the copy_to_reg not
	only on the else branch.

2019-03-11  Martin Liska  <mliska@suse.cz>

	* gcov.c (output_intermediate_json_line): Print function
	name of each line.
	(output_json_intermediate_file): Add new argument.
	* doc/gcov.texi: Document the change.

2019-03-11  Eric Botcazou  <ebotcazou@adacore.com>

	PR rtl-optimization/89588
	* loop-unroll.c (decide_unroll_constant_iterations): Make guard for
	explicit unrolling factor more robust.

2019-03-11  Richard Biener  <rguenther@suse.de>

	PR tree-optimization/89649
	* tree-vectorizer.h (vect_loop_versioning): Adjust prototype.
	* tree-vect-loop-manip.c (vect_do_peeling): Unset force_vectorize
	on the prolog and epilog loops.
	(vect_loop_versioning): Return copy of loop.
	* tree-vect-loop.c (vect_transform_loop): Unset force_vectorize
	on the non-vectorized version of the loop.

2019-03-10  Uroš Bizjak  <ubizjak@gmail.com>

	PR target/68924
	* config/i386/sse.md (*vec_extractv2di_0_sse):
	Add (=r,x) alternative and corresponding splitter.

2019-03-10  Martin Jambor  <mjambor@suse.cz>

	PR tree-optimization/85762
	PR tree-optimization/87008
	PR tree-optimization/85459
	* tree-sra.c (contains_vce_or_bfcref_p): New parameter, set the bool
	it points to if there is a type changing MEM_REF.  Adjust all callers.
	(build_accesses_from_assign): Disable total scalarization if
	contains_vce_or_bfcref_p returns true through the new parameter, for
	both rhs and lhs.

2019-03-09  Jakub Jelinek  <jakub@redhat.com>

	PR c/88568
	* attribs.c (handle_dll_attribute): Don't clear TREE_STATIC for
	dllimport on VAR_DECLs with RECORD_TYPE or UNION_TYPE DECL_CONTEXT.

	PR target/79645
	* common.opt (fdiagnostics-show-labels,
	fdiagnostics-show-line-numbers, fdiagnostics-format=,
	fdiagnostics-minimum-margin-width=, fgnat-encodings=, gas-loc-support,
	gas-locview-support, ginline-points, ginternal-reset-location-views):
	Terminate description text with a dot.
	* config/microblaze/microblaze.opt (mxl-prefetch): Likewise.
	* config/mcore/mcore.opt (m210, m340): Likewise.
	* config/epiphany/epiphany.opt (mprefer-short-insn-regs, mcmove,
	mnops=): Start description text with a capital letter.
	* config/arc/arc.opt (msize-level=): Likewise.
	* config/sh/sh.opt (minline-ic_invalidate): Likewise.
	* config/rs6000/sysv4.opt (mno-toc, mtoc, mno-traceback, mshlib,
	mnewlib): Likewise.
	* config/ft32/ft32.opt (msim): Likewise.
	(mft32b, mcompress): Likewise.  Terminate description text with a dot.
	(mnodiv, mnopm): Terminate description text with a dot.
	* config/c6x/c6x.opt (c6x_sdata): Terminate Enum description with
	a colon.
	* config/i386/i386.opt (prefer_vector_width, instrument_return):
	Likewise.
	* config/rx/rx.opt (nofpu): Remove trailing spaces from description
	text.

	PR rtl-optimization/89634
	* cfgcleanup.c (thread_jump): Punt if registers mentioned in cond1
	are modified in BB_END (e->src) instruction.

2019-03-08  David Malcolm  <dmalcolm@redhat.com>

	PR target/79926
	* config/i386/i386.c (ix86_set_current_function): Make "sorry"
	messages more amenable to translation, and improve wording.

2019-03-08  Bill Schmidt  <wschmidt@linux.ibm.com>

	* config/rs6000/rs6000-p8swap.c (rs6000_analyze_swaps): Rebuild
	ud- and du-chains between phases.

2019-03-08  Richard Sandiford  <richard.sandiford@arm.com>

	PR debug/89631
	* dwarf2cfi.c (dwarf2out_frame_debug_expr): Use CONST_POLY_INT
	instead of POLY_INT_CST.

2019-03-08  Andre Vieira  <andre.simoesdiasvieira@arm.com>

	* config/arm/arm.h (TARGET_FP16_TO_DOUBLE): Add TARGET_VFP_DOUBLE
	requirement.

2019-03-08  Uroš Bizjak  <ubizjak@gmail.com>

	PR target/68924
	PR target/78782
	PR target/87558
	* config/i386/emmintrin.h (_mm_loadu_si64): New intrinsic.
	(_mm_storeu_si64): Ditto.

2019-03-08  Martin Liska  <mliska@suse.cz>

	PR target/86952
	* config/i386/i386.c (ix86_option_override_internal): Disable
	jump tables when retpolines are used.

2019-03-08  Jan Hubicka  <hubicka@ucw.cz>

	PR go/63560
	* ipa-split.c (execute_split_functions): Do not split
	'noinline' or 'section' function.

2019-03-08  Jakub Jelinek  <jakub@redhat.com>

	PR target/79846
	* config/s390/s390.c (s390_const_operand_ok): Use %wu instead of
	HOST_WIDE_INT_PRINT_UNSIGNED and %wd instead of
	HOST_WIDE_INT_PRINT_DEC.  Formatting fixes.

	PR ipa/80000
	* ipa-devirt.c (compare_virtual_tables): Remove two trailing spaces
	from diagnostics.  Formatting fixes.

	PR target/85665
	* ipa-devirt.c (odr_types_equivalent_p): Fix grammar in
	warn_odr diagnostics.

	PR other/80058
	* lra-constraints.c (process_alt_operands): Avoid one space before
	" at the end of line and another after " on another line in a string
	literal.
	* attribs.c (handle_dll_attribute): Likewise.
	* config/avr/avr-devices.c (avr_texinfo): Likewise.

	* gimple-ssa-warn-alloca.c (pass_walloca::execute): Don't wrap
	warning_at or inform messages in G_() if there is no ?:.

	PR tree-optimization/89550
	* builtins.c (c_strlen): Only set TREE_NO_WARNING if warning_at
	returned true.  Formatting fixes.
	(expand_builtin_strnlen): Formatting fixes.
	* tree-vrp.c (vrp_prop::check_mem_ref): Only set TREE_NO_WARNING
	if warning_at returned true.
	* tree-cfg.c (pass_warn_function_return::execute): Likewise.

2019-03-08  Richard Biener  <rguenther@suse.de>

	PR middle-end/89578
	* cfgloop.h (struct loop): Add owned_clique field.
	* cfgloopmanip.c (copy_loop_info): Copy it.
	* tree-cfg.c (gimple_duplicate_bb): Do not remap owned_clique
	cliques.
	* tree-inline.c (copy_loops): Remap owned_clique.
	* lto-streamer-in.c (input_cfg): Stream owned_clique.
	* lto-streamer-out.c (output_cfg): Likewise.

2019-03-08  Jakub Jelinek  <jakub@redhat.com>

	PR target/80190
	* config/darwin.c: Include intl.h.
	(darwin_build_constant_cfstring): Improve i18n of diagnostics by not
	composing the message out of two separate parts.

2019-03-07  Jakub Jelinek  <jakub@redhat.com>

	PR target/80003
	* config/i386/i386.c (ix86_set_func_type): Make sure diagnostics
	doesn't start with a capital letter and doesn't end with a dot.
	(ix86_function_arg_boundary): Make sure diagnostics doesn't start
	with a capital letter.
	(ix86_mangle_function_version_assembler_name): Likewise.
	(ix86_generate_version_dispatcher_body): Likewise.
	(fold_builtin_cpu): Likewise.
	(get_builtin_code_for_version): Likewise.  Remove extraneous space.
	(ix86_handle_interrupt_attribute): Make the diagnostics easier for
	translators, wrap full type name in %qs.

	PR translation/79999
	* gimplify.c (gimplify_omp_ordered): Reword diagnostics to talk about
	depend clause with source (or sink) modifier.
	* omp-expand.c (expand_omp_ordered_sink): Likewise.

	PR target/89602
	* config/i386/sse.md (avx512f_mov<ssescalarmodelower>_mask,
	*avx512f_load<mode>_mask, avx512f_store<mode>_mask): New define_insns.
	(avx512f_load<mode>_mask): New define_expand.
	* config/i386/i386-builtin.def (__builtin_ia32_loadsd_mask,
	__builtin_ia32_loadss_mask, __builtin_ia32_storesd_mask,
	__builtin_ia32_storess_mask, __builtin_ia32_movesd_mask,
	__builtin_ia32_movess_mask): New builtins.
	* config/i386/avx512fintrin.h (_mm_mask_load_ss, _mm_maskz_load_ss,
	_mm_mask_load_sd, _mm_maskz_load_sd, _mm_mask_move_ss,
	_mm_maskz_move_ss, _mm_mask_move_sd, _mm_maskz_move_sd,
	_mm_mask_store_ss, _mm_mask_store_sd): New intrinsics.

2019-03-07  Martin Jambor  <mjambor@suse.cz>

	PR lto/87525
	* ipa-cp.c (perform_estimation_of_a_value): Account zero time benefit
	for extern inline functions.

2019-03-07  Martin Jambor  <mjambor@suse.cz>

	PR ipa/88235
	* cgraph.h (cgraph_node): New inline method former_thunk_p.
	* cgraph.c (cgraph_node::dump): Dump a note if node is a former thunk.
	(clone_of_p): Treat expanded thunks like thunks, be optimistic if they
	have multiple callees.  At the end check if declarations match as
	opposed to cgraph_nodes.

2019-03-07  Martin Liska  <mliska@suse.cz>

	* cgraph.c (cgraph_node::verify_node): Verify with a neighbour
	which is equivalent to searching for this in clones chain.
	* symtab.c (symtab_node::verify_base): Similarly compare ASM
	names with a neighbour and special case first node in a chain.

2019-01-25  Jason Merrill  <jason@redhat.com>

	PR c++/80916 - spurious "static but not defined" warning.
	* gimple-fold.c (can_refer_decl_in_current_unit_p): Return false
	for an internal symbol with DECL_EXTERNAL.

2019-04-07  Richard Biener  <rguenther@suse.de>

	PR middle-end/89618
	* cfgloopmanip.c (copy_loop_info): Copy forgotten fields.
	* tree-inline.c (copy_loops): Simplify.

2019-03-07  Martin Liska  <mliska@suse.cz>

	* dwarf2out.c (add_AT_vms_delta): Revert function removal.

2019-03-07  Richard Biener  <rguenther@suse.de>

	PR tree-optimization/89595
	* tree-ssa-dom.c (dom_opt_dom_walker::optimize_stmt): Take
	stmt iterator as reference, take boolean output parameter to
	indicate whether the stmt was removed and thus the iterator
	already advanced.
	(dom_opt_dom_walker::before_dom_children): Re-iterate over
	stmts created by folding.

2019-03-07  Jakub Jelinek  <jakub@redhat.com>

	PR c++/89585
	* doc/extend.texi (Basic Asm): Document qualifiers are not allowed
	at toplevel.

2019-03-06  Peter Bergner  <bergner@linux.ibm.com>

	PR rtl-optimization/88845
	* config/rs6000/rs6000.c (rs6000_emit_move_si_sf_subreg): Enable during
	LRA.
	* lra.c (remove_scratches_1): New function.
	(remove_scratches): Use it.
	(lra_emit_move): Likewise.

2019-03-06  Claudiu Zissulescu  <claziss@synopsys.com>

	* config/arc/arc-c.def (__ARC_UNALIGNED__): Set it on
	unaligned_access variable.
	* config/arc/arc.c (arc_override_options): Set unaligned access
	default on for HS CPUs.
	* config/arc/arc.h (STRICT_ALIGNMENT): Fix logic.

2019-03-06  Martin Liska  <mliska@suse.cz>

	PR gcov-profile/89577
	* doc/gcov.texi: Prefer to use --coverage.
	* doc/sourcebuild.texi: Likewise.

2019-03-02  Jason Merrill  <jason@redhat.com>

	PR c++/86485 - -Wmaybe-unused with empty class ?:
	* gimplify.c (gimplify_cond_expr): Use INIT_EXPR.

2019-03-05  Jakub Jelinek  <jakub@redhat.com>

	PR target/89587
	* config/rs6000/t-linux (MULTIARCH_DIRNAME): Set to non-empty only
	if_multiarch.

	PR middle-end/89590
	* builtins.c (maybe_emit_free_warning): Punt if free doesn't have
	exactly one argument.

2019-03-05  Jakub Jelinek  <jakub@redhat.com>
	    Richard Sandiford  <richard.sandiford@arm.com>

	PR tree-optimization/89570
	* match.pd (vec_cond into cond_op simplification): Don't use
	get_conditional_internal_fn, use as_internal_fn (cond_op).

2019-03-05  Wilco Dijkstra  <wdijkstr@arm.com>

	PR target/89222
	* config/arm/arm.md (movsi): Use targetm.cannot_force_const_mem
	to decide when to split off a non-zero offset from a symbol.
	* config/arm/arm.c (arm_cannot_force_const_mem): Disallow offsets
	in function symbols.

2019-03-05  Richard Biener  <rguenther@suse.de>

	PR tree-optimization/89594
	* tree-if-conv.c (pass_if_conversion::execute): Handle
	case where .LOOP_VECTORIZED_FUNCTION was removed.

2019-03-05  Jakub Jelinek  <jakub@redhat.com>

	PR bootstrap/89560
	* fold-const.c (fold_checksum_tree): Don't use fixed size buffer,
	instead alloca it only when needed with the needed size.

	PR tree-optimization/89570
	* match.pd (vec_cond into cond_op simplification): Guard with
	vectorized_internal_fn_supported_p test and #if GIMPLE.

	PR tree-optimization/89566
	* gimple-ssa-sprintf.c (sprintf_dom_walker::handle_gimple_call):
	Set info.fncode to BUILT_IN_NONE if gimple_call_builtin_p failed.
	Punt if get_user_idx_format succeeds, but idx_format argument is
	not provided or doesn't have pointer type, or if idx_args is above
	number of provided arguments.

2019-03-04  Wilco Dijkstra  <wdijkstr@arm.com>

	PR tree-optimization/89437
	* match.pd: Use lt in sin(atan(x)) and cos(atan(x)) simplifications.

2019-03-04  Richard Biener  <rguenther@suse.de>

	PR middle-end/89572
	* tree-scalar-evolution.c: (get_loop_exit_condition): Use
	safe_dyn_cast.

2019-03-04  Bin Cheng  <bin.cheng@linux.alibaba.com>

	PR tree-optimization/89487
	* tree-loop-distribution.c (has_nonaddressable_dataref_p): New.
	(create_rdg_vertices): Compute has_nonaddressable_dataref_p.
	(distribute_loop): Don't do runtime alias check if there is non-
	addressable data reference.
	* tree-ssa-loop-ivopts.c (may_be_nonaddressable_p): Check if VAR_DECL
	is a register variable.

2019-03-02  Jakub Jelinek  <jakub@redhat.com>

	PR target/89506
	* config/arm/arm.md (cmpsi2_addneg): Use
	trunc_int_for_mode (-INTVAL (...), SImode) instead of -INTVAL (...).
	If operands[2] is 0 or INT_MIN, force use of subs.
	(*compare_scc splitter): Use gen_int_mode.
	(*negscc): Likewise.
	* config/arm/thumb2.md (*thumb2_negscc): Likewise.

2019-03-01  Kito Cheng  <kito.cheng@gmail.com>
	    Monk Chiang  <sh.chiang04@gmail.com>

	* common/config/riscv/riscv-common.c: Include sstream.
	(riscv_subset_list::to_string): New.
	(riscv_arch_str): Likewise.
	* config.gcc (riscv*-*-*): Handle --with-riscv-attribute=
	* config.in: Regen.
	* config/riscv/riscv-protos.h (riscv_arch_str): New.
	* config/riscv/riscv.c (INCLUDE_STRING): Defined.
	(riscv_emit_attribute): New.
	(riscv_file_start): Emit attribute if needed.
	(riscv_option_override): Init riscv_emit_attribute_p.
	* config/riscv/riscv.opt (mriscv-attribute): New option.
	* configure.ac (riscv*-*-*): Check binutils is supporting ELF
	* configure: Regen.
	* doc/install.texi: Document --with-riscv-attribute.
	* doc/invoke.texi: Document -mriscv-attribute.

	* common/config/riscv/riscv-common.c:
	Include config/riscv/riscv-protos.h.
	(INCLUDE_STRING): Defined.
	(RISCV_DONT_CARE_VERSION): Defined.
	(riscv_subset_t): Declare.
	(riscv_subset_t::riscv_subset_t): New.
	(riscv_subset_list): Declare.
	(riscv_subset_list::riscv_subset_list): New.
	(riscv_subset_list::~riscv_subset_list): Likewise.
	(riscv_subset_list::parsing_subset_version): Likewise.
	(riscv_subset_list::parse_std_ext): Likewise.
	(riscv_subset_list::parse_sv_or_non_std_ext): Likewise.
	(riscv_subset_list::add): Likewise.
	(riscv_subset_list::lookup): Likewise.
	(riscv_subset_list::xlen): Likewise.
	(riscv_subset_list::parse): Likewise.
	(riscv_supported_std_ext): Likewise.
	(current_subset_list): Likewise.
	(riscv_parse_arch_string): Using riscv_subset_list::parse to
	parse.

2019-03-01  Segher Boessenkool  <segher@kernel.crashing.org>

	* config/rs6000/rs6000.c (rs6000_option_override_internal): If
	rs6000_dejagnu_cpu_index is set, use that to override rs6000_cpu_index.
	* config/rs6000/rs6000.opt (mdejagnu-cpu=): New option.

2019-03-01  Alexander Monakov  <amonakov@ispras.ru>

	PR rtl-optimization/85899
	* haifa-sched.c (find_fallthru_edge_from): Relax assert to account for
	fallthru edges leading to the exit block.

2019-03-01  Tamar Christina  <tamar.christina@arm.com>

	PR target/89517
	* config/aarch64/aarch64-option-extensions.def (fp, simd, crypto, fp16,
	rdma, dotprod, sha2, sha3, sm4, fp16fml, sve): Collapse line.

2019-03-01  Richard Sandiford  <richard.sandiford@arm.com>

	PR tree-optimization/89535
	* tree-vect-stmts.c (vectorizable_call): Record the vector types
	for each operand.  Calculate the fallback choice for mask operands
	and pass it to vect_get_vec_def_for_operand.

2019-03-01  Richard Biener  <rguenther@suse.de>

	PR middle-end/89541
	* tree-ssa-operands.c (add_stmt_operand): CONST_DECL may
	get virtual operands.
	(get_expr_operands): Handle CONST_DECL like other decls.

2019-03-01  Jakub Jelinek  <jakub@redhat.com>

	PR middle-end/89503
	* fold-const.c (fold_checksum_tree): Ignore TREE_NO_WARNING bit
	on DECL_P and EXPR_P.

2019-03-01  Richard Biener  <rguenther@suse.de>

	PR middle-end/89497
	* tree-cfgcleanup.h (cleanup_tree_cfg): Add SSA update flags
	argument, defaulted to zero.
	* passes.c (execute_function_todo): Pass down SSA update flags
	to cleanup_tree_cfg.
	* tree-cfgcleanup.c: Include tree-into-ssa.h and tree-cfgcleanup.h.
	(cleanup_tree_cfg_noloop): After cleanup_control_flow_pre update SSA
	form if requested.
	(cleanup_tree_cfg): Get and pass down SSA update flags.

2019-03-01  Jakub Jelinek  <jakub@redhat.com>

	PR bootstrap/89539
	* dwarf2out.c (output_comdat_type_unit): Add ATTRIBUTE_UNUSED to
	early_lto_debug argument.

2019-02-28  Eric Botcazou  <ebotcazou@adacore.com>

	PR tree-optimization/89536
	* tree-ssa-dom.c (edge_info::derive_equivalences) <BIT_NOT_EXPR>: Test
	only whether bit #0 of the value is 0 instead of the entire value.

2019-02-28  Marek Polacek  <polacek@redhat.com>

	PR c++/87068 - missing diagnostic with fallthrough statement.
	* gimplify.c (expand_FALLTHROUGH_r): If IFN_FALLTHROUGH was found
	at the end of a seq, save its location to walk_stmt_info.
	(expand_FALLTHROUGH): Warn if IFN_FALLTHROUGH is at the end of
	a switch.

2019-02-28  Jan Hubicka  <hubicka@ucw.cz>

	PR lto/88585
	* tree.c (find_atomic_core_type): Move ahead in file.
	(check_base_type): Correctly compare alignments of atomic types.

2019-02-28  H.J. Lu  <hongjiu.lu@intel.com>

	PR target/89455
	* config/i386/i386.c (get_builtin_code_for_version): Identify
	Westmere from PCLMUL, instead of AES.

2019-02-28  Jakub Jelinek  <jakub@redhat.com>

	PR target/89434
	* config/arm/arm.md (*subsi3_carryin_compare_const): Use
	trunc_int_for_mode (-INTVAL (...), SImode), just instead of
	-UINTVAL (...).

2019-02-28  Tamar Christina  <tamar.christina@arm.com>

	PR target/88530
	* config/aarch64/aarch64-option-extensions.def: Document it.
	* config/aarch64/driver-aarch64.c (host_detect_local_cpu): Skip feature
	if empty hwcaps.

2019-02-28  Jakub Jelinek  <jakub@redhat.com>

	PR c/89520
	* convert.c (convert_to_real_1, convert_to_integer_1): Punt for
	builtins if they don't have a single scalar floating point argument.
	Formatting fixes.

2019-02-27  Bernd Edlinger  <bernd.edlinger@hotmail.de>

	PR rtl-optimization/89490
	* varasm.c (get_block_for_section): Bail out for mergeable sections.
	(default_use_anchors_for_symbol_p, output_object_block): Assert the
	block section is not mergeable.

2019-02-27  Jakub Jelinek  <jakub@redhat.com>

	PR target/70341
	* config/arm/arm.md (arm_casesi_internal): New define_expand.  Rename
	old define_insn to ...
	(*arm_casesi_internal): ... this.  Add mode to LABEL_REFs.
	* config/arm/thumb2.md (thumb2_casesi_internal): New define_expand.
	Rename old define_insn to ...
	(*thumb2_casesi_internal): ... this.  Add mode to LABEL_REFs.
	(thumb2_casesi_internal_pic): New define_expand.  Rename old
	define_insn to ...
	(*thumb2_casesi_internal_pic): ... this.  Add mode to LABEL_REFs.
	* config/aarch64/aarch64.md (casesi): Create the casesi_dispatch
	MEM manually here, set MEM_READONLY_P and MEM_NOTRAP_P on it.

2019-02-27  Richard Biener  <rguenther@suse.de>

	PR debug/88878
	* dwarf2out.c (use_debug_types): Disable when in_lto_p.

2019-02-27  Richard Biener  <rguenther@suse.de>

	* passes.c (should_skip_pass_p): Do not skip cgraph-edge
	building.

2019-02-27  Richard Biener  <rguenther@suse.de>

	PR debug/88878
	* dwarf2out.c (output_comdat_type_unit): Add early_lto_debug
	parameter, prefix section name with .gnu.debuglto_ if true.
	(dwarf2out_finish): Pass false to output_comdat_type_unit.
	(dwarf2out_early_finish): Pass true to output_comdat_type_unit.

2019-02-27  Richard Biener  <rguenther@suse.de>

	PR debug/89514
	* dwarf2out.c (size_of_die): Key on AT_ref (a)->comdat_type_p
	rather than on use_debug_types, doing what output_die does.
	(value_format): Likewise.

2019-02-27  Martin Jambor  <mjambor@suse.cz>
	    Martin Sebor  <msebor@redhat.com>

	* doc/invoke.texi (Warning Options): Reword description of
	-Wno-absolute-value.

2019-02-27  Jakub Jelinek  <jakub@redhat.com>

	PR tree-optimization/89280
	* tree-cfgcleanup.c (maybe_dead_abnormal_edge_p,
	builtin_setjmp_setup_bb): New functions.
	(cleanup_control_flow_pre): Ignore maybe_dead_abnormal_edge_p edges.
	When visiting __builtin_setjmp_setup block, queue in special
	setjmp_vec vector edges from .ABNORMAL_DISPATCHER to corresponding
	__builtin_setjmp_receiver.  Remove .ABNORMAL_DISPATCHER basic blocks
	from visited after the loop if they don't have any visited successor
	blocks.

2018-02-26  Steve Ellcey  <sellcey@marvell.com>

	* config/aarch64/aarch64.c (aarch64_get_multilib_abi_name):
	New function.
	(TARGET_GET_MULTILIB_ABI_NAME): New macro.

2019-02-26  Jakub Jelinek  <jakub@redhat.com>

	PR c++/89507
	* tree.c (valid_constant_size_p): Deal with size INTEGER_CSTs
	with types other than sizetype/ssizetype.

2019-02-26  Eric Botcazou  <ebotcazou@adacore.com>

	* config/sparc/sparc-opts.h (enum processor_type): Rename to...
	(enum sparc_processor_type): ...this.
	(enum sparc_code_model_type): New enumeration type.
	(enum sparc_memory_model_type): Tweak comments.
	* config/sparc/sparc.opt (mcpu): Adjust to above renaming.
	(mtune): Likewise.
	(mcmodel): Use sparc_code_model enumeration and variable.
	(sparc_code_model): New enumeration.
	(mdebug): Add Undocumented marker.
	* config/sparc/sparc.h (enum cmodel): Delete.
	(sparc_cmodel): Likewise.
	(TARGET_CM_MEDLOW): Adjust to above renaming.
	(TARGET_CM_MEDMID): Likewise.
	(TARGET_CM_MEDANY): Likewise.
	(TARGET_CM_EMBMEDANY): Likewise.
	* config/sparc/sparc.c (sparc_cmodel): Delete.
	(sparc_option_override): Remove string/value mapping support for the
	code model.  Move code and memory model support to after the handling
	of target flags.  Do private machine setup last.
	(sparc_emit_set_symbolic_const64): Use sparc_code_model.
	(sparc_legitimize_reload_address): Likewise.
	(sparc_output_mi_thunk): Likewise.
	* config/sparc/sparc.md (cpu): Adjust comment to above renaming.

2019-02-26  Jakub Jelinek  <jakub@redhat.com>

	PR tree-optimization/89500
	* tree-ssa-strlen.c (stridx_strlenloc): Adjust comment.
	(handle_builtin_strlen): Remove noncst_bound variable.  Always
	optimize strnlen (x, 0) to 0.  Optimize strnlen (x, cst) to
	cst if the first cst bytes starting at x are known to be non-zero,
	even if the string is not zero terminated.  Don't try to modify
	*si for strnlen.  Update strlen_to_stridx only for strlen or if
	we can prove strnlen returns the same value as strlen would.

2019-02-26  Martin Liska  <mliska@suse.cz>

	* alloc-pool.h (struct pool_usage): Remove extra
	print_dash_line.
	* bitmap.h (struct bitmap_usage): Likewise.
	* ggc-common.c (struct ggc_usage): Likewise.
	* mem-stats.h (struct mem_usage): Likewise.
	(mem_alloc_description::dump): Print dash lines
	here and repeat header at the end of a table report.
	It's then more readable.
	* tree-phinodes.c (phinodes_print_statistics): Make
	horizontal alignment.
	* tree-ssanames.c (ssanames_print_statistics): Likewise.
	* vec.c (struct vec_usage): Remove extra print_dash_line.
	* vec.h (vec_safe_grow_cleared): Pass PASS_MEM_STAT.

2019-02-26  Uroš Bizjak  <ubizjak@gmail.com>

	* doc/extend.texi (__builtin_object_size):
	Use @pxref instead of @xref inside parenthesis.
	(__builtin_has_attribute): Add missing comma after @xref.
	(__builtin_object_size): Ditto.
	* doc/md.texi (cond_*{mode}): Use @samp instead of @var around op1[i].
	* fortran/invoke.texi (-ffpe-trap): Use @var for every item
	in the list.

2019-02-26  Jeff Law  <law@redhat.com>

	PR rtl-optimization/87761
	* regcprop.c (copyprop_hardreg_forward_1): Use REG_UNUSED notes to
	detect obviously dead insns and delete them.

2019-02-26  Richard Biener  <rguenther@suse.de>

	PR tree-optimization/89505
	* tree-ssa-structalias.c (compute_dependence_clique): Make sure
	to handle restrict pointed-to vars with multiple subvars
	correctly.

2019-02-26  Richard Biener  <rguenther@suse.de>

	PR tree-optimization/89489
	* tree-parloops.c (create_loop_fn): Copy over last_clique.

2019-02-26  Eric Botcazou  <ebotcazou@adacore.com>

	* tree-ssa-dom.c (edge_info::derive_equivalences) <BIT_IOR_EXPR>: Fix
	and move around comment.
	<BIT_AND_EXPR>: Likewise.
	<BIT_NOT_EXPR>: Add specific handling for boolean types.

2019-02-26  Jakub Jelinek  <jakub@redhat.com>

	PR target/89474
	* config/i386/i386.c (remove_partial_avx_dependency): Call
	df_analyze etc. before creation of the v4sf_const0 pseudo, rather than
	after changing possibly many instructions to use that pseudo.  Fix up
	insertion of v4sf_const0 setter at the start of bb.

2019-02-25  Sandra Loosemore  <sandra@codesourcery.com>

	PR c/80409
	* doc/extend.texi (Variadic Pointer Args): New section.

2019-02-25  Sandra Loosemore  <sandra@codesourcery.com>
	    Martin Sebor  <msebor@gmail.com>

	* common.opt (Wattribute-alias): Likewise.
	* doc/invoke.texi (Option Summary): List general form of
	-Wattribute-alias=.  List positive form of -Wmissing-attributes.
	(-Wmissing-attributes): Invert entry, rewrite and correct default.
	Add cross-references.
	(-Wattribute-alias): Rewrite and correct default.  Mention
	considered attributes (same as for -Wmissing-attributes).

2019-02-25  Paul A. Clarke  <pc@us.ibm.com>

	* config/rs6000/emmintrin.h (_mm_cvtpd_epi32): Fix big endian.
	(_mm_cvtpd_ps): Likewise.
	(_mm_cvttpd_epi32): Likewise.

	PR target/89338
	* config/rs6000/xmmintrin.h (_mm_cvtss_f32):  Fix type mismatch.
	(_mm_cvt_ss2si): Fix type mismatch and 32-bit.

	PR target/89339
	* config/rs6000/xmmintrin.h (_mm_movemask_pi8): Fix 32-bit.

2019-02-25  Tamar Christina  <tamar.christina@arm.com>

	PR target/88530
	* common/config/aarch64/aarch64-common.c
	(struct aarch64_option_extension): Add is_synthetic.
	(all_extensions): Use it.
	(TARGET_OPTION_INIT_STRUCT): Define hook.
	(struct gcc_targetm_common): Moved to end.
	(all_extensions_by_on): New.
	(opt_ext_cmp, typedef opt_ext): New.
	(aarch64_option_init_struct): New.
	(aarch64_contains_opt): New.
	(aarch64_get_extension_string_for_isa_flags): Output smallest set.
	* config/aarch64/aarch64-option-extensions.def
	(AARCH64_OPT_EXTENSION): Explicitly include AES and SHA2 in crypto.
	(fp, simd, crc, lse, fp16, rcpc, rdma, dotprod, aes, sha2, sha3,
	sm4, fp16fml, sve, profile, rng, memtag, sb, ssbs, predres):
	Set is_synthetic to false.
	(crypto): Set is_synthetic to true.
	* config/aarch64/driver-aarch64.c (AARCH64_OPT_EXTENSION): Add
	SYNTHETIC.

2019-02-25  Tamar Christina  <tamar.christina@arm.com>

	* config/arm/arm_neon.h (vfmlal_low_u32, vfmlsl_low_u32,
	vfmlal_high_u32, vfmlsl_high_u32, vfmlalq_low_u32, vfmlslq_low_u32,
	vfmlalq_high_u32, vfmlslq_high_u32, vfmlal_lane_low_u32,
	vfmlal_lane_high_u32, vfmlalq_laneq_low_u32, vfmlalq_lane_low_u32,
	vfmlal_laneq_low_u32, vfmlalq_laneq_high_u32, vfmlalq_lane_high_u32,
	vfmlal_laneq_high_u32, vfmlsl_lane_low_u32, vfmlsl_lane_high_u32,
	vfmlslq_laneq_low_u32, vfmlslq_lane_low_u32, vfmlsl_laneq_low_u32,
	vfmlslq_laneq_high_u32, vfmlslq_lane_high_u32, vfmlsl_laneq_high_u32):
	Rename ...
	(vfmlal_low_f16, vfmlsl_low_f16, vfmlal_high_f16, vfmlsl_high_f16,
	vfmlalq_low_f16, vfmlslq_low_f16, vfmlalq_high_f16, vfmlslq_high_f16,
	vfmlal_lane_low_f16, vfmlal_lane_high_f16, vfmlalq_laneq_low_f16,
	vfmlalq_lane_low_f16, vfmlal_laneq_low_f16, vfmlalq_laneq_high_f16,
	vfmlalq_lane_high_f16, vfmlal_laneq_high_f16, vfmlsl_lane_low_f16,
	vfmlsl_lane_high_f16, vfmlslq_laneq_low_f16, vfmlslq_lane_low_f16,
	vfmlsl_laneq_low_f16, vfmlslq_laneq_high_f16, vfmlslq_lane_high_f16,
	vfmlsl_laneq_high_f16): ... To this.
	* config/arm/neon.md: Update comments.

2019-02-25  Tamar Christina  <tamar.christina@arm.com>

	* config/aarch64/arm_neon.h (vfmlal_low_u32, vfmlsl_low_u32,
	vfmlalq_low_u32, vfmlslq_low_u32, vfmlal_high_u32, vfmlsl_high_u32,
	vfmlalq_high_u32, vfmlslq_high_u32, vfmlal_lane_low_u32,
	vfmlsl_lane_low_u32, vfmlal_laneq_low_u32, vfmlsl_laneq_low_u32,
	vfmlalq_lane_low_u32, vfmlslq_lane_low_u32, vfmlalq_laneq_low_u32,
	vfmlslq_laneq_low_u32, vfmlal_lane_high_u32, vfmlsl_lane_high_u32,
	vfmlal_laneq_high_u32, vfmlsl_laneq_high_u32, vfmlalq_lane_high_u32,
	vfmlslq_lane_high_u32, vfmlalq_laneq_high_u32, vfmlslq_laneq_high_u32):
	Rename ...
	(vfmlal_low_f16, vfmlsl_low_f16, vfmlalq_low_f16, vfmlslq_low_f16,
	vfmlal_high_f16, vfmlsl_high_f16, vfmlalq_high_f16, vfmlslq_high_f16,
	vfmlal_lane_low_f16, vfmlsl_lane_low_f16, vfmlal_laneq_low_f16,
	vfmlsl_laneq_low_f16, vfmlalq_lane_low_f16, vfmlslq_lane_low_f16,
	vfmlalq_laneq_low_f16, vfmlslq_laneq_low_f16, vfmlal_lane_high_f16,
	vfmlsl_lane_high_f16, vfmlal_laneq_high_f16, vfmlsl_laneq_high_f16,
	vfmlalq_lane_high_f16, vfmlslq_lane_high_f16, vfmlalq_laneq_high_f16,
	vfmlslq_laneq_high_f16): ... To this.

2019-02-25  Alexander Monakov  <amonakov@ispras.ru>

	PR rtl-optimization/86096
	* df-scan.c (df_mw_compare): Do not check mw_reg fields when
	comparing mw_order values.

2019-02-25  Jakub Jelinek  <jakub@redhat.com>

	PR target/89434
	* config/arm/arm.md (*subsi3_carryin_const): Use
	arm_neg_immediate_operand predicate instead of
	arm_not_immediate_operand, "L" constraint instead of "K" and
	print it using %n2 instead of %B2.
	(*subsi3_carryin_const0): New define_insn.
	(*subsi3_carryin_compare_const): Use const_int_I_operand predicate
	instead of arm_not_operand and "I" constraint instead of "K" and
	print it using %n3 instead of %B2.  Instead of using match_dup 2 add
	another match_operand and in the condition check that it is negation
	of operands[2].
	(*subsi3_carryin_compare_const0): New define_ins.
	(*subdi_di_zesidi): Adjust to use *subsi3_carryin_const0 instead of
	*subsi3_carryin_const.
	(*arm_cmpdi_insn): Fix splitting into *subsi3_carryin_compare_const,
	split into *subsi3_carryin_compare_const0 if the highpart is zero.

	PR target/89438
	* config/arm.vfp.md (*negdf2_vfp): Use
	gen_int_mode (0x80000000, SImode) instead of GEN_INT (0x80000000).
	* config/arm/neon.md (neon_copysignf<mode>): Likewise.

2019-02-24  Jakub Jelinek  <jakub@redhat.com>

	PR rtl-optimization/89445
	* simplify-rtx.c (simplify_ternary_operation): Don't use
	simplify_merge_mask on operands that may trap.
	* rtlanal.c (may_trap_p_1): Use FLOAT_MODE_P instead of
	SCALAR_FLOAT_MODE_P checks.  For integral division by zero, if
	second operand is CONST_VECTOR, check if any element could be zero.
	Don't expect traps for VEC_{MERGE,SELECT,CONCAT,DUPLICATE} unless
	their operands can trap.

2019-02-23  Martin Sebor  <msebor@redhat.com>

	* gimple-ssa-sprintf.c (target_strtol): Rename...
	(target_strtohwi): ...to this.  Handle values up to HOST_WIDE_INT_MAX.
	(parse_directive): Adjust to name change.  Use HOST_WIDE_INT_MAX to
	check for range error.

2019-02-23  H.J. Lu  <hongjiu.lu@intel.com>

	PR driver/69471
	* opts-common.c (prune_options): Also prune joined switches
	with Negative and RejectNegative.
	* config/i386/i386.opt (march=): Add Negative(march=).
	(mtune=): Add Negative(mtune=).
	* doc/options.texi: Document Negative used together with Joined
	and RejectNegative.

2019-02-22  Martin Sebor  <msebor@redhat.com>

	* doc/extend.texi (Other Builtins): Add
	__builtin_is_constant_evaluated.

2019-02-22  Richard Biener  <rguenther@suse.de>

	PR tree-optimization/87609
	* tree-cfg.c (gimple_duplicate_bb): Only remap inlined cliques.

2019-02-22  Jeff Law  <law@redhat.com>

	PR rtl-optimization/87761
	* config/mips/mips.md: Add new combiner pattern to recognize
	a bitfield extraction using (ashiftrt (truncate (ashift (...)))).

2019-02-22  Matthew Malcomson  <matthew.malcomson@arm.com>

	PR target/89324
	* config/aarch64/aarch64.md: Use aarch64_general_reg predicate on
	destination register in peepholes generating patterns for ADDS/SUBS.
	(add<mode>3_compare0,
	*addsi3_compare0_uxtw, add<mode>3_compareC,
	add<mode>3_compareV_imm, add<mode>3_compareV,
	*adds_<optab><ALLX:mode>_<GPI:mode>,
	*subs_<optab><ALLX:mode>_<GPI:mode>,
	*adds_<optab><ALLX:mode>_shift_<GPI:mode>,
	*subs_<optab><ALLX:mode>_shift_<GPI:mode>,
	*adds_<optab><mode>_multp2, *subs_<optab><mode>_multp2,
	*sub<mode>3_compare0, *subsi3_compare0_uxtw,
	sub<mode>3_compare1): Allow stack pointer for source register.
	* config/aarch64/predicates.md (aarch64_general_reg): New predicate.

2019-02-22  Martin Sebor  <msebor@redhat.com>

	PR tree-optimization/88993
	PR tree-optimization/88853
	* gimple-ssa-sprintf.c (sprintf_dom_walker::call_info::is_file_func):
	New helper.
	(sprintf_dom_walker::call_info::is_string_func): New helper.
	(format_directive): Only issue "may exceed" 4095/INT_MAX warnings
	for formatted string functions.
	(sprintf_dom_walker::handle_gimple_call): Fix a typo in a comment.

2019-02-22  Martin Sebor  <msebor@redhat.com>

	PR c/89425
	* c-parser.c (sizeof_ptr_memacc_comptypes): Avoid warning in
	unreachable subexpressions.

2019-02-22  H.J. Lu  <hongjiu.lu@intel.com>
	    Hongtao Liu  <hongtao.liu@intel.com>
	    Sunil K Pandey  <sunil.k.pandey@intel.com>

	PR target/87007
	* config/i386/i386-passes.def: Add
	pass_remove_partial_avx_dependency.
	* config/i386/i386-protos.h
	(make_pass_remove_partial_avx_dependency): New.
	* config/i386/i386.c (make_pass_remove_partial_avx_dependency):
	New function.
	(pass_data_remove_partial_avx_dependency): New.
	(pass_remove_partial_avx_dependency): Likewise.
	(make_pass_remove_partial_avx_dependency): Likewise.
	* config/i386/i386.md (avx_partial_xmm_update): New attribute.
	(*extendsfdf2): Add avx_partial_xmm_update.
	(truncdfsf2): Likewise.
	(*float<SWI48:mode><MODEF:mode>2): Likewise.
	(SF/DF conversion splitters): Disabled for TARGET_AVX.

2019-02-22  Aldy Hernandez  <aldyh@redhat.com>

	PR middle-end/85598
	* gimple-ssa-sprintf.c (pass_sprintf_length::execute): Enable loop
	analysis for pass.

2019-02-22  Thiago Macieira  <thiago.macieira@intel.com>

	PR target/89444
	* config/i386/i386.h (PTA_WESTMERE): Remove PTA_AES.
	(PTA_SKYLAKE): Add PTA_AES.
	(PTA_GOLDMONT): Likewise.

2019-02-22  Sudakshina Das  <sudi.das@arm.com>

	* config/aarch64/aarch64.c (aarch64_output_mi_thunk): Add bti
	instruction if enabled.
	(aarch64_override_options): Remove reference to return address key.

2019-02-22  Richard Biener  <rguenther@suse.de>

	PR tree-optimization/89440
	* tree-vect-loop.c (vect_create_epilog_for_reduction): Remove
	not necessary assert.

2019-02-22  Thomas Schwinge  <thomas@codesourcery.com>

	PR fortran/72741
	* omp-general.c (oacc_replace_fn_attrib): Mostly split out into...
	(oacc_replace_fn_attrib_attr): ... this new function.
	* omp-general.h (oacc_replace_fn_attrib_attr): New prototype.
	* config/nvptx/nvptx.c (nvptx_goacc_validate_dims_1): Revert workaround.

2019-02-22  Kyrylo Tkachov  <kyrylo.tkachov@arm.com>

	* config/arm/arm-cpus.in (ares): Rename to...
	(neoverse-n1): ... This.  Add ares as alias.
	* config/arm/arm-tables.opt: Regenerate.
	* config/arm/arm-tune.md: Likewise.
	* doc/invoke.txt (ARM Options): Document neoverse-n1.

2019-02-22  Kyrylo Tkachov  <kyrylo.tkachov@arm.com>

	* config/aarch64/aarch64-cores.def (neoverse-e1): Define.
	* config/aarch64/aarch64-tune.md: Regenerate.
	* doc/invoke.texi (AArch64 Options): Document neoverse-e1 -mcpu option.

2019-02-22  Kyrylo Tkachov  <kyrylo.tkachov@arm.com>

	* config/aarch64/aarch64.c (ares_tunings): Rename to...
	(neoversen1_tunings): ... This.
	* config/aarch64/aarch64-cores.def (ares): Change tuning to the above.
	(neoverse-n1): New CPU.
	* config/aarch64/aarch64-tune.md: Regenerate.
	* doc/invoke.txt (AArch64 Options): Document neoverse-n1.

2019-02-22  Richard Biener  <rguenther@suse.de>

	PR middle-end/87609
	* cfghooks.h (dependence_hash): New typedef.
	(struct copy_bb_data): New type.
	(cfg_hooks::duplicate_block): Adjust to take a copy_bb_data argument.
	(duplicate_block): Likewise.
	* cfghooks.c (duplicate_block): Pass down copy_bb_data.
	(copy_bbs): Create and pass down copy_bb_data.
	* cfgrtl.c (cfg_layout_duplicate_bb): Adjust.
	(rtl_duplicate_bb): Likewise.
	* tree-cfg.c (gimple_duplicate_bb): If the copy_bb_data arg is not NULL
	remap dependence info.

2019-02-22  Richard Biener  <rguenther@suse.de>

	PR tree-optimization/87609
	* tree-core.h (tree_base): Document special clique values.
	* tree-inline.c (remap_dependence_clique): Do not use the
	special clique value of one.
	(maybe_set_dependence_info): Use clique one.
	(clear_dependence_clique): New callback.
	(compute_dependence_clique): Clear clique one from all refs
	before assigning it (again).

2019-02-21  Martin Sebor  <msebor@redhat.com>

	* doc/extend.texi (__clear_cache): Correct signature.

2019-02-21  Ian Lance Taylor  <iant@golang.org>

	PR go/89170
	* varasm.c (decode_addr_const): Call lookup_constant_def rather
	than output_constant_def.
	(add_constant_to_table): New static function.
	(output_constant_def): Call add_constant_to_table.
	(tree_output_constant_def): Likewise.

2019-02-21  Jakub Jelinek  <jakub@redhat.com>

	PR c++/89285
	* builtins.c (fold_builtin_arith_overflow): If first two args are
	INTEGER_CSTs, set intres and ovfres to constants rather than calls
	to ifn.

2019-02-21  H.J. Lu  <hongjiu.lu@intel.com>

	PR target/87412
	* config/i386/i386.c (ix86_set_indirect_branch_type): Issue an
	error for -mindirect-branch/-mfunction-return with incompatible
	-fcf-protection.

2019-02-21  Jakub Jelinek  <jakub@redhat.com>

	PR bootstrap/88714
	* constraints.md (q): Remove.
	* config/arm/ldrdstrd.md (*arm_ldrd, *arm_strd): Use rk constraint
	instead of q.

2019-02-21  Martin Jambor  <mjambor@suse.cz>

	PR hsa/89302
	* omp-general.c (omp_extract_for_data): Removed a duplicate call
	to omp_adjust_for_condition, moved NE_EXPR code_cond processing...
	(omp_adjust_for_condition): ...here.  Added necessary parameters.
	* omp-general.h (omp_adjust_for_condition): Updated declaration.
	* omp-grid.c (grid_attempt_target_gridification): Adjust to pass
	proper values to new parameters of omp_adjust_for_condition.

2019-02-20  Jakub Jelinek  <jakub@redhat.com>

	PR middle-end/89412
	* expr.c (expand_assignment): If result is a MEM, use change_address
	instead of simplify_gen_subreg.

2019-02-20  Jakub Jelinek  <jakub@redhat.com>
	    David Malcolm  <dmalcolm@redhat.com>

	PR middle-end/89091
	* fold-const.c (decode_field_reference): Return NULL_TREE if
	lang_hooks.types.type_for_size returns NULL.  Check it before
	overwriting *exp_.  Use return NULL_TREE instead of return 0.

2019-02-20  Jakub Jelinek  <jakub@redhat.com>

	PR middle-end/88074
	PR middle-end/89415
	* toplev.c (do_compile): Double the emin/emax exponents to workaround
	buggy mpc_norm.

2019-02-20  Uroš Bizjak  <ubizjak@gmail.com>

	PR target/89397
	* config/i386/i386.c (ix86_atomic_assign_expand_fenv): Check
	TARGET_SSE in addition to TARGET_SSE_MATH.

	(ix86_excess_precision): Ditto.
	(ix86_float_exceptions_rounding_supported_p): Ditto.
	(use_rsqrt_p): Ditto.
	* config/i386/sse.md (rsqrt<mode>2): Ditto.

2019-02-20  David Malcolm  <dmalcolm@redhat.com>

	PR c/89410
	* diagnostic-show-locus.c (layout::calculate_line_spans): Use
	linenum_arith_t when determining if two adjacent line spans are
	close enough to merge.
	(diagnostic_show_locus): Use linenum_arith_t when iterating over
	lines within each line_span.

2019-02-20 Andre Vieira  <andre.simoesdiasvieira@arm.com>

	PR target/86487
	* lra-constraints.c(uses_hard_regs_p): Fix handling of
	paradoxical SUBREGS.

2019-02-20  Li Jia He  <helijia@linux.ibm.com>

	PR target/88100
	* gcc/config/rs6000/rs6000.c (rs6000_gimple_fold_builtin)
	<case ALTIVEC_BUILTIN_VSPLTISB, ALTIVEC_BUILTIN_VSPLTISH,
	ALTIVEC_BUILTIN_VSPLTISW>: Don't convert the operand before
	range checking it.

2019-02-19  Jonathan Wakely  <jwakely@redhat.com>

	* config/gcn/gcn.c (print_operand): Fix typo.

2019-02-19  Richard Biener  <rguenther@suse.de>

	PR middle-end/88074
	* toplev.c (do_compile): Initialize mpfr's exponent range
	based on available float modes.

2019-02-19  Eric Botcazou  <ebotcazou@adacore.com>

	* rtlanal.c (get_initial_register_offset): Fall back to the estimate
	as long as the epilogue isn't completed.

2019-02-18  Martin Sebor  <msebor@redhat.com>

	* doc/cpp.texi (Conditional syntax): Add __has_attribute,
	__has_cpp_attribute, and __has_include.

2019-02-18  Martin Sebor  <msebor@redhat.com>

	* doc/invoke.texi (-Wreturn-type): Correct and expand.

2019-02-18  Martin Sebor  <msebor@redhat.com>

	PR middle-end/89294
	* tree.c (valid_constant_size_p): Avoid assuming size is a constant
	expression.
	* tree.h (cst_size_error): Add the cst_size_not_constant enumerator.

2019-02-18  Richard Biener  <rguenther@suse.de>

	PR tree-optimization/89296
	* tree-ssa-loop-ch.c (ch_base::copy_headers): Restrict setting
	of no-warning flag to cases that might emit the bogus warning.

2019-02-18  Jakub Jelinek  <jakub@redhat.com>

	PR bootstrap/88714
	* config/arm/arm.md (*arm_movdi, *movdf_soft_insn): Use "r" instead of
	"q" constraint.
	* config/arm/vfp.md (*movdi_vfp): Likewise.
	* config/arm/ldrdstrd.md (*arm_ldrd, *arm_strd): Use "r" instead of
	"q" constraint for operands[0].

	PR target/89369
	* config/s390/s390.md (*r<noxa>sbg_<mode>_srl_bitmask,
	*r<noxa>sbg_<mode>_sll, *r<noxa>sbg_<mode>_srl): Don't construct
	pattern in a temporary buffer.
	(*r<noxa>sbg_sidi_srl): Likewise.  Always use 32 as I3 rather
	than 64-operands[2].

	PR target/89361
	* config/s390/s390.c (s390_indirect_branch_attrvalue,
	s390_indirect_branch_settings): Define unconditionally.
	(s390_set_current_function): Likewise, but guard the whole body except
	the s390_indirect_branch_settings call with
	#if S390_USE_TARGET_ATTRIBUTE.
	(TARGET_SET_CURRENT_FUNCTION): Redefine unconditionally.

	* config/s390/s390.md (*<risbg_n>_ior_and_sr_ze,
	*<risbg_n>_<mode>_ior_and_lshiftrt, *<risbg_n>_sidi_ior_and_lshiftrt):
	Use HOST_WIDE_INT_M1U instead of ~(0ULL).
	(*<risbg_n>_and_subregdi_rotr, *<risbg_n>_and_subregdi_rotl): Use
	HOST_WIDE_INT_1U instead of 1ULL.
	(*pre_z10_extzv<mode>, *pre_z10_extv<mode>): Change mask type from int
	to unsigned HOST_WIDE_INT, use HOST_WIDE_INT_1U instead of 1ul.
	(*insv<mode><clobbercc_or_nocc>_appendbitsleft,
	z = (x << c) | (y >> d) splitters): Use HOST_WIDE_INT_1U
	instead of 1UL.
	(*insv<mode>_mem_reg, *insvdi_mem_reghigh): Use HOST_WIDE_INT_1U
	instead of 1ul.

2019-02-18  Martin Jambor  <mjambor@suse.cz>

	PR tree-optimization/89209
	* tree-sra.c (create_access_replacement): New optional parameter
	reg_tree.  Use it as a type if non-NULL and access type is not of
	a register type.
	(get_repl_default_def_ssa_name): New parameter REG_TYPE, pass it
	to create_access_replacement.
	(sra_modify_assign): Pass LHS type to get_repl_default_def_ssa_name.
	Check lacc is non-NULL before attempting to re-create it on the RHS.

2019-02-18  Martin Liska  <mliska@suse.cz>

	PR ipa/89306
	* cgraph.c (symbol_table::create_edge): Set m_summary_id to -1
	by default.
	(symbol_table::free_edge): Recycle m_summary_id.
	* cgraph.h (get_summary_id): New.
	(symbol_table::release_symbol): Set m_summary_id to -1
	by default.
	(symbol_table::allocate_cgraph_symbol): Recycle m_summary_id.
	* ipa-fnsummary.c (ipa_fn_summary_t): Switch from
	function_summary to fast_function_summary.
	* ipa-fnsummary.h (ipa_fn_summary_t): Likewise.
	* ipa-pure-const.c (class funct_state_summary_t):
	Switch from function_summary to fast_function_summary.
	* ipa-reference.c (class ipa_ref_var_info_summary_t): Likewise.
	(class ipa_ref_opt_summary_t): Switch from function_summary
	to fast_function_summary.
	* symbol-summary.h (class function_summary_base): New class
	that is created from base of former function_summary.
	(function_summary_base::unregister_hooks): New.
	(class function_summary): Inherit from function_summary_base.
	(class call_summary_base): New class
	that is created from base of former call_summary.
	(class call_summary): Inherit from call_summary_base.
	(struct is_same): New.
	(class fast_function_summary): New summary class.
	(class fast_call_summary): New summary class.
	* vec.h (vec_safe_grow_cleared): New function.

2019-02-18  Martin Liska  <mliska@suse.cz>

	* config/i386/i386.c (ix86_get_multilib_abi_name): New function.
	(TARGET_GET_MULTILIB_ABI_NAME): New macro defined.
	* doc/tm.texi: Document new target hook.
	* doc/tm.texi.in: Likewise.
	* target.def: Add new target macro.
	* gcc.c (find_fortran_preinclude_file): Do not search multilib
	suffixes.

2019-02-17  Alan Modra  <amodra@gmail.com>

	PR target/89271
	* config/rs6000/rs6000.md (<bd>_<mode> split): Check for an int
	output reg on add insn.
	(<bd>tf_<mode> split): Likewise.  Match predicates with insn.

2019-02-16  H.J. Lu  <hongjiu.lu@intel.com>

	PR target/89372
	* config/i386/sse.md (ssedoublemode): Remove V4HI.
	(PMULHRSW): Likewise.
	(<ssse3_avx2>_pmulhrsw<mode>3): Require TARGET_SSSE3, not
	TARGET_AVX2.
	(ssse3_pmulhrswv4hi3): New expander.

2019-02-16  H.J. Lu  <hongjiu.lu@intel.com>

	* config/i386/mmx.md (*vec_extractv2si_zext_mem): Doesn't require
	MMX.  Add isa attribute.

2019-02-16  Jakub Jelinek  <jakub@redhat.com>

	PR rtl-optimization/66152
	* builtins.h (c_readstr): Declare.
	* builtins.c (c_readstr): Remove forward declaration.  Add
	null_terminated_p argument, if false, read all bytes from the
	string instead of stopping after '\0'.
	* expr.c (string_cst_read_str): New function.
	(store_expr): Use string_cst_read_str instead of
	builtin_strncpy_read_str.  Try to store by pieces the whole
	exp_len first, and only if that fails, split it up into
	store by pieces followed by clear_storage.  Formatting fix.

	* config/i386/i386.md (*movqi_internal): Remove static from
	buf variable.  Use output_asm_insn (buf, operands); return "";
	instead of return buf;.
	* config/i386/sse.md (<sse>_andnot<mode>3<mask_name>,
	*<code><mode>3<mask_name>, *andnot<mode>3, *andnottf3, *<code><mode>3,
	*<code>tf3, <mask_codefor><code><mode>3<mask_name>): Likewise.

2019-02-15  Eric Botcazou  <ebotcazou@adacore.com>

	* config/sparc/linux.h (ASAN_CC1_SPEC): Define.
	(CC1_SPEC): Use GNU_USER_TARGET_CC1_SPEC and ASAN_CC1_SPEC.
	* config/sparc/linux64.h (ASAN_CC1_SPEC): Likewise.
	(CC1_SPEC): Likewise.
	* config/sparc/sparc.c (sparc_asan_shadow_offset): Adjust for 64-bit.

2019-02-15  Eric Botcazou  <ebotcazou@adacore.com>

	* asan.c (asan_emit_stack_protection): Use full-sized mask to align
	the base address on 64-bit strict-alignment platforms.

2019-02-15  H.J. Lu  <hongjiu.lu@intel.com>

	* config/i386/i386.h (VALID_MMX_REG_MODE): Correct the misplaced ')'.

2019-02-15  Uroš Bizjak  <ubizjak@gmail.com>

	* config/i386/darwin.h (TARGET_FPMATH_DEFAULT_P): New define.

2019-02-15  Aaron Sawdey  <acsawdey@linux.ibm.com>

	PR rtl-optimization/88308
	* shrink-wrap.c (move_insn_for_shrink_wrap): Fix LABEL_NUSES counts
	on copied instruction.

2019-02-15  Eric Botcazou  <ebotcazou@adacore.com>

	* final.c (insn_current_reference_address): Replace test on JUMP_P
	with test on jump_to_label_p.
	* config/visium/visium-passes.def: New file.
	* config/visium/t-visium (PASSES_EXTRA): Define.
	* config/visium/visium-protos.h (make_pass_visium_reorg): Declare.
	* config/visium/visium.h (TRAMPOLINE_SIZE): Adjust.
	(TRAMPOLINE_ALIGNMENT): Define.
	* config/visium/visium.c (visium_option_override): Do not register
	the machine-specific reorg pass here.
	(visium_trampoline_init): Align the BRA insn on a 64-bit boundary
	for the GR6.
	(output_branch): Adjust threshold for long branch instruction.
	* config/visium/visium.md (cpu): Move around.
	(length): Adjust for the GR6.

2019-02-15  Richard Biener  <rguenther@suse.de>
	    Jakub Jelinek  <jakub@redhat.com>

	PR tree-optimization/89278
	* tree-loop-distribution.c: Include tree-eh.h.
	(generate_memset_builtin, generate_memcpy_builtin): Call
	rewrite_to_non_trapping_overflow on builtin->size before passing it
	to force_gimple_operand_gsi.

2019-02-15  Jakub Jelinek  <jakub@redhat.com>

	PR other/89342
	* optc-save-gen.awk: Handle optimize_fast like optimize_size or
	optimize_debug.
	* opth-gen.awk: Likewise.

2019-02-15  Uroš Bizjak  <ubizjak@gmail.com>

	* config/i386/i386.h (TARGET_SUBTARGET64_ISA_DEFAULT):
	Enable MMX, SSE and SSE2 by default.
	* config/i386/i386.c (ix86_option_override_internal): Do not
	explicitly set MMX, SSE and SSE2 flags for TARGET_64BIT here.

2019-02-14  Jakub Jelinek  <jakub@redhat.com>

	PR rtl-optimization/89354
	* combine.c (make_extraction): Punt if extraction_mode is narrower
	than len bits.

2019-02-14  Maya Rashish  <coypu@sdf.org>

	* config.gcc (*-*-netbsd*): Add netbsd-d.o.
	* config/netbsd-d.c: New file.
	* config/t-netbsd: Add netbsd-d.o

2018-02-14  Steve Ellcey  <sellcey@marvell.com>

	* config/aarch64/aarch64.c (aarch64_attribute_table): Change
	affects_type_identity to true for aarch64_vector_pcs.
	(aarch64_comp_type_attributes): New function.
	(TARGET_COMP_TYPE_ATTRIBUTES): New macro.

2019-02-14  Tamar Christina  <tamar.christina@arm.com>

	PR target/88850
	* config/arm/iterators.md (ANY64): Add V4HF.

2019-02-14  Martin Liska  <mliska@suse.cz>

	PR rtl-optimization/89242
	* dce.c (delete_unmarked_insns): Call free_dominance_info we
	process a transformation.

2019-02-14  Jakub Jelinek  <jakub@redhat.com>

	PR tree-optimization/89314
	* fold-const.c (fold_binary_loc): Cast strlen argument to
	const char * before dereferencing it.  Formatting fixes.

	PR middle-end/89284
	* passes.def: Swap pass_ubsan and pass_early_warn_uninitialized.

2019-02-13  Ian Lance Taylor  <iant@golang.org>

	* optc-save-gen.awk: Set var_opt_hash for initial optimizations
	and set current index for other optimizations.

2019-02-13  Uroš Bizjak  <ubizjak@gmail.com>

	* config/i386/sse.md (vec_set<VI4F_256_512:mode>_0): Use
	nonimmediate_operand as operand 2 predicate.
	(vec_set<VF2_512_256:mode>_0): Ditto.
	(vec_set<VI8_AVX_AVX512F:mode>_0): Ditto.
	(*vec_concatv2si): Remove alternative 2.
	(*vec_concatv4si_0): Use vm constraint for alternative 0.
	(*vec_concatv4si_0): Remove preferred_for_speed attribute.
	(vec_concatv2di): Split alternatives 4,5,6 to ...
	(*vec_concatv2di_0) ... new pattern.

2019-02-13  Wilco Dijkstra  <wdijkstr@arm.com>

	PR target/89190
	* config/arm/arm.c (ldm_stm_operation_p) Set
	addr_reg_in_reglist correctly for first register.
	(load_multiple_sequence): Remove dead base check.
	(gen_ldm_seq): Correctly set write_back for Thumb-1.

2019-02-13  Tamar Christina  <tamar.christina@arm.com>

	PR target/88847
	* config/aarch64/aarch64-sve.md (*pred_mov<mode>, pred_mov<mode>):
	Expose as @aarch64_pred_mov.
	* config/aarch64/aarch64.c (aarch64_classify_address):
	Use expand_insn which legitimizes operands.

2019-02-13  Martin Liska  <mliska@suse.cz>

	* builtins.h (expand_builtin_with_bounds): Remove declaration.
	* calls.c (struct arg_data): Remove special_slot, pointer_arg
	and pointer_offset fields.
	(initialize_argument_information): Remove usage of dead
	fields.
	* cgraph.h (struct cgraph_thunk_info): Remove
	add_pointer_bounds_args.
	* cgraphunit.c (cgraph_node::expand_thunk): Remove usage of dead
	fields.
	(cgraph_node::assemble_thunks_and_aliases): Remove usage of dead
	fields.
	* config/i386/i386.c (ix86_function_arg_advance): Remove
	unrelated comment.
	(struct builtin_isa): Remove leaf_p and nothrow_p fields.
	(def_builtin):  Remove usage of dead
	fields.
	(ix86_add_new_builtins): Likewise.
	* ipa-fnsummary.c (compute_fn_summary): Likewise.
	* ipa-icf.c (sem_function::equals_wpa): Likewise.
	(sem_function::init): Likewise.
	(sem_variable::merge): Likewise.
	* ipa-visibility.c (function_and_variable_visibility): Likewise.
	* ipa.c (symbol_table::remove_unreachable_nodes): Likewise.
	* lto-cgraph.c (lto_output_node): Likewise.
	(lto_output_varpool_node): Likewise.
	(input_node): Likewise.
	(input_varpool_node): Likewise.
	* lto-streamer-out.c (lto_output): Likewise.
	* tree-inline.c (expand_call_inline): Remove usage of
	assign_stmts.
	* tree-inline.h (struct copy_body_data): Likewise.
	* varpool.c (varpool_node::dump): Likewise.

2019-02-13  Jakub Jelinek  <jakub@redhat.com>

	PR middle-end/89303
	* tree-ssa-structalias.c (set_uids_in_ptset): Or in vi->is_heap_var
	into pt->vars_contains_escaped_heap instead of setting
	pt->vars_contains_escaped_heap to it.

	PR middle-end/89281
	* optabs.c (prepare_cmp_insn): Use UINTVAL (size) instead of
	INTVAL (size), compare it to GET_MODE_MASK instead of
	1 << GET_MODE_BITSIZE.

	PR target/89290
	* config/i386/predicates.md (x86_64_immediate_operand): Allow
	TLS UNSPECs offsetted by signed 32-bit CONST_INT even with
	-mcmodel=large.

2019-02-13  Martin Liska  <mliska@suse.cz>

	PR lto/88858
	* cfgrtl.c (remove_barriers_from_footer): New function.
	(try_redirect_by_replacing_jump): Use it.
	(cfg_layout_redirect_edge_and_branch): Likewise.

2019-02-13  Xiong Hu Luo  <luoxhu@linux.vnet.ibm.com>

	* config/rs6000/altivec.h (vec_sbox_be, vec_cipher_be,
	vec_cipherlast_be, vec_ncipher_be, vec_ncipherlast_be): New #defines.
	* config/rs6000/crypto.md (CR_vqdi): New define_mode_iterator.
	(crypto_vsbox_<mode>, crypto_<CR_insn>_<mode>): New define_insns.
	* config/rs6000/rs6000-builtin.def (VSBOX_BE): New BU_CRYPTO_1.
	(VCIPHER_BE, VCIPHERLAST_BE, VNCIPHER_BE, VNCIPHERLAST_BE):
	New BU_CRYPTO_2.
	* config/rs6000/rs6000.c (builtin_function_type)
	<CRYPTO_BUILTIN_VSBOX_BE, CRYPTO_BUILTIN_VCIPHER_BE,
	CRYPTO_BUILTIN_VCIPHERLAST_BE, CRYPTO_BUILTIN_VNCIPHER_BE,
	CRYPTO_BUILTIN_VNCIPHERLAST_BE>: New switch options.
	* doc/extend.texi (vec_sbox_be, vec_cipher_be, vec_cipherlast_be,
	vec_ncipher_be, vec_ncipherlast_be): New builtin functions.

2019-02-12  Pat Haugen  <pthaugen@us.ibm.com>

	* doc/invoke.texi (RS/6000 and PowerPC Options): Remove duplicate
	-maltivec. Delete -maltivec=be and -maltivec=le documentation.

2019-02-12  H.J. Lu  <hongjiu.lu@intel.com>

	PR target/89229
	* config/i386/i386.md (*movoi_internal_avx): Revert revision
	268678 and revision 268657.
	(*movti_internal): Likewise.

2019-02-12  Ilya Leoshkevich  <iii@linux.ibm.com>

	PR target/89233
	* config/s390/s390.c (s390_decompose_address): Update comment.
	(s390_check_qrst_address): Reject invalid address forms after
	LRA.

2019-02-12  Martin Liska  <mliska@suse.cz>

	PR lto/88876
	* ipa-pure-const.c (propagate_pure_const): Revert hunk as
	we need default values of funct_state for a function that
	is not optimized.

2019-02-12  Eric Botcazou  <ebotcazou@adacore.com>

	* asan.c (asan_expand_mark_ifn): Take into account the alignment of
	the object to pick the size of stores on strict-alignment platforms.

	* config/sparc/sparc.md (*movsi_insn): Minor tweak.
	(*movdi_insn_sp32): Likewise.
	(*movdi_insn_sp64): Likewise.

2019-02-12  Jan Hubicka  <hubicka@ucw.cz>

	PR lto/88677
	* cgraphunit.c (analyze_functions): Clear READONLY flag for external
	types that needs constructiong.
	* tree.h (may_be_aliased): Do not check TYPE_NEEDS_CONSTRUCTING.

2019-02-12  Richard Biener  <rguenther@suse.de>

	PR tree-optimization/89253
	* tree-ssa-loop-split.c (tree_ssa_split_loops): Check we can
	duplicate the loop.

2019-02-11  David Malcolm  <dmalcolm@redhat.com>

	PR lto/88147
	* input.c (selftest::test_line_offset_overflow): New selftest.
	(selftest::input_c_tests): Call it.

2019-02-11  Martin Sebor  <msebor@redhat.com>

	PR tree-optimization/88771
	* gimple-ssa-warn-restrict.c (pass_wrestrict::gate): Also enable
	when -Wstringop-overflow is set.
	(builtin_memref::builtin_memref): Adjust excessive upper bound
	only when lower bound is not excessive.
	(maybe_diag_overlap): Detect and diagnose excessive bounds via
	-Wstringop-ovefflow.
	(maybe_diag_offset_bounds): Rename...
	(maybe_diag_access_bounds): ...to this.
	(check_bounds_or_overlap): Adjust for name change above.

2019-02-11  Martin Sebor  <msebor@redhat.com>

	PR c++/87996
	* builtins.c (max_object_size): Move from here...
	* builtins.h (max_object_size): ...and here...
	* tree.c (max_object_size): ...to here...
	* tree.h (max_object_size): ...and here.

2019-02-11  Bill Schmidt  <wschmidt@linux.ibm.com>

	* config/rs6000/rs6000.c (rs6000_gimple_fold_builtin): Shift-right
	and shift-left vector built-ins need to include a TRUNC_MOD_EXPR
	for correct semantics.

2019-02-11  Alan Modra  <amodra@gmail.com>

	* doc/invoke.texi (man page RS/6000 and PowerPC Options): Mention
	-mlongcall and -mpltseq.
	(RS/6000 and PowerPC Options <-mlongcall>): Mention inline PLT calls.
	(RS/6000 and PowerPC Options <-mpltseq>): Document.
	* config/rs6000/rs6000.h (TARGET_PLTSEQ): Define.
	* config/rs6000/sysv4.opt (mpltseq): New option.
	* config/rs6000/sysv4.h (TARGET_PLTSEQ): Redefine.
	(SUBTARGET_OVERRIDE_OPTIONS): Error if given -mpltseq when assembler
	support is lacking.  Don't allow -mpltseq with -mbss-plt.
	* config/rs6000/linux64.h (SUBSUBTARGET_OVERRIDE_OPTIONS): Warn if
	-mpltseq given for ELFv1.
	* config/rs6000/rs6000.c (rs6000_call_aix): Comment on UNSPEC_PLTSEQ.
	Only use UNSPEC_PLTSEQ for inline PLT calls.
	(rs6000_call_sysv, rs6000_sibcall_sysv): Expand comments.  Only
	use UNSPEC_PLTSEQ for inline PLT calls.
	(rs6000_indirect_call_template_1, rs6000_longcall_ref),
	(rs6000_call_aix, rs6000_call_sysv, rs6000_sibcall_sysv): Replace
	uses of HAVE_AS_PLTSEQ with TARGET_PLTSEQ, simplifying.
	* config/rs6000/rs6000.md (pltseq_tocsave_<mode>),
	(pltseq_plt16_ha_<mode>, pltseq_plt16_lo_<mode>),
	(pltseq_mtctr_<mode>): Likewise.

2019-02-11  Rainer Orth  <ro@CeBiTec.Uni-Bielefeld.DE>

	* acinclude.m4 (gcc_AC_INITFINI_ARRAY): Use 8-byte strings with
	Solaris ld.
	* configure: Regenerate.

2019-02-11  Jakub Jelinek  <jakub@redhat.com>

	PR bootstrap/88714
	* config/arm/ldrdstrd.md (*arm_ldrd, *arm_strd): Use q constraint
	instead of r.

2019-02-11  Hans-Peter Nilsson  <hp@axis.com>

	* function.c (assign_parm_setup_block): Use the stored
	size, not the passed size, when allocating stack-space,
	also for a parameter with alignment larger than
	MAX_SUPPORTED_STACK_ALIGNMENT.

2019-02-11  Martin Liska  <mliska@suse.cz>

	PR ipa/89009
	* ipa-cp.c (build_toporder_info): Remove usage of a param.
	* ipa-inline.c (inline_small_functions): Likewise.
	* ipa-pure-const.c (propagate_pure_const): Likewise.
	(propagate_nothrow): Likewise.
	* ipa-reference.c (propagate): Likewise.
	* ipa-utils.c (struct searchc_env): Remove unused field.
	(searchc): Always search across AVAIL_INTERPOSABLE.
	(ipa_reduced_postorder): Always allow AVAIL_INTERPOSABLE as
	the only called IPA pure const can properly not propagate
	across interposable boundary.
	* ipa-utils.h (ipa_reduced_postorder): Remove param.

2019-02-11  Chung-Ju Wu  <jasonwucj@gmail.com>

	* config/nds32/nds32.md (call_internal, call_value_internal,
	sibcall_internal, sibcall_value_internal): Use SImode for mem rtx.

2019-02-11  Hans-Peter Nilsson  <hp@axis.com>

	* config/cris/cris.c (cris_preferred_minimum_alignment): Fix name
	typo.

2019-02-10  H.J. Lu  <hongjiu.lu@intel.com>

	* config/i386/constraints.md (Yd): Replace AVX512BW with AVX512DQ
	in comments

2019-02-10  Chung-Ju Wu  <jasonwucj@gmail.com>

	* config.gcc (with_nds32_lib): Set default --with-nds32-lib correctly.

2019-02-10  Jakub Jelinek  <jakub@redhat.com>

	PR tree-optimization/89268
	* tree-if-conv.c (version_loop_for_if_conversion): Push to preds only
	if preds is non-NULL.

2019-02-09  Jan Hubicka  <hubicka@ucw.cz>

	PR lto/89272
	* tree.c (fld_simplified_type_name): Also keep TYPE_DECL for
	polymorphic types.

2019-02-10  Monk Chiang  <sh.chiang04@gmail.com>

	* config/nds32/nds32.md (trap): New pattern.

2019-02-10  Monk Chiang  <sh.chiang04@gmail.com>

	* config/nds32/nds32.c (nds32_dwarf_register_span): Refine register
	dwarf span.

2019-02-10  Chung-Ju Wu  <jasonwucj@gmail.com>

	* config/nds32/nds32-md-auxiliary.c (nds32_spilt_doubleword): Support
	to split POST_INC.

2019-02-09  Jan Hubicka  <hubicka@ucw.cz>

	* ipa-visibility.c (localize_node): Also do not localize
	LDPR_PREVAILING_DEF_IRONLY_EXP.

2019-02-09  Jan Hubicka  <hubicka@ucw.cz>

	PR lto/87957
	* tree.c (fld_simplified_type_name): Use DECL_ASSEMBLER_NAME_SET_P
	instead of type_with_linkage.

2019-02-09  Jan Hubicka  <hubicka@ucw.cz>

	PR ipa/88755
	* params.def (uninlined-function-insns, uninlined-function-time,
	uninlined-thunk-insns, uninlined-thunk-time): Add artificial upper
	bound so we don't get overflows.

2019-02-09  Aaron Sawdey  <acsawdey@linux.ibm.com>

	* config/rs6000/rs6000-string.c (expand_compare_loop,
	expand_block_compare): Insert REG_BR_PROB notes in inline expansion of
	memcmp/strncmp.

2019-02-09  Jakub Jelinek  <jakub@redhat.com>

	PR middle-end/89246
	* config/i386/i386.c (ix86_simd_clone_compute_vecsize_and_simdlen):
	If !node->definition and TYPE_ARG_TYPES is non-NULL, use
	TYPE_ARG_TYPES instead of DECL_ARGUMENTS.

2019-02-09  Alan Modra  <amodra@gmail.com>

	PR target/88343
	* config/rs6000/rs6000.c (save_reg_p): Correct calls_eh_return
	case.  Match logic in rs6000_emit_prologue emitting pic_offset_table
	setup.

2019-02-08  Vladimir Makarov  <vmakarov@redhat.com>

	PR middle-end/88560
	* lra-constraints.c (process_alt_operands): Don't increase reject
	for memory when offset memory is required.

2019-02-08  Robin Dapp  <rdapp@linux.ibm.com>

	* config/s390/vector.md: Implement vector copysign.

2019-02-08  H.J. Lu  <hongjiu.lu@intel.com>

	* expr.c (expand_constructor): Correct indentations.

2019-02-08  Richard Biener  <rguenther@suse.de>

	PR tree-optimization/89247
	* tree-if-conv.c: Include tree-cfgcleanup.h.
	(version_loop_for_if_conversion): Record LOOP_VECTORIZED call.
	(tree_if_conversion): Pass through predicate vector.
	(pass_if_conversion::execute): Do CFG cleanup and SSA update
	inline, see if any if-converted loops we refrece in
	LOOP_VECTORIZED calls vanished and fixup.
	* tree-if-conv.h (tree_if_conversion): Adjust prototype.

2019-02-08  Ilya Leoshkevich  <iii@linux.ibm.com>

	* config/s390/constraints.md (jdd): New constraint.

2019-02-08  H.J. Lu  <hongjiu.lu@intel.com>

	PR target/89229
	* config/i386/i386.md (*movoi_internal_avx): Set mode to XI for
	upper 16 vector registers without TARGET_AVX512VL.
	(*movti_internal): Likewise.

2019-02-08  Jakub Jelinek  <jakub@redhat.com>

	PR rtl-optimization/89234
	* except.c (copy_reg_eh_region_note_forward): Return if note_or_insn
	is a NOTE, CODE_LABEL etc. - rtx_insn * other than INSN_P.
	(copy_reg_eh_region_note_backward): Likewise.

2019-02-08  Richard Biener  <rguenther@suse.de>

	PR middle-end/89223
	* tree-data-ref.c (initialize_matrix_A): Fail if constant
	doesn't fit in HWI.
	(analyze_subscript_affine_affine): Handle failure from
	initialize_matrix_A.

2019-02-08  Jakub Jelinek  <jakub@redhat.com>

	* cfganal.c (pre_and_rev_post_order_compute_fn): Use fn instead of
	cfun everywhere.

2019-02-07  David Malcolm  <dmalcolm@redhat.com>

	PR tree-optimization/86637
	PR tree-optimization/89235
	* tree-vect-loop.c (optimize_mask_stores): Add an
	auto_purge_vect_location sentinel to ensure that vect_location is
	purged on exit.
	* tree-vectorizer.c
	(auto_purge_vect_location::~auto_purge_vect_location): New dtor.
	(try_vectorize_loop_1): Add an auto_purge_vect_location sentinel
	to ensure that vect_location is purged on exit.
	(pass_slp_vectorize::execute): Likewise, replacing the manual
	reset.
	* tree-vectorizer.h (class auto_purge_vect_location): New class.

2019-02-07  Kyrylo Tkachov  <kyrylo.tkachov@arm.com>

	* config/aarch64/iterators.md (max_opp): New code_attr.
	(USMAX): New code iterator.
	* config/aarch64/predicates.md (aarch64_smin): New predicate.
	(aarch64_smax): Likewise.
	* config/aarch64/aarch64-simd.md (abd<mode>_3): Rename to...
	(*aarch64_<su>abd<mode>_3): ... Change RTL representation to
	MINUS (MAX MIN).

2019-02-07  H.J. Lu  <hongjiu.lu@intel.com>

	PR target/89229
	* config/i386/i386.md (*movoi_internal_avx): Set mode to OI
	for TARGET_AVX512VL.
	(*movti_internal): Set mode to TI for TARGET_AVX512VL.

2019-02-07  Andreas Krebbel  <krebbel@linux.ibm.com>

	* config/s390/s390-builtin-types.def: Add new types.
	* config/s390/s390-builtins.def: (s390_vec_xl, s390_vec_xld2)
	(s390_vec_xlw4): Make the memory operand into a const pointer.
	(s390_vec_xld2, s390_vec_xlw4): Add a variant for single precision
	float.
	* config/s390/s390-c.c (s390_expand_overloaded_builtin): Generate
	a new vector type with the alignment of the scalar memory operand.

2019-02-07  Matthew Malcomson  <matthew.malcomson@arm.com>
	    Jakub Jelinek  <jakub@redhat.com>

	PR bootstrap/88714
	* config/arm/arm-protos.h (valid_operands_ldrd_strd,
	arm_count_ldrdstrd_insns): New declarations.
	* config/arm/arm.c (mem_ok_for_ldrd_strd): Remove broken handling of
	MINUS.
	(valid_operands_ldrd_strd): New function.
	(arm_count_ldrdstrd_insns): New function.
	* config/arm/ldrdstrd.md: Change peepholes to generate PARALLEL SImode
	sets instead of single DImode set and define new insns to match this.

2019-02-07  Tamar Christina  <tamar.christina@arm.com>

	* config/aarch64/aarch64-builtins.c (aarch64_fcmla_lane_builtin_data):
	Make it a C initializer.

2019-02-07  Tamar Christina  <tamar.christina@arm.com>

	PR/target 88850
	* config/arm/neon.md (*neon_mov<mode>): Add r -> r case.

2019-02-07  Kyrylo Tkachov  <kyrylo.tkachov@arm.com>

	* config/arm/neon.md (neon_<sup>dot<vsi2qi>):
	Use neon_dot<q> for type.
	(neon_<sup>dot_lane<vsi2qi>): Likewise.

2019-02-07  Kyrylo Tkachov  <kyrylo.tkachov@arm.com>

	* config/aarch64/aarch64-simd.md (aarch64_<sur>dot<vsi2qi>):
	Use neon_dot<q> for type.
	(aarch64_<sur>dot_lane<vsi2qi>): Likewise.
	(aarch64_<sur>dot_laneq<vsi2qi>): Likewise.

2019-02-06  Vladimir Makarov  <vmakarov@redhat.com>

	PR rtl-optimization/89225
	* lra-constaints.c (simplify_operand_subreg): Add subreg mode
	sizes check.

2019-02-06  Eric Botcazou  <ebotcazou@adacore.com>

	* config/i386/i386.c (ix86_expand_prologue): Emit a memory blockage
	after restoring registers saved to allocate the frame on Windows.

2019-02-06  Richard Biener  <rguenther@suse.de>

	PR tree-optimization/89182
	* graphite.h (cached_scalar_evolution_in_region): Declare.
	* graphite.c (struct seir_cache_key): New.
	(struct sese_scev_hash): Likewise.
	(seir_cache): New global.
	(cached_scalar_evolution_in_region): New function.
	(graphite_transform_loops): Allocate and release seir_cache.
	* graphite-isl-ast-to-gimple.c (get_rename_from_scev): Use
	cached_scalar_evolution_in_region.
	* graphite-scop-detection.c (scop_detection::can_represent_loop):
	Simplify.
	(scop_detection::graphite_can_represent_expr: Use
	cached_scalar_evolution_in_region.
	(scop_detection::stmt_simple_for_scop_p): Likewise.
	(find_params_in_bb): Likewise.
	(gather_bbs::before_dom_children): Likewise.
	* graphite-sese-to-poly.c (create_pw_aff_from_tree): Likewise.
	(add_loop_constraints): Likewise.

2019-02-06  Jakub Jelinek  <jakub@redhat.com>

	PR middle-end/89210
	* fold-const-call.c (fold_const_vec_convert): Pass true as last
	operand to new_unary_operation only if both element types are integral
	and it isn't a widening conversion.  Return NULL_TREE if
	new_unary_operation failed.

2019-02-05  Andreas Krebbel  <krebbel@linux.ibm.com>

	PR target/88856
	* config/s390/s390.md: Remove load and test FP splitter.

2019-02-05  Aaron Sawdey  <acsawdey@linux.ibm.com>

	PR target/89112
	* config/rs6000/rs6000-string.c (do_ifelse, expand_cmp_vec_sequence,
	expand_compare_loop, expand_block_compare_gpr,
	expand_strncmp_align_check, expand_strncmp_gpr_sequence): Insert
	REG_BR_PROB notes in inline expansion of memcmp/strncmp. Add
	#include "profile-count.h" and "predict.h" for types and functions
	needed to work with REG_BR_PROB notes.

2019-02-05  Aaron Sawdey  <acsawdey@linux.ibm.com>

	PR target/89112
	* config/rs6000/rs6000.md (<bd>tf_<mode>): Generate a local label
	for the long branch case.

2019-02-05  Jakub Jelinek  <jakub@redhat.com>

	PR target/89188
	* dce.c (delete_unmarked_insns): Don't remove no-op moves if they
	can throw, non-call exceptions are enabled and we can't delete
	dead exceptions or alter cfg.  Set must_clean if
	delete_insn_and_edges returns true, don't set it blindly for calls.
	Assert that delete_unreachable_blocks is called only if can_alter_cfg.

	PR rtl-optimization/89195
	* combine.c (make_extraction): For MEMs, don't extract bytes outside
	of the original MEM.

2019-02-05  Martin Liska  <mliska@suse.cz>

	PR gcov-profile/89000
	* gcov.c (function_summary): Remove argument.
	(file_summary): New function.
	(print_usage): Replace tabs with spaces.
	(generate_results): Use new function file_summary.

2019-02-05  Jakub Jelinek  <jakub@redhat.com>

	PR target/89186
	* optabs.c (prepare_cmp_insn): Pass x and y to
	emit_block_comp_via_libcall rather than XEXP (x, 0) and XEXP (y, 0).

2019-02-05  Richard Biener  <rguenther@suse.de>

	PR middle-end/89150
	* bitmap.h (struct bitmap_obstack): Do not mark GTY.
	(struct bitmap_element): Drop chain_prev so we properly recurse on
	the prev member, supporting tree views.
	(struct bitmap_head): GTY skip the obstack member.

2019-02-04  Alexander Monakov  <amonakov@ispras.ru>

	PR c/88698
	* doc/extend.texi (Vector Extensions): Add an example of using vector
	types together with x86 intrinsics.

2019-02-04  Alan Modra  <amodra@gmail.com>

	* config/rs6000/rs6000.c (rs6000_indirect_call_template_1): Increase
	str[] size to 160, and comment.

2019-02-04  Alan Modra  <amodra@gmail.com>

	* config/rs6000/rs6000.c (rs6000_indirect_call_template_1),
	(rs6000_pltseq_template): Guard output of TLS markers with
	TARGET_TLS_MARKERS.
	(rs6000_longcall_ref, rs6000_call_aix, rs6000_call_sysv),
	(rs6000_sibcall_sysv): Ignore TARGET_TLS_MARKERS when deciding
	to use inline PLT sequences.
	* config/rs6000/rs6000.md (pltseq_tocsave_<mode>),
	(pltseq_plt16_ha_<mode>, pltseq_plt16_lo_<mode>),
	(pltseq_mtctr_<mode>): Don't test TARGET_TLS_MARKERS in predicate.

2019-02-04  Martin Liska  <mliska@suse.cz>

	PR ipa/88985
	* ipa-fnsummary.c (estimate_edge_devirt_benefit): Bail
	out when ipa_fn_summaries does not contain entry for callee.

2019-02-04  Eric Botcazou  <ebotcazou@adacore.com>

	* config/sparc/sparc.h: Remove superfluous blank lines.
	* config/sparc/sparc.c (global_offset_table_rtx): Rename into...
	(got_register_rtx): ...this.
	(sparc_got): Adjust to above renaming.
	(sparc_tls_got): Likewise.
	(sparc_delegitimize_address): Likewise.
	(sparc_output_mi_thunk): Likewise.
	(sparc_init_pic_reg): Likewise.
	(save_local_or_in_reg_p): Fix test on the GOT register.
	(USE_HIDDEN_LINKONCE): Move around.
	(get_pc_thunk_name): Likewise.
	(gen_load_pcrel_sym): Likewise.
	(load_got_register): Likewise.

2019-02-04  Kito Cheng  <kito.cheng@gmail.com>

	* config/nds32/linux.h (GLIBC_DYNAMIC_LINKER): Define the naming rule
	of the dynamic linker: "ld-linux-nds32[le|be][f].so.1".

2019-02-04  Chung-Ju Wu  <jasonwucj@gmail.com>

	* config/nds32/nds32.c (nds32_legitimate_address_p): Add TLS model
	into consideration.

2019-02-04  Chung-Ju Wu  <jasonwucj@gmail.com>

	* config.gcc (with_nds32_lib, glibc):
	Remove TARGET_DEFAULT_TLSDESC_TRAMPOLINE=0 setting.
	* config/nds32/linux.h (TARGET_DEFAULT_TLSDESC_TRAMPOLINE): Delete.
	(NDS32_TLSDESC_TRAMPOLINE_SPEC): Delete.

2019-02-03  Uroš Bizjak  <ubizjak@gmail.com>

	PR target/89071
	* config/i386/i386.md (*sqrt<mode>2_sse): Add (v,0) alternative.
	Do not prefer (v,v) alternative for non-AVX targets and (m,v)
	alternative for speed when TARGET_SSE_PARTIAL_REG_DEPENDENCY is set.
	(*rcpsf2_sse): Ditto.
	(*rsqrtsf2_sse): Ditto.
	(sse4_1_round<mode<2): Ditto.

2019-02-03  Richard Biener  <rguenther@suse.de>

	PR debug/87295
	* dwarf2out.c (copy_ancestor_tree): Register non-stubs as
	orig.

2019-02-02  Jakub Jelinek  <jakub@redhat.com>

	PR middle-end/87887
	* config/i386/i386.c (ix86_simd_clone_compute_vecsize_and_simdlen):
	Punt with warning on aggregate return or argument types.  Ignore
	type/mode checking for uniform arguments.

2019-02-01  Segher Boessenkool  <segher@kernel.crashing.org>

	* combine.c (try_combine): Do not print "Can't combine" messages unless
	printing failed combination attempts.

2019-02-01  Martin Jambor  <mjambor@suse.cz>

	PR hsa/87863
	* omp-grid.c (grid_mark_variable_segment): Set assembler name of group
	segment and global segment variables before making them static.

2019-02-01  Martin Jambor  <mjambor@suse.cz>

	* omp-grid.c (grid_target_follows_gridifiable_pattern): Guard two
	missed optimization dump with dump_enabled_p.

2019-02-01  Richard Biener  <rguenther@suse.de>

	PR middle-end/88597
	* tree-scalar-evolution.c (analyze_scalar_evolution): Set up
	the instantiate cache.
	(instantiate_scev_binary): Elide second operand procesing
	if equal to the first.
	* tree-chrec.c (chrec_contains_symbols): Add visited set.
	(chrec_contains_undetermined): Likewise.
	(tree_contains_chrecs): Likewise.

2019-02-01  Jan Hubicka  <hubicka@ucw.cz>

	* parms.def (MAX_INLINE_INSNS_SINGLE): Reduce from 400 to 200.

2019-02-01  Jakub Jelinek  <jakub@redhat.com>

	PR tree-optimization/89143
	* wide-int-range.h (wide_int_range_absu): Declare.
	* wide-int-range.cc (wide_int_range_absu): New function.
	* tree-vrp.c (extract_range_from_unary_expr): Handle ABSU_EXPR.

	PR tree-optimization/88107
	* tree-cfg.c (find_outermost_region_in_block): Add ALL argument,
	instead of assertion that eh_region_outermost is non-NULL, if it
	is NULL, set *ALL to true and return NULL.
	(move_sese_region_to_fn): Adjust caller, if all is set, call
	duplicate_eh_regions with NULL region.

2019-02-01  Richard Biener  <rguenth@suse.de>

	PR rtl-optimization/88593
	* mode-switching.c (optimize_mode_switching): Free dominators before
	calling cleanup_cfg.

2019-02-01  Bin Cheng  <bin.cheng@linux.alibaba.com>

	PR tree-optimization/88932
	* tree-predcom.c (try_combine_chains): Get loop bbs in dom order.

2019-01-31  Jakub Jelinek  <jakub@redhat.com>

	PR middle-end/89137
	* omp-low.c (lower_omp_task_reductions): Drop redundant test to avoid
	bogus clang warning.

2019-01-31  Uroš Bizjak  <ubizjak@gmail.com>

	PR target/89071
	* config/i386/i386.md (*extendsfdf2): Split out reg->reg
	alternative to avoid partial SSE register stall for TARGET_AVX.
	(truncdfsf2): Ditto.
	(sse4_1_round<mode>2): Ditto.

2018-01-31  Bill Schmidt  <wschmidt@linux.ibm.com>

	PR tree-optimization/89008
	* gimple-ssa-strength-reduction.c (slsr_process_mul): Don't
	process anything of the form X * 0.

2019-01-31  Richard Biener  <rguenther@suse.de>

	PR tree-optimization/89135
	* tree-ssa-phiprop.c (pass_phiprop::execute): Skip blocks
	with abnormal preds.

2019-01-31  Jakub Jelinek  <jakub@redhat.com>

	PR sanitizer/89124
	* ipa-inline.c (sanitize_attrs_match_for_inline_p): Allow inlining
	always_inline callees into no_sanitize_address callers.

2019-01-31  Richard Biener  <rguenther@suse.de>

	PR rtl-optimization/89115
	* lra.c (lra_rtx_hash): Properly hash CONST_INT values.

2019-01-30  Martin Sebor  <msebor@redhat.com>

	PR other/89106
	* doc/extend.texi (cast to a union): Correct and expand.

2019-01-30  Vladimir Makarov  <vmakarov@redhat.com>

	PR rtl-optimization/87246
	* lra-constraints.c (simplify_operand_subreg): Reload memory
	in subreg if the address became invalid.

2019-01-30  Bill Schmidt  <wschmidt@linux.ibm.com>

	PR target/87064
	* config/rs6000/vsx.md (*vsx_reduc_<VEC_reduc_name>_v4sf_scalar):
	Disable for little-endian.

2019-01-30  Richard Biener  <rguenther@suse.de>

	PR rtl-optimization/89115
	* opts.c (default_options_optimization): Reduce
	PARAM_MAX_DSE_ACTIVE_LOCAL_STORES by a factor of 10 at -O1.
	Make PARAM_LOOP_INVARIANT_MAX_BBS_IN_LOOP reduction relative
	to the default.

2019-01-30  Kelvin Nilsen  <kelvin@gcc.gnu.org>

	* config/rs6000/rs6000-c.c (altivec-resolve_overloaded_builtin):
	Change handling of ALTIVEC_BUILTIN_VEC_EXTRACT.  Coerce result to
	type of vector element when vec_extract is implemented by direct
	move.

2019-01-30  Thomas Schwinge  <thomas@codesourcery.com>

	* doc/invoke.texi (C Language Options): List "-fopenacc-dim".

2019-01-30  Richard Biener  <rguenther@suse.de>

	PR tree-optimization/89111
	* tree-ssa-loop-im.c (gather_mem_refs_stmt): Restrict
	canonicalization to appropriately sized access types.

2019-01-30  Jakub Jelinek  <jakub@redhat.com>

	PR c++/89105
	* config/i386/i386.c (ix86_warn_parameter_passing_abi): Don't warn
	for arguments to functions that are TU-local and shouldn't be
	referenced by assembly.

2019-01-30  Ulrich Drepper  <drepper@redhat.com>

	* dumpfile.c (opt_info_switch_p_1): Ignore '-' if it appears
	after '='.

2019-01-29  Martin Sebor  <msebor@redhat.com>

	PR c/88956
	* gimple-fold.c (fold_array_ctor_reference): Avoid zero-length arrays.

2019-01-29  Jakub Jelinek  <jakub@redhat.com>

	PR c++/66676
	PR ipa/89104
	* omp-simd-clone.c (simd_clone_clauses_extract)
	<case OMP_CLAUSE_ALIGNED>: Ignore clauses with NULL
	OMP_CLAUSE_ALIGNED_ALIGNMENT.

2019-01-29  Vineet Gupta  <vgupta@synopsys.com>

	* config.gcc: Force .init_array for ARC.

2019-01-29  Richard Biener  <rguenther@suse.de>

	PR debug/87295
	* dwarf2out.c (collect_skeleton_dies): New helper.
	(copy_decls_for_unworthy_types): Call it.
	(build_abbrev_table): Assert we do not try to replace
	DW_AT_signature refs with local refs.

2019-01-28  Jakub Jelinek  <jakub@redhat.com>

	PR middle-end/89002
	* gimplify.c (gimplify_omp_for): When adding OMP_CLAUSE_*_GIMPLE_SEQ
	for lastprivate/linear IV, push gimplify context around gimplify_assign
	and, if it needed any temporaries, pop it into a gimple bind around the
	sequence.

2019-01-28  Bernd Edlinger  <bernd.edlinger@hotmail.de>

	* common.opt (-Wattribute-alias): Remove "no-" from name.
	Make -Wattribute-alias command line option and
	#pragma GCC diagnostic ignored "-Wattribute-alias" work again.

2019-01-28  Jakub Jelinek  <jakub@redhat.com>

	PR target/89073
	* doc/invoke.texi (-mclwb, -mprfchw, -mrdpid, -mrdseed, -msgx,
	-madx, -mhle, -mavx5124fmaps, -mavx512vnni, -mavx5124vnniw): Document
	x86 ISA options.
	(bmi2): Add missing @opindex.
	* doc/extend.texi (x86 target attribute): Move fma4, lwp, ssse3
	options alphabetically.  Add missing 3dnow, 3dnowa, adx, avx, avx2,
	avx5124fmaps, avx5124vnniw, avx512bitalg, avx512bw, avx512cd,
	avx512dq, avx512er, avx512f, avx512ifma, avx512pf, avx512vbmi,
	avx512vbmi2, avx512vl, avx512vnni, avx512vpopcntdq, bmi, bmi2,
	cldemote, clflushopt, clwb, clzero, crc32, cx16, f16c, fma, fsgsbase,
	fxsr, gfni, hle, lzcnt, movbe, movdir64b, movdiri, mwaitx, pconfig,
	pku, prefetchwt1, prfchw, ptwrite, rdpid, rdrnd, rdseed, rtm, sahf,
	sgx, sha, shstk, tbm, vaes, vpclmulqdq, waitpkg, wbnoinvd, xsave,
	xsavec, xsaveopt and xsaves options.

2019-01-28  Richard Biener  <rguenther@suse.de>

	PR debug/89076
	* dwarf2out.c (gen_subprogram_die): Remove leftover from MPX
	support removal.

2019-01-28  Richard Biener  <rguenther@suse.de>

	PR tree-optimization/88739
	* tree-cfg.c (verify_types_in_gimple_reference): Verify
	BIT_FIELD_REFs only are applied to mode-precision operands
	when they are integral.
	(verify_gimple_assign_ternary): Likewise for BIT_INSERT_EXPR.
	* tree-ssa-sccvn.c (vn_reference_lookup_3): Avoid generating
	BIT_FIELD_REFs of non-mode-precision integral operands.

2019-01-27  Jakub Jelinek  <jakub@redhat.com>

	PR target/87214
	* config/i386/sse.md
	(<mask_codefor>avx512dq_shuf_<shuffletype>64x2_1<mask_name>,
	avx512f_shuf_<shuffletype>64x2_1<mask_name>): Ensure the
	first constants in pairs are multiples of 2.  Formatting fixes.
	(avx512vl_shuf_<shuffletype>32x4_1<mask_name>,
	avx512vl_shuf_<shuffletype>32x4_1<mask_name>): Ensure the
	first constants in each quadruple are multiples of 4.  Formatting fixes.

2019-01-26  Martin Jambor  <mjambor@suse.cz>

	PR ipa/88933
	* tree-inline.c: Include tree-cfgcleanup.h.
	(delete_unreachable_blocks_update_callgraph): Move...
	* tree-cfgcleanup.c (delete_unreachable_blocks_update_callgraph):
	...here, make externally visible, make second argument bool, adjust
	all callers.
	* tree-cfgcleanup.c: Include cgraph.h.
	* tree-cfgcleanup.h (delete_unreachable_blocks_update_callgraph):
	Declare.
	* ipa-prop.c: Include tree-cfgcleanup.h.
	(ipcp_transform_function): Call
	delete_unreachable_blocks_update_callgraph instead of cleaning uo CFG.

2019-01-25  Vladimir Makarov  <vmakarov@redhat.com>

	PR rtl-optimization/88846
	* ira.c (process_set_for_memref_referenced_p): New.
	(memref_referenced_p): Add new param.  Use
	process_set_for_memref_referenced_p.  Add new switch cases.
	(memref_used_between_p): Pass new arg to memref_referenced_p.

2019-01-25  Richard Earnshaw  <rearnsha@arm.com>

	PR target/88469
	* config/aarch64/aarch64.c (aarch64_function_arg_alignment): Add new
	argument ABI_BREAK.  Set to true if the calculated alignment has
	changed in gcc-9.  Check bit-fields for their base type alignment.
	(aarch64_layout_arg): Warn if argument passing has changed in gcc-9.
	(aarch64_function_arg_boundary): Likewise.
	(aarch64_gimplify_va_arg_expr): Likewise.

2019-01-25  Richard Sandiford  <richard.sandiford@arm.com>

	PR middle-end/89037
	* varasm.c (output_constructor_bitfield): Use wi::extract_uhwi
	instead of accessing TREE_INT_CST_ELT directly.

2019-01-25  Christophe Lyon  <christophe.lyon@linaro.org>

	* doc/sourcebuild.texi (Environment attributes): Add fenv and
	fenv_exceptions description.

2019-01-25  Wilco Dijkstra  <wdijkstr@arm.com>

	PR rtl-optimization/87763
	* config/aarch64/aarch64.c (aarch64_select_cc_mode):
	Allow SUBREG when matching CC_NZmode compare.

2019-01-25  Richard Biener  <rguenther@suse.de>

	PR tree-optimization/89049
	* tree-vect-loop.c (vect_compute_single_scalar_iteration_cost):
	Look at the pattern stmt to determine if the stmt is vectorized.

2019-01-25  Richard Sandiford  <richard.sandiford@arm.com>

	* config/aarch64/aarch64-sve.md (*pred_mov<mode>)
	(pred_mov<mode>): Handle all-register forms using both a new
	alternative and a split.

2019-01-25  Richard Biener  <rguenther@suse.de>

	PR tree-optimization/86865
	* graphite-scop-detection.c (scop_detection::can_represent_loop):
	Reject non-do-while loops.

2019-01-24  Peter Bergner  <bergner@linux.ibm.com>

	* config/rs6000/altivec.md (build_vector_mask_for_load): Use MEM_P.
	* config/rs6000/constraints.md (Q constraint): Use REG_P.
	* config/rs6000/darwin.h (PREFERRED_RELOAD_CLASS): Use SYMBOL_REF_P.
	* config/rs6000/freebsd64.h (ASM_OUTPUT_SPECIAL_POOL_ENTRY_P): Use
	SYMBOL_REF_P, CONST_INT_P and CONST_DOUBLE_P.
	* config/rs6000/linux64.h (ASM_OUTPUT_SPECIAL_POOL_ENTRY_P): Likewise.
	* config/rs6000/predicates.md (altivec_register_operand, vint_operand,
	vsx_register_operand, vsx_reg_sfsubreg_ok, vfloat_operand,
	vlogical_operand, gpc_reg_operand, int_reg_operand,
	int_reg_operand_not_pseudo): Use SUBREG_P and HARD_REGISTER_P.
	(ca_operand, base_reg_operand, htm_spr_reg_operand, cc_reg_operand,
	cc_reg_not_cr0_operand, input_operand): Use SUBREG_P.
	(save_world_operation, restore_world_operation, lmw_operation,
	stmw_operation): Use MEM_P and REG_P.
	(tie_operand): Use MEM_P.
	(vrsave_operation, crsave_operation): Use REG_P.
	(mfcr_operation, mtcrf_operation): Use REG_P and CONST_INT_P.
	(fpr_reg_operand): Use SUBREG_P and HARD_REGISTER_NUM_P.
	(quad_int_reg_operand): Use HARD_REGISTER_NUM_P.
	(call_operand): Use HARD_REGISTER_P.
	(indexed_or_indirect_operand, altivec_indexed_or_indirect_operand):
	Use CONST_INT_P.
	(lwa_operand): Use SUBREG_P, REG_P and CONST_INT_P.
	* config/rs6000/rs6000-p8swap.c (insn_is_load_p, insn_is_store_p,
	quad_aligned_load_p, replace_swapped_aligned_store,
	recombine_lvx_pattern, replace_swapped_aligned_load,
	recombine_stvx_pattern): Use MEM_P.
	(const_load_sequence_p, adjust_vperm, replace_swapped_load_constant):
	Use MEM_P and SYMBOL_REF_P.
	(rtx_is_swappable_p): Use REG_P and CONST_INT_P.
	(insn_is_swappable_p): Use REG_P and MEM_P.
	(insn_is_swap_p, (alignment_mask): Use CONST_INT_P.
	* config/rs6000/rs6000-string.c (expand_block_clear, expand_block_move):
	Use CONST_INT_P.
	* config/rs6000/rs6000.c (rs6000_secondary_reload, rs6000_emit_cmove):
	Use CONST_DOUBLE_P.
	(rs6000_output_move_128bit): Use CONST_DOUBLE_P, CONST_INT_P and
	CONST_WIDE_INT_P.
	(rs6000_legitimize_address): Use CONST_DOUBLE_P, CONST_INT_P,
	CONST_WIDE_INT_P, REG_P and SYMBOL_REF_P.
	(rs6000_emit_move): Use CONST_DOUBLE_P, CONST_INT_P, HARD_REGISTER_P,
	HARD_REGISTER_NUM_P, MEM_P, REG_P, SUBREG_P, SYMBOL_REF_P and
	reg_or_subregno:
	(output_toc): Use CONST_DOUBLE_P, CONST_INT_P and SYMBOL_REF_P.
	(easy_altivec_constant, rs6000_legitimate_offset_address_p,
	rs6000_mode_dependent_address, rs6000_expand_mtfsf_builtin,
	rs6000_expand_set_fpscr_rn_builtin, rs6000_expand_set_fpscr_drn_builtin,
	rs6000_expand_unop_builtin, INT_P, rs6000_generate_compare,
	rs6000_machopic_legitimize_pic_address, rs6000_split_logical_inner,
	rs6000_split_logical_di): Use CONST_INT_P.
	(rs6000_legitimize_reload_address): Use CONST_INT_P, HARD_REGISTER_P,
	REG_P and SYMBOL_REF_P.
	(setup_incoming_varargs, rs6000_rtx_costs): Use CONST_INT_P and MEM_P.
	(print_operand): Use CONST_INT_P, MEM_P and REG_P.
	(virtual_stack_registers_memory_p, rs6000_legitimate_address_p,
	mems_ok_for_quad_peep): Use CONST_INT_P and REG_P.
	(rs6000_secondary_reload_memory): Use CONST_INT_P and SUBREG_P.
	(small_data_operand, print_operand_address): Use CONST_INT_P and
	SYMBOL_REF_P.
	(split_stack_arg_pointer_used_p): Use HARD_REGISTER_P.
	(rs6000_init_hard_regno_mode_ok, direct_move_p):
	Use HARD_REGISTER_NUM_P.
	(rs6000_secondary_reload_gpr): Use HARD_REGISTER_NUM_P and MEM_P.
	(rs6000_secondary_reload_class): Use HARD_REGISTER_NUM_P, REG_P,
	SUBREG_P and SYMBOL_REF_P.
	(register_to_reg_type, rs6000_secondary_reload_inner): Use SUBREG_P
	and HARD_REGISTER_NUM_P.
	(rs6000_adjust_vec_address): Use HARD_REGISTER_NUM_P and
	reg_or_subregno.
	(rs6000_adjust_cost, find_mem_ref): Use MEM_P.
	(macho_lo_sum_memory_operand, rs6000_eliminate_indexed_memrefs): Use
	MEM_P and REG_P.
	(legitimate_indirect_address_p, legitimate_lo_sum_address_p,
	registers_ok_for_quad_peep, rs6000_output_function_epilogue,
	find_addr_reg): Use REG_P.
	(altivec_expand_vec_perm_const): Use REG_P and SUBREG_P.
	(rs6000_emit_le_vsx_move): Use SUBREG_P.
	(offsettable_ok_by_alignment, constant_pool_expr_p,
	legitimate_small_data_p, rs6000_output_dwarf_dtprel,
	rs6000_delegitimize_address, rs6000_const_not_ok_for_debug_p,
	rs6000_cannot_force_const_mem, rs6000_output_addr_const_extra,
	rs6000_assemble_integer, create_TOC_reference,
	rs6000_emit_allocate_stack, rs6000_xcoff_encode_section_info,
	rs6000_call_aix, rs6000_call_aix): Use SYMBOL_REF_P.
	(rs6000_split_vec_extract_var): Use reg_or_subregno.
	* config/rs6000/rtems.h (ASM_OUTPUT_SPECIAL_POOL_ENTRY_P): Use
	CONST_DOUBLE_P, CONST_INT_P and SYMBOL_REF_P.
	* config/rs6000/sysv4.h (ASM_OUTPUT_SPECIAL_POOL_ENTRY_P): Likewise.
	* config/rs6000/xcoff.h (ASM_OUTPUT_SPECIAL_POOL_ENTRY_P): Likewise.
	* config/rs6000/rs6000.h (RS6000_SYMBOL_REF_TLS_P): Use SYMBOL_REF_P.
	(REGNO_OK_FOR_INDEX_P, REGNO_OK_FOR_BASE_P): Use HARD_REGISTER_NUM_P.
	(INT_REG_OK_FOR_INDEX_P, INT_REG_OK_FOR_BASE_P): Use HARD_REGISTER_P.
	(CONSTANT_ADDRESS_P): Use CONST_INT_P and SYMBOL_REF_P.
	* config/rs6000/rs6000.md (define_expands strlensi, mod<mode>3
	and cbranch<mode>4): Use CONST_INT_P.
	(multiple define_splits): Use REG_P and SUBREG_P.
	(define_expands call, call_value): Use MEM_P.
	(define_expands sibcall, sibcall_value): Use CONST_INT_P and  MEM_P.
	(define insn *mtcrfsi): Use CONST_INT_P and REG_P.
	* config/rs6000/vsx.md (*vsx_le_perm_load_<mode>,
	*vsx_le_perm_load_v8hi, *vsx_le_perm_load_v16qi): Use HARD_REGISTER_P
	and HARD_REGISTER_NUM_P.
	(multiple define_splits): Use HARD_REGISTER_NUM_P.

2019-01-24  Uroš Bizjak  <ubizjak@gmail.com>

	PR rtl-optimization/88948
	* rtl.h (prepare_copy_insn): New prototype.
	* gcse.c (prepare_copy_insn): New function, split out from
	process_insert_insn.
	(process_insert_insn): Use prepare_copy_insn.
	* store-motion.c (replace_store_insn): Use prepare_copy_insn
	instead of gen_move_insn.

2019-01-24  Jakub Jelinek  <jakub@redhat.com>

	PR debug/89006
	* config/i386/i386.c (ix86_pic_register_p): Return true for
	UNSPEC_SET_GOT too.

	PR tree-optimization/88964
	* gimple-loop-interchange.cc (loop_cand::analyze_induction_var): Also
	punt if HONOR_SNANS (chrec).

	PR middle-end/89015
	* tree-nested.c (convert_nonlocal_reference_stmt,
	convert_local_reference_stmt, convert_tramp_reference_stmt,
	convert_gimple_call) <case GIMPLE_OMP_TEAMS>: Treat
	gimple_omp_teams_host teams stmts like GIMPLE_OMP_PARALLEL
	or GIMPLE_OMP_TASK.

	PR tree-optimization/89027
	* tree-inline.c (add_clobbers_to_eh_landing_pad): Don't add clobbers
	for "omp simd array" variables.

2019-01-24  Richard Earnshaw  <rearnsha@arm.com>

	PR target/88469
	* profile-count.h (profile_count): On ARM systems using GCC 6/7/8
	force the alignment of m_val.

2019-01-24  Richard Biener  <rguenther@suse.de>

	PR lto/87187
	* tree-streamer-out.c (write_ts_decl_common_tree_pointers):
	When in "legacy" debug mode make sure to reset self-origins.

2019-01-24  Martin Liska  <mliska@suse.cz>

	PR gcov-profile/88994
	* gcov-io.c (mangle_path): Do not allocate a bigger buffer,
	result will be always smaller or equal to the original.
	* gcov.c (mangle_name): Fix else branch where we should
	also copy to PTR and shift the pointer.

2019-01-24  Xiong Hu Luo  <luoxhu@linux.vnet.ibm.com>

	* tree-ssa-dom.c (test_for_singularity): Fix a comment typo.
	* vr-values.c (find_case_label_ranges): Fix a comment typo.

2019-01-23  Xuepeng Guo  <xuepeng.guo@intel.com>

	* common/config/i386/i386-common.c
	(OPTION_MASK_ISA_ENQCMD_SET,
	OPTION_MASK_ISA_ENQCMD_UNSET): New macros.
	(ix86_handle_option): Handle -menqcmd.
	* config.gcc (enqcmdintrin.h): New header file.
	* config/i386/cpuid.h (bit_ENQCMD): New bit.
	* config/i386/driver-i386.c (host_detect_local_cpu): Handle
	-menqcmd.
	* config/i386/i386-builtin-types.def ((INT, PVOID, PCVOID)): New
	function type.
	* config/i386/i386-builtin.def (__builtin_ia32_enqcmd,
	__builtin_ia32_enqcmds): New builtins.
	* config/i386/i386-c.c (__ENQCMD__): New macro.
	* config/i386/i386-option.c (ix86_target_string): Add
	-menqcmd.
	(ix86_valid_target_attribute_inner_p): Likewise.
	* config/i386/i386-expand.c
	(ix86_expand_builtin): Expand IX86_BUILTIN_ENQCMD and
	IX86_BUILTIN_ENQCMDS.
	* config/i386/i386.h (TARGET_ENQCMD): New.
	* config/i386/i386.md (UNSPECV_ENQCMD, UNSPECV_ENQCMDS): New.
	(@enqcmd<enqcmd_sfx>_<mode>): New insn pattern.
	(movdir64b_<mode>): Parameterize to enable share expansion code
	with ENQCMD in function ix86_expand_builtin.
	* config/i386/i386.opt: Add -menqcmd.
	* config/i386/immintrin.h: Include enqcmdintrin.h.
	* config/i386/enqcmdintrin.h: New intrinsic file.
	* doc/invoke.texi: Add -menqcmd.

2019-01-23  Bin Cheng  <bin.cheng@arm.com>
	    Steve Ellcey <sellcey@marvell.com>

	PR target/85711
	* recog.c (address_operand): Return false on wrong mode for address.
	(constrain_operands): Check for mode with 'p' constraint.

2019-01-23  Uroš Bizjak  <ubizjak@gmail.com>

	PR target/88998
	* config/i386/sse.md (sse2_cvtpi2pd): Add SSE alternatives.
	Disparage MMX alternative.
	(sse2_cvtpd2pi): Ditto.
	(sse2_cvttpd2pi): Ditto.

2019-01-23  David Malcolm  <dmalcolm@redhat.com>

	PR driver/89014
	* config/aarch64/driver-aarch64.c (host_detect_local_cpu): Fix
	use-after-free of the result of
	aarch64_get_extension_string_for_isa_flags.

2019-01-23  Jakub Jelinek  <jakub@redhat.com>

	PR c/44715
	* doc/extend.texi: Document break and continue behavior in
	statement expressions.

2019-01-23  Richard Biener  <rguenther@suse.de>

	PR tree-optimization/89008
	* tree-ssa-reassoc.c (eliminate_using_constants): For * 0 do
	not leave another stray operand.

2019-01-23  Jakub Jelinek  <jakub@redhat.com>

	* BASE-VER: Bump to 9.0.1.

2019-01-23  Eric Botcazou  <ebotcazou@adacore.com>

	* cgraphunit.c (cgraph_node::expand_thunk): When expanding a GIMPLE
	thunk that returns by reference, use the type of the return object
	of the thunk instead of that of the alias to build the dereference.

2019-01-23  Vineet Gupta  <vgupta@synopsys.com>

	* config/arc/atomic.md: Add operand to DMB instruction.

2019-01-23  Jakub Jelinek  <jakub@redhat.com>

	PR tree-optimization/88964
	* gimple-loop-interchange.cc (loop_cand::analyze_induction_var): Use
	build_zero_cst instead of build_int_cst.  Return false for loop
	invariants which honor signed zeros.

2019-01-22  Segher Boessenkool  <segher@kernel.crashing.org>

	* doc/invoke.texi (-fsplit-paths): This is enabled by default at -O3.

2019-01-22  Jakub Jelinek  <jakub@redhat.com>

	PR target/88965
	* config/rs6000/rs6000.c: Include tree-vrp.h and tree-ssanames.h.
	(rs6000_gimple_fold_builtin): If MEM_REF address doesn't satisfy
	is_gimple_mem_ref_addr predicate, force it into a SSA_NAME first.

	PR middle-end/88968
	* gimplify.c (gimplify_omp_atomic): Handle bitfield atomics with
	non-integral DECL_BIT_FIELD_REPRESENTATIVEs.

	PR target/87064
	* config/rs6000/vsx.md (*vsx_reduc_<VEC_reduc_name>_v2df_scalar):
	Disable for little endian.

2019-01-22  Richard Earnshaw  <rearnsha@arm.com>

	PR target/88469
	* config/arm/arm.c (arm_needs_double_word_align): Check
	DECL_BIT_FIELD_TYPE.

2019-01-22  Hongtao Liu  <hongtao.liu@intel.com>
	    H.J. Lu  <hongjiu.lu@intel.com>

	PR target/88909
	* config/i386/i386-builtin.def: Add mask2 to all builtin
	initializations.  Merge ARGS2 and SPECIAL_ARGS2 into ARGS and
	SPECIAL_ARGS.
	* config/i386/i386.c (BDESC): Add mask2 to the definition.
	(BDESC_FIRST): Likewise.
	(define_builtin): Add an argument for mask2.  Updated to handle
	both ix86_isa_flags and ix86_isa_flags2.
	(define_builtin_const): Likewise.
	(define_builtin_pure): Likewise.
	(define_builtin2): Deleted.
	(define_builtin_const2): Likewise.
	(builtin_description): Add a member, mask2.
	(bdesc_*): Add mask2 to builtin initializations.
	(ix86_init_mmx_sse_builtins): Update calls to def_builtin,
	def_builtin_const and def_builtin_pure.  Remove SPECIAL_ARGS2
	support.
	(ix86_get_builtin_func_type): Remove SPECIAL_ARGS2 support.

2019-01-22  H.J. Lu  <hongjiu.lu@intel.com>

	PR target/88954
	* config/i386/i386.c (ix86_force_load_from_GOT_p): Also check
	noplt attribute.

2019-01-22  Richard Earnshaw  <rearnsha@arm.com>

	PR target/88469
	* config/arm/arm.c (arm_needs_doubleword_align): Return 2 if a record's
	alignment is dominated by a bitfield with 64-bit aligned base type.
	(arm_function_arg): Emit a warning if the alignment has changed since
	earlier GCC releases.
	(arm_function_arg_boundary): Likewise.
	(arm_setup_incoming_varargs): Likewise.

2019-01-22  Richard Biener  <rguenther@suse.de>

	PR tree-optimization/88862
	* graphite-scop-detection.c
	(scop_detection::graphite_can_represent_scev): Reject ADDR_EXPR.

2019-01-22  Andrew Stubbs  <ams@codesourcery.com>

	* doc/extend.tex (AMD GCN Function Attributes): New section.
	* doc/install.texi (amdgcn-unknown-amdhsa): New instructions.
	* doc/invoke.texi (AMD GCN Options): New section.
	* doc/md.texi (Constraints for Particular Machines): Add AMD GCN.

2019-01-22  Eric Botcazou  <ebotcazou@adacore.com>

	* config/sparc/sparc.c (parc_delegitimize_address): Recognize the GOT
	register and decoded HIGH/LO_SUM combinations for labels in PIC mode.

2019-01-22  Jakub Jelinek  <jakub@redhat.com>

	PR tree-optimization/88044
	* tree-ssa-loop-niter.c (number_of_iterations_cond): If condition
	is false in the first iteration, but !every_iteration, return false
	instead of true with niter->niter zero.

	PR rtl-optimization/88904
	* cfgcleanup.c (thread_jump): Verify cond2 doesn't mention
	any nonequal registers before processing BB_END (b).

	PR target/88905
	* optabs.c (add_equal_note): Add op0_mode argument, use it instead of
	GET_MODE (op0).
	(expand_binop_directly, expand_doubleword_clz,
	expand_doubleword_popcount, expand_ctz, expand_ffs,
	expand_unop_direct, maybe_emit_unop_insn): Adjust callers.

	PR rtl-optimization/49429
	PR target/49454
	PR rtl-optimization/86334
	PR target/88906
	* expr.c (emit_block_move_hints): Move marking of MEM_EXPRs
	addressable from here...
	(emit_block_op_via_libcall): ... to here.

2019-01-22  Richard Biener  <rguenther@suse.de>

	* tree-vect-loop.c (vect_analyze_loop_operations): Use
	auto_vec for cost vector to fix memleak.
	(vectorize_fold_left_reduction): Properly gather SLP defs.
	(vectorizable_comparison): Do not swap operands to properly
	gather SLP defs.

2019-01-22  Alan Modra  <amodra@gmail.com>

	PR target/88614
	* config/rs6000/predicates.md (unspec_tls): Ensure GOT reg
	stays a reg.  Allow a const_int.
	* config/rs6000/rs6000-protos.h (rs6000_output_tlsargs): Declare.
	* config/rs6000/rs6000.h (IS_V4_FP_ARGS): Define.
	(IS_NOMARK_TLSGETADDR): Define.
	* config/rs6000/rs6000.c (edit_tls_call_insn): Delete.
	(rs6000_output_tlsargs): New function.
	(rs6000_legitimize_tls_address): Don't say a !TARGET_TLS_MARKERS
	__tls_get_addr call takes an arg.
	(rs6000_call_sysv): Generate sysv4 secure plt call pattern here..
	* config/rs6000/rs6000.md (call_nonlocal_sysv): ..rather than here,
	delete split..
	(call_value_nonlocal_sysv): ..or here, delete split.
	(tls_gdld_nomark): Delete.
	(call_value_indirect_nonlocal_sysv): Use unspec_tls as operand2
	predicate.  Call rs6000_output_tlsargs.  Adjust length to suit.
	(call_value_nonlocal_sysv): Likewise.
	(call_value_nonlocal_sysv_secure): Likewise.
	(call_value_nonlocal_aix): Likewise.
	(call_value_indirect_aix): Likewise.
	(call_value_indirect_elfv2): Likewise.
	(call_value_local32, call_value_local64): Disable for no-mark tls.
	(call_value_local_aix): Likewise.

2019-01-21  Uroš Bizjak  <ubizjak@gmail.com>

	PR target/88938
	* config/i386/i386.c (ix86_expand_builtin) [case IX86_BUILTIN_BEXTRI32,
	case IX86_BUILTIN_BEXTRI64]: Sanitize operands.

2019-01-21  Michael Ploujnikov  <michael.ploujnikov@oracle.com>

	* hash-map-tests.c (test_map_of_strings_to_int): Show how to use
	string contents as hash_map keys.

2019-01-21  Bernd Edlinger  <bernd.edlinger@hotmail.de>

	PR c/88928
	* c-warn.c (check_alignment_of_packed_member): Add a boolean parameter
	for rvalue context.  Handle rvalues correctly.  Use min_align_of_type
	instead of TYPE_ALIGN.
	(check_address_or_pointer_of_packed_member): Handle rvalues coorrectly.
	Use min_align_of_type instead of TYPE_ALIGN_UNIT.  Check for NULL
	pointer from TYPE_STUB_DECL.

2019-01-21  Richard Biener  <rguenther@suse.de>

	PR tree-optimization/88934
	* tree-vect-slp.c (vect_mask_constant_operand_p): Always look
	at the possibly non-constant operand.
	(vect_get_constant_vectors): Adjust.

2019-01-21  H.J. Lu  <hongjiu.lu@intel.com>

	PR target/71659
	* config/i386/adxintrin.h: Just check _IMMINTRIN_H_INCLUDED.
	* config/i386/clflushoptintrin.h: Check _IMMINTRIN_H_INCLUDED
	instead of _X86INTRIN_H_INCLUDED.
	* onfig/i386/clwbintrin.h: Likewise.
	* config/i386/pkuintrin.h: Likewise.
	* config/i386/prfchwintrin.h: Likewise.
	* config/i386/rdseedintrin.h: Likewise.
	* config/i386/wbnoinvdintrin.h: Likewise.
	* config/i386/xsavecintrin.h: Likewise.
	* config/i386/xsavesintrin.h: Likewise.
	* config/i386/fxsrintrin.h: Enable _IMMINTRIN_H_INCLUDED check.
	* config/i386/xsaveintrin.h: Likewise.
	* config/i386/xsaveoptintrin.h: Likewise.
	* config/i386/x86intrin.h: Move "#include" <rdseedintrin.h>,
	<prfchwintrin.h>, <fxsrintrin.h>, <xsaveintrin.h>,
	<xsaveoptintrin.h>, <adxintrin.h>, <clwbintrin.h>,
	<clflushoptintrin.h>, <xsavesintrin.h>, <xsavecintrin.h>,
	<wbnoinvdintrin.h> and <pkuintrin.h> to ...
	* config/i386/immintrin.h: Here.

2019-01-20  Martin Jambor  <mjambor@suse.cz>

	PR ipa/87615
	* ipa-prop.h (struct ipa_func_body_info): Replaced field aa_walked
	with aa_walk_budget.
	* cgraph.h (ipa_polymorphic_call_context::get_dynamic_type): Add
	aa_walk_budget_p parameter.
	* ipa-fnsummary.c (unmodified_parm_1): New parameter fbi.  Limit AA
	walk.  Updated all callers.
	(unmodified_parm): New parameter fbi, pass it to unmodified_parm_1.
	(eliminated_by_inlining_prob): New parameter fbi, pass it on to
	unmodified_parm.
	(will_be_nonconstant_expr_predicate): New parameter fbi, removed
	parameter info.  Extract info from fbi.  Pass fbi to recursive calls
	and to unmodified_parm.
	(phi_result_unknown_predicate): New parameter fbi, removed parameter
	info, updated call to will_be_nonconstant_expr_predicate.
	(param_change_prob): New parameter fbi, limit AA walking.
	(analyze_function_body): Initialize aa_walk_budget in fbi.  Update
	calls to various above functions.
	* ipa-polymorphic-call.c (get_dynamic_type): Add aa_walk_budget_p
	parameter.  Use it to limit AA walking.
	* ipa-prop.c (detect_type_change_from_memory_writes): New parameter
	fbi, limit AA walk.
	(detect_type_change): New parameter fbi, pass it on to
	detect_type_change_from_memory_writes.
	(detect_type_change_ssa): Likewise.
	(aa_overwalked): Removed.
	(parm_preserved_before_stmt_p): Assume fbi is never NULL, stream line
	accordingly, adjust to the neew AA limiting scheme.
	(parm_ref_data_preserved_p): Likewise.
	(ipa_compute_jump_functions_for_edge): Adjust call to
	get_dynamic_type.
	(ipa_analyze_call_uses): Likewise.
	(ipa_analyze_virtual_call_uses): Pass fbi to detect_type_change_ssa.
	(ipa_analyze_node): Initialize aa_walk_budget.
	(ipcp_transform_function): Likewise.
	* tree-ssa-sccvn.c (eliminate_dom_walker::eliminate_stmt): Update call
	to get_dynamic_type.

2019-01-19  Jakub Jelinek  <jakub@redhat.com>

	* config/aarch64/aarch64.c (aarch64_stack_protect_guard): Move
	outside of #if CHECKING_P code.

2019-01-19  Richard Sandiford  <richard.sandiford@arm.com>

	* gimple-loop-versioning.cc (loop_versioning::dump_inner_likelihood):
	New function, split out from...
	(loop_versioning::analyze_stride): ...here.
	(loop_versioning::find_per_loop_multiplication): Use gassign.
	(loop_versioning::analyze_term_using_scevs): Return a success code.
	(loop_versioning::analyze_arbitrary_term): New function.
	(loop_versioning::analyze_address_fragment): Use
	analyze_arbitrary_term if all else fails.

2019-01-18  Segher Boessenkool  <segher@kernel.crashing.org>

	PR target/88892
	* config/rs6000/rs6000.md (*movsi_from_df): Allow only register
	operands.

2019-01-18  Richard Biener  <rguenther@suse.de>

	PR tree-optimization/88903
	* tree-vect-stmts.c (vectorizable_shift): Verify we see all
	scalar stmts a SLP shift amount is composed of when detecting
	shifts by scalars.

2019-01-18  Richard Earnshaw  <rearnsha@arm.com>

	PR target/88799
	* config/arm/arm-cpus.in (mp): New feature.
	(sec): New feature.
	(fgroup ARMv7ve): Add mp and sec features.
	(arch armv7-a): Add options to allow mp and sec extensions.
	(cpu generic-armv7-a): Add options to allow mp and sec extensions.
	(cpu cortex-a5, cpu cortex-7, cpu cortex-a9): Add mp and sec
	extenstions to the base architecture.
	(cpu cortex-a8): Add sec extension to the base architecture.
	(cpu marvell-pj4): Add mp and sec extensions to the base architecture.
	* config/arm/t-aprofile (MULTILIB_MATCHES): Map all armv7-a arch
	variants down to the base v7-a varaint.
	* config/arm/t-multilib (v7_a_arch_variants): New variable.
	* doc/invoke.texi (ARM Options): Add +mp and +sec to the list
	of permitted extensions for -march=armv7-a and for
	-mcpu=generic-armv7-a.

2019-01-18  Martin Liska  <mliska@suse.cz>

	* params.def: Fix comment.
	* tree-profile.c (gimple_init_gcov_profiler): Bump function
	name.
	(gimple_gen_ic_func_profiler): Likewise.

2019-01-18  Ramana Radhakrishnan  <ramana.radhakrishnan@arm.com>

	* config/aarch64/aarch64-opts.h (enum stack_protector_guard): New
	* config/aarch64/aarch64.c (aarch64_override_options_internal): Handle
	and put in error checks for stack protector guard options.
	(aarch64_stack_protect_guard): New.
	(TARGET_STACK_PROTECT_GUARD): Define.
	* config/aarch64/aarch64.md (UNSPEC_SSP_SYSREG): New.
	(reg_stack_protect_address<mode>): New.
	(stack_protect_set): Adjust for SSP_GLOBAL.
	(stack_protect_test): Likewise.
	* config/aarch64/aarch64.opt (-mstack-protector-guard-reg): New.
	(-mstack-protector-guard): Likewise.
	(-mstack-protector-guard-offset): Likewise.

2019-01-18  Jakub Jelinek  <jakub@redhat.com>

	PR tree-optimization/86214
	* tree-inline.h (struct copy_body_data): Add
	add_clobbers_to_eh_landing_pads member.
	* tree-inline.c (add_clobbers_to_eh_landing_pad): New function.
	(copy_edges_for_bb): Call it if EH edge destination is <
	id->add_clobbers_to_eh_landing_pads.  Fix a comment typo.
	(expand_call_inline): Set id->add_clobbers_to_eh_landing_pads
	if flag_stack_reuse != SR_NONE and clear it afterwards.

2019-01-18  Christophe Lyon  <christophe.lyon@linaro.org>

	PR target/85596
	* doc/install.texi (with-multilib-list): Document for aarch64.

2019-01-18  Jakub Jelinek  <jakub@redhat.com>

	PR target/88734
	* config/arm/arm_neon.h: Fix #pragma GCC target syntax - replace
	(("..."))) with ("...").

2019-01-18  Sebastian Huber  <sebastian.huber@embedded-brains.de>

	* doc/extend.texi (Built-in Functions for Memory Model Aware
	Atomic Operations): Document atomic fetch and nand.

2019-01-18  Martin Liska  <mliska@suse.cz>
	    Richard Biener  <rguenther@suse.de>

	PR middle-end/88587
	* cgraph.h (create_version_clone_with_body): Add new argument
	with attributes.
	* cgraphclones.c (cgraph_node::create_version_clone): Add
	DECL_ATTRIBUTES to a newly created decl.  And call
	valid_attribute_p so that proper cl_target_optimization_node
	is set for the newly created declaration.
	* multiple_target.c (create_target_clone): Set DECL_ATTRIBUTES
	for declaration.
	(expand_target_clones): Do not call valid_attribute_p, it must
	be already done.
	* tree-inline.c (copy_decl_for_dup_finish): Reset mode for
	vector types.

2019-01-17  Jakub Jelinek  <jakub@redhat.com>

	PR target/88734
	* config/aarch64/arm_neon.h: Fix #pragma GCC target syntax - replace
	(("..."))) with ("...").  Use arch=armv8.2-a+sha3 instead of
	arch=armv8.2-a+crypto for vsha512hq_u64 etc. intrinsics.

2019-01-17  Martin Sebor  <msebor@redhat.com>

	PR middle-end/88273
	* gimple-ssa-warn-restrict.c (builtin_memref::extend_offset_range):
	Handle anti-ranges the same as no range at all.

2018-01-17  Steve Ellcey  <sellcey@cavium.com>

	* config/aarch64/aarch64.c (cgraph.h): New include.
	(intl.h): New include.
	(supported_simd_type): New function.
	(currently_supported_simd_type): Ditto.
	(aarch64_simd_clone_compute_vecsize_and_simdlen): Ditto.
	(aarch64_simd_clone_adjust): Ditto.
	(aarch64_simd_clone_usable): Ditto.
	(TARGET_SIMD_CLONE_COMPUTE_VECSIZE_AND_SIMDLEN): New macro.
	(TARGET_SIMD_CLONE_ADJUST): Ditto.
	(TARGET_SIMD_CLONE_USABLE): Ditto.
	* config/i386/i386.c (ix86_simd_clone_adjust): Add definition check.
	* omp-simd-clone.c (expand_simd_clones): Add targetm.simd_clone.adjust
	call.

2019-01-17  Martin Sebor  <msebor@redhat.com>

	PR tree-optimization/88800
	* gimple-fold.c (gimple_fold_builtin_memory_op): Avoid checking
	NO_WARNING bit here.  Avoid folding out-of-bounds calls.
	* gimple-ssa-warn-restrict.c (maybe_diag_offset_bounds): Remove
	redundant argument.  Add new argument and issue diagnostics under
	its control.  Detect out-of-bounds access even with warnings
	disabled.
	(check_bounds_or_overlap): Change return type.  Add argument.
	(wrestrict_dom_walker::check_call): Adjust.
	* gimple-ssa-warn-restrict.h (check_bounds_or_overlap): Add argument.
	* tree-ssa-strlen.c (handle_builtin_strcpy): Adjust to change in
	check_bounds_or_overlap's return value.
	(handle_builtin_stxncpy): Same.
	(handle_builtin_strcat): Same.

2019-01-17  Andrew Stubbs  <ams@codesourcery.com>
	    Kwok Cheung Yeung  <kcy@codesourcery.com>
	    Julian Brown  <julian@codesourcery.com>
	    Tom de Vries  <tom@codesourcery.com>

	* doc/sourcebuild.texi: Document dg-add-options sqrt_insn.

2019-01-17  Andrew Stubbs  <ams@codesourcery.com>

	* doc/sourcebuild.texi: Document dg-require-effective-target
	llvm_binutils and offload_gcn.

2019-01-17  Andrew Stubbs  <ams@codesourcery.com>
	    Kwok Cheung Yeung  <kcy@codesourcery.com>
	    Julian Brown  <julian@codesourcery.com>
	    Tom de Vries  <tom@codesourcery.com>

	* doc/sourcebuild.texi: Document dg-required-effective-target
	exceptions.

2019-01-17  Andrew Stubbs  <ams@codesourcery.com>
	    Kwok Cheung Yeung  <kcy@codesourcery.com>
	    Julian Brown  <julian@codesourcery.com>
	    Tom de Vries  <tom@codesourcery.com>
	    Jan Hubicka  <hubicka@ucw.cz>
	    Martin Jambor  <mjambor@suse.cz>

	* config.gcc: Add amdgcn*-*-amdhsa configuration.
	* configure.ac: Check for dlopen.
	* configure: Regenerate.

2019-01-17  Andrew Stubbs  <ams@codesourcery.com>
	    Kwok Cheung Yeung  <kcy@codesourcery.com>
	    Julian Brown  <julian@codesourcery.com>
	    Tom de Vries  <tom@codesourcery.com>
	    Jan Hubicka  <hubicka@ucw.cz>
	    Martin Jambor  <mjambor@suse.cz>

	* common/config/gcn/gcn-common.c: New file.
	* config/gcn/driver-gcn.c: New file.
	* config/gcn/gcn-builtins.def: New file.
	* config/gcn/gcn-hsa.h: New file.
	* config/gcn/gcn-modes.def: New file.
	* config/gcn/gcn-opts.h: New file.
	* config/gcn/gcn-passes.def: New file.
	* config/gcn/gcn-protos.h: New file.
	* config/gcn/gcn-run.c: New file.
	* config/gcn/gcn-tree.c: New file.
	* config/gcn/gcn.c: New file.
	* config/gcn/gcn.h: New file.
	* config/gcn/gcn.opt: New file.
	* config/gcn/t-gcn-hsa: New file.

2019-01-17  Andrew Stubbs  <ams@codesourcery.com>
	    Kwok Cheung Yeung  <kcy@codesourcery.com>
	    Julian Brown  <julian@codesourcery.com>
	    Tom de Vries  <tom@codesourcery.com>
	    Jan Hubicka  <hubicka@ucw.cz>
	    Martin Jambor  <mjambor@suse.cz>

	* config/gcn/constraints.md: New file.
	* config/gcn/gcn-valu.md: New file.
	* config/gcn/gcn.md: New file.
	* config/gcn/predicates.md: New file.

2019-01-17  Eric Botcazou  <ebotcazou@adacore.com>

	* gimple-ssa-isolate-paths.c (stmt_uses_name_in_undefined_way): Replace
	flag_non_call_exceptions with cfun->can_throw_non_call_exceptions.
	(stmt_uses_0_or_null_in_undefined_way): Likewise.
	* tree-ssa-alias.c (same_addr_size_stores_p): Likewise.

2019-01-17  Tamar Christina  <tamar.christina@arm.com>

	PR target/88851
	* config/aarch64/aarch64.md (STACK_CLASH_SVE_CFA_REGNUM): New.
	* config/aarch64/aarch64.c (aarch64_allocate_and_probe_stack_space): Use
	it and document registers.

2019-01-17  Kyrylo Tkachov  <kyrylo.tkachov@arm.com>

	* config/aarch64/aarch64.c (ares_tunings): Define.
	* config/aarch64/aarch64-cores.def (ares): Use the above.

2019-01-17  Wei Xiao  <wei3.xiao@intel.com>

	PR target/88794
	Revert:
	2018-11-06  Wei Xiao  <wei3.xiao@intel.com>

	* config/i386/avx512fintrin.h: Update VFIXUPIMM* intrinsics.
	(_mm512_fixupimm_round_pd): Update parameters and builtin.
	(_mm512_maskz_fixupimm_round_pd): Ditto.
	(_mm512_fixupimm_round_ps): Ditto.
	(_mm512_maskz_fixupimm_round_ps): Ditto.
	(_mm_fixupimm_round_sd): Ditto.
	(_mm_maskz_fixupimm_round_sd): Ditto.
	(_mm_fixupimm_round_ss): Ditto.
	(_mm_maskz_fixupimm_round_ss): Ditto.
	(_mm512_fixupimm_pd): Ditto.
	(_mm512_maskz_fixupimm_pd): Ditto.
	(_mm512_fixupimm_ps): Ditto.
	(_mm512_maskz_fixupimm_ps): Ditto.
	(_mm_fixupimm_sd): Ditto.
	(_mm_maskz_fixupimm_sd): Ditto.
	(_mm_fixupimm_ss): Ditto.
	(_mm_maskz_fixupimm_ss): Ditto.
	(_mm512_mask_fixupimm_round_pd): Update builtin.
	(_mm512_mask_fixupimm_round_ps): Ditto.
	(_mm_mask_fixupimm_round_sd): Ditto.
	(_mm_mask_fixupimm_round_ss): Ditto.
	(_mm512_mask_fixupimm_pd): Ditto.
	(_mm512_mask_fixupimm_ps): Ditto.
	(_mm_mask_fixupimm_sd): Ditto.
	(_mm_mask_fixupimm_ss): Ditto.
	* config/i386/avx512vlintrin.h:
	(_mm256_fixupimm_pd): Update parameters and builtin.
	(_mm256_maskz_fixupimm_pd): Ditto.
	(_mm256_fixupimm_ps): Ditto.
	(_mm256_maskz_fixupimm_ps): Ditto.
	(_mm_fixupimm_pd): Ditto.
	(_mm_maskz_fixupimm_pd): Ditto.
	(_mm_fixupimm_ps): Ditto.
	(_mm_maskz_fixupimm_ps): Ditto.
	(_mm256_mask_fixupimm_pd): Update builtin.
	(_mm256_mask_fixupimm_ps): Ditto.
	(_mm_mask_fixupimm_pd): Ditto.
	(_mm_mask_fixupimm_ps): Ditto.
	* config/i386/i386-builtin-types.def: Add new types and remove useless ones.
	* config/i386/i386-builtin.def: Update builtin definitions.
	* config/i386/i386.c: Handle new builtin types and remove useless ones.
	* config/i386/sse.md: Update VFIXUPIMM* patterns.
	(<avx512>_fixupimm<mode>_maskz<round_saeonly_expand_name>): Update.
	(<avx512>_fixupimm<mode><sd_maskz_name><round_saeonly_name>): Update.
	(<avx512>_fixupimm<mode>_mask<round_saeonly_name>): Update.
	(avx512f_sfixupimm<mode>_maskz<round_saeonly_expand_name>): Update.
	(avx512f_sfixupimm<mode><sd_maskz_name><round_saeonly_name>): Update.
	(avx512f_sfixupimm<mode>_mask<round_saeonly_name>): Update.
	* config/i386/subst.md:
	(round_saeonly_sd_mask_operand4): Add new subst_attr.
	(round_saeonly_sd_mask_op4): Ditto.
	(round_saeonly_expand_operand5): Ditto.
	(round_saeonly_expand): Update.

2019-01-17  Wei Xiao  <wei3.xiao@intel.com>

	PR target/88794
	Revert:
	2018-11-12  Wei Xiao  <wei3.xiao@intel.com>

	* config/i386/sse.md: Combine VFIXUPIMM* patterns
	(<avx512>_fixupimm<mode>_maskz<round_saeonly_expand_name>): Update.
	(<avx512>_fixupimm<mode><sd_maskz_name><round_saeonly_name>): Update.
	(<avx512>_fixupimm<mode>_mask<round_saeonly_name>): Remove.
	(avx512f_sfixupimm<mode>_maskz<round_saeonly_expand_name>): Update.
	(avx512f_sfixupimm<mode><sd_maskz_name><round_saeonly_name>): Update.
	(avx512f_sfixupimm<mode>_mask<round_saeonly_name>): Remove.

2019-01-17  Wei Xiao  <wei3.xiao@intel.com>

	PR target/88794
	Revert:
	2018-12-15  Jakub Jelinek  <jakub@redhat.com>

	PR target/88489
	* config/i386/sse.md (UNSPEC_SFIXUPIMM): New unspec enumerator.
	(avx512f_sfixupimm<mode><mask_name><round_saeonly_name>): Use it
	instead of UNSPEC_FIXUPIMM.

2019-01-17  Richard Biener  <rguenther@suse.de>

	PR lto/86736
	* dwarf2out.c (want_pubnames): Never generate pubnames sections
	and friends for the LTO part of debug info.

2019-01-17  Jakub Jelinek  <jakub@redhat.com>

	PR tree-optimization/86214
	* cfgexpand.c (add_stack_var_conflict): Don't add any conflicts
	if x == y.

	PR rtl-optimization/88870
	* dce.c (deletable_insn_p): Never delete const/pure calls that can
	throw if we can't alter the cfg or delete dead exceptions.
	(mark_insn): Don't call find_call_stack_args for such calls.

2019-01-17  Kewen Lin  <linkw@gcc.gnu.org>

	* doc/extend.texi: Add four new prototypes for vec_ld and seven new
	prototypes for vec_st.
	* config/rs6000/rs6000-c.c (altivec_overloaded_builtins): Add entries
	for scalar address type variants of altivec_vec_ld/altivec_vec_st,
	mainly on signed/unsigned long long and double.

2019-01-16  David Malcolm  <dmalcolm@redhat.com>

	PR target/88861
	* combine.c (delete_noop_moves): Convert to "bool" return,
	returning true if any edges are eliminated.
	(combine_instructions): Also return true if delete_noop_moves
	returns true.

2019-01-16  Tamar Christina  <tamar.christina@arm.com>

	* config/aarch64/aarch64-builtins.c (aarch64_simd_expand_args): Use
	correct max nunits for endian swap.
	(aarch64_expand_fcmla_builtin): Correct subreg code.
	* config/aarch64/aarch64-simd.md (aarch64_fcmla_lane<rot><mode>,
	aarch64_fcmla_laneq<rot>v4hf, aarch64_fcmlaq_lane<rot><mode>): Correct
	lane endianness.

2019-01-16  Uroš Bizjak  <ubizjak@gmail.com>

	* config/alpha/alpha.c (alpha_gimplify_va_arg):
	Handle split indirect COMPLEX_TYPE arguments.

2019-01-16  Richard Earnshaw  <rearnsha@arm.com>

	PR target/86891
	* config/aarch64/aarch64-modes.def: Add comment about how the carry
	bit is set by add and compare.
	(CC_ADC): New CC_MODE.
	* config/aarch64/aarch64.c (aarch64_select_cc_mode): Use variables
	to cache the code and mode of X.  Adjust the shape of a CC_Cmode
	comparison.  Add detection for CC_ADCmode.
	(aarch64_get_condition_code_1): Update code support for CC_Cmode.  Add
	CC_ADCmode.
	* config/aarch64/aarch64.md (uaddv<mode>4): Use LTU with CCmode.
	(uaddvti4): Comparison result is in CC_ADCmode and the condition is GEU.
	(add<mode>3_compareC_cconly_imm): Delete.  Merge into...
	(add<mode>3_compareC_cconly): ... this.  Restructure the comparison
	to eliminate the need for zero-extending the operands.
	(add<mode>3_compareC_imm): Delete.  Merge into ...
	(add<mode>3_compareC): ... this.  Restructure the comparison to
	eliminate the need for zero-extending the operands.
	(add<mode>3_carryin): Use LTU for the overflow detection.
	(add<mode>3_carryinC): Use CC_ADCmode for the result of the carry out.
	Reexpress comparison for overflow.
	(add<mode>3_carryinC_zero): Update for change to add<mode>3_carryinC.
	(add<mode>3_carryinC): Likewise.
	(add<mode>3_carryinV): Use LTU for carry between partials.
	* config/aarch64/predicates.md (aarch64_carry_operation): Update
	handling of CC_Cmode and add CC_ADCmode.
	(aarch64_borrow_operation): Likewise.

2019-01-16  Tamar Christina  <tamar.christina@arm.com>

	* config/arm/arm-protos.h (neon_vcmla_lane_prepare_operands): Remove patternmode.
	* config/arm/arm.c (neon_vcmla_lane_prepare_operands): Likewise.
	* config/arm/neon.md (neon_vcmla_lane<rot><mode>, neon_vcmla_laneq<rot><mode>,
	neon_vcmlaq_lane<rot><mode>): Remove endianness conversion.

2019-01-16  Martin Liska  <mliska@suse.cz>

	* Makefile.in: Set TOOL_INCLUDE_DIR and NATIVE_SYSTEM_HEADER_DIR
	for GCC driver.
	* config/gnu-user.h (TARGET_F951_OPTIONS): Add 'finclude%s/' as
	a new argument.
	* gcc.c (add_sysrooted_hdrs_prefix): New function.
	(path_prefix_reset): Move up in the source file.
	(find_fortran_preinclude_file): Make complex search for the
	fortran header files.

2019-01-15  Nikhil Benesch  <nikhil.benesch@gmail.com>

	* godump.c (go_output_typedef): When outputting a typedef, refer
	to the underlying type by its name and not its structure.

2019-01-15  David Malcolm  <dmalcolm@redhat.com>

	PR c++/88795
	* tree.c (build_function_type): Assert that arg_types is not
	error_mark_node.

2019-01-15  Richard Sandiford  <richard.sandiford@arm.com>

	PR inline-asm/52813
	* doc/extend.texi: Document that listing the stack pointer in the
	clobber list of an asm is a deprecated feature.
	* common.opt (Wdeprecated): Moved from c-family/c.opt.
	* cfgexpand.c (asm_clobber_reg_is_valid): Issue a -Wdeprecated
	warning instead of an error for clobbers of the stack pointer.
	Add a note explaining why.

2019-01-15  Richard Biener  <rguenther@suse.de>

	PR debug/88046
	* dwarf2out.c (gen_member_die): Do not generate inheritance
	DIEs late.

2019-01-15  Richard Biener  <rguenther@suse.de>

	PR tree-optimization/88855
	* tree-if-conv.c (combine_blocks): Collect
	SSA_NAME_OCCURS_IN_ABNORMAL_PHI from propagated out virtuals.

2019-01-15  Tom de Vries  <tdevries@suse.de>

	PR target/80547
	* config/nvptx/nvptx.c (nvptx_goacc_reduction_init): Handle
	lhs == NULL_TREE for gang-level reduction.

2019-01-15  Richard Biener  <rguenther@suse.de>
	    Prathamesh Kulkarni  <prathamesh.kulkarni@linaro.org>

	PR ipa/88788
	* ipa-pure-const.c (malloc_candidate_p_1): Add parameter visited and
	return true if SSA_NAME is already marked in visited bitmap.
	(malloc_candidate_p): Pass visited to malloc_candidate_p_1.

2019-01-15  Jakub Jelinek  <jakub@redhat.com>

	PR tree-optimization/88775
	* match.pd (cmp (convert1?@2 addr@0) (convert2? addr@1)): Optimize
	equal == 0 equality pointer comparisons some more if compared in
	integral types and either one points to an automatic var and the
	other to a global, or we can prove at least one points to the middle
	or both point to start or both point to end.

2019-01-14  Andi Kleen  <ak@linux.intel.com>

	* Makefile.in: Lower autofdo sampling rate by 10x.
	* Makefile.tpl: Dito.

2019-01-14  Tom Honermann  <tom@honermann.net>

	* defaults.h: Define CHAR8_TYPE.

2019-01-14  Martin Sebor  <msebor@redhat.com>

	PR target/88638
	* doc/extend.texi (Darwin Format Checks): Clarify.

2019-01-14  Richard Biener  <rguenther@suse.de>

	* genmatch.c (dt_simplify::gen_1): Change dumping dependent on
	whether we are in (simplify ...) or (match ...) context.

2019-01-14  Jakub Jelinek  <jakub@redhat.com>

	PR rtl-optimization/88796
	* emit-rtl.h (struct rtl_data): Add stack_protect_guard_decl field.
	* cfgexpand.c (stack_protect_prologue): Initialize
	crtl->stack_protect_guard_decl.
	* function.c (stack_protect_epilogue): Use it instead of calling
	targetm.stack_protect_guard again.
	* dse.c (check_mem_read_rtx): Ignore MEM_VOLATILE_P reads from
	MEMs with MEM_EXPR equal to crtl->stack_protect_guard or
	crtl->stack_protect_guard_decl.
	* config/i386/i386.c (ix86_stack_protect_guard): Set TREE_THIS_VOLATILE
	on the returned MEM_EXPR.

2019-01-12  Tom de Vries  <tdevries@suse.de>

	* config/nvptx/nvptx.c (nvptx_goacc_validate_dims_1): Alow setting
	vector length using -fopenacc-dim.

2019-01-12  Tom de Vries  <tdevries@suse.de>

	* config/nvptx/nvptx.c (nvptx_goacc_validate_dims): Take larger vector
	lengths into account.

2019-01-12  Svante Signell  <svante.signell@gmail.com>

	* config/i386/gnu.h (TARGET_THREAD_SSP_OFFSET): Define.
	(TARGET_CAN_SPLIT_STACK): Define.
	(TARGET_THREAD_SPLIT_STACK_OFFSET): Define.

2019-01-05  Jan Hubicka  <hubicka@ucw.cz>

	* params.def (inline-unit-growth): Set to 40.

2019-01-12  Jakub Jelinek  <jakub@redhat.com>

	* tree-ssa-loop-ivopts.c (find_inv_vars): Fix a comment typo.

2019-01-12  Tom de Vries  <tdevries@suse.de>

	* config/nvptx/nvptx.c (nvptx_goacc_validate_dims_1): In offloading
	region calling vector-partitionable routine, set default_vector_length
	to WARP_SIZE.

2019-01-12  Tom de Vries  <tdevries@suse.de>

	* config/nvptx/nvptx.c (nvptx_goacc_validate_dims_1): Add an use new
	variable default_vector_length.

2019-01-12  Tom de Vries  <tdevries@suse.de>

	PR middle-end/88703
	* config/nvptx/nvptx.c (nvptx_goacc_validate_dims_1): Apply defaults
	from oacc_default_dims, as oacc_validate_dims would do it, and apply
	dimensions limits.

2019-01-12  Tom de Vries  <tdevries@suse.de>

	* config/nvptx/nvptx.c (nvptx_goacc_validate_dims_1)
	(nvptx_goacc_validate_dims): Add used parameter.
	* doc/tm.texi: Regenerate.
	* omp-offload.c (oacc_parse_default_dims, oacc_validate_dims): Add
	argument to call to targetm.goacc.validate_dims.
	(default_goacc_validate_dims): Add used
	parameter.
	* target.def (validate_dims): Add used parameter in DEFHOOK.
	* targhooks.h (default_goacc_validate_dims): Add used parameter.

2019-01-11  Jakub Jelinek  <jakub@redhat.com>

	PR middle-end/85956
	PR lto/88733
	* tree-inline.h (struct copy_body_data): Add adjust_array_error_bounds
	field.
	* tree-inline.c (remap_type_1): Formatting fix.  If TYPE_MAX_VALUE of
	ARRAY_TYPE's TYPE_DOMAIN is newly error_mark_node, replace it with
	a dummy "omp dummy var" variable if id->adjust_array_error_bounds.
	* omp-low.c (new_omp_context): Set cb.adjust_array_error_bounds.

2019-01-11  Vladimir Makarov  <vmakarov@redhat.com>

	PR rtl-optimization/87305
	* lra-assigns.c
	(setup_live_pseudos_and_spill_after_risky_transforms): Add code
	for little endian pseudos used as paradoxical subreg.

2019-01-11  Jakub Jelinek  <jakub@redhat.com>

	PR tree-optimization/88693
	* tree-ssa-strlen.c (get_min_string_length): Don't set *full_string_p
	for STRING_CSTs that don't contain any NUL characters in the first
	TREE_STRING_LENGTH bytes.

2019-01-11  Alan Modra  <amodra@gmail.com>

	PR 88777
	PR 88614
	* genattrtab.c (min_fn): Don't translate values.
	(min_attr_value): Return INT_MAX when the value can't be calculated.
	Return minimum among any values that can be calculated.
	(max_attr_value): Adjust.

2019-01-11  Jakub Jelinek  <jakub@redhat.com>

	* Makefile.in (PLUGIN_HEADERS): Add $(INSN_ATTR_H).

2019-01-11  Steve Ellcey  <sellcey@marvell.com>

	* config/aarch64/aarch64.c (aarch64_simd_call_p): New function.
	(aarch64_hard_regno_call_part_clobbered): Add insn argument.
	(aarch64_return_call_with_max_clobbers): New function.
	(TARGET_RETURN_CALL_WITH_MAX_CLOBBERS): New macro.
	* config/avr/avr.c (avr_hard_regno_call_part_clobbered): Add insn
	argument.
	* config/i386/i386.c (ix86_hard_regno_call_part_clobbered): Ditto.
	* config/mips/mips.c (mips_hard_regno_call_part_clobbered): Ditto.
	* config/rs6000/rs6000.c (rs6000_hard_regno_call_part_clobbered): Ditto.
	* config/s390/s390.c (s390_hard_regno_call_part_clobbered): Ditto.
	* cselib.c (cselib_process_insn): Add argument to
	targetm.hard_regno_call_part_clobbered call.
	* ira-conflicts.c (ira_build_conflicts): Ditto.
	* ira-costs.c (ira_tune_allocno_costs): Ditto.
	* lra-constraints.c (inherit_reload_reg): Ditto.
	* lra-int.h (struct lra_reg): Add call_insn field, remove call_p field.
	* lra-lives.c (check_pseudos_live_through_calls): Add call_insn
	argument.  Call targetm.return_call_with_max_clobbers.
	Add argument to targetm.hard_regno_call_part_clobbered call.
	(calls_have_same_clobbers_p): New function.
	(process_bb_lives): Add call_insn and last_call_insn variables.
	Pass call_insn to check_pseudos_live_through_calls.
	Modify if stmt to check targetm.return_call_with_max_clobbers.
	Update setting of flush variable.
	(lra_create_live_ranges_1): Set call_insn to NULL instead of call_p
	to false.
	* lra.c (initialize_lra_reg_info_element): Set call_insn to NULL.
	* regcprop.c (copyprop_hardreg_forward_1): Add argument to
	targetm.hard_regno_call_part_clobbered call.
	* reginfo.c (choose_hard_reg_mode): Ditto.
	* regrename.c (check_new_reg_p): Ditto.
	* reload.c (find_equiv_reg): Ditto.
	* reload1.c (emit_reload_insns): Ditto.
	* sched-deps.c (deps_analyze_insn): Ditto.
	* sel-sched.c (init_regs_for_mode): Ditto.
	(mark_unavailable_hard_regs): Ditto.
	* targhooks.c (default_dwarf_frame_reg_mode): Ditto.
	* target.def (hard_regno_call_part_clobbered): Add insn argument.
	(return_call_with_max_clobbers): New target function.
	* doc/tm.texi: Regenerate.
	* doc/tm.texi.in (TARGET_RETURN_CALL_WITH_MAX_CLOBBERS): New hook.
	* hooks.c (hook_bool_uint_mode_false): Change to
	hook_bool_insn_uint_mode_false.
	* hooks.h (hook_bool_uint_mode_false): Ditto.

2019-01-11  Steve Ellcey  <sellcey@marvell.com>

	* config/aarch64/aarch64.c (aarch64_simd_call_p): New function.
	(aarch64_remove_extra_call_preserved_regs): New function.
	(TARGET_REMOVE_EXTRA_CALL_PRESERVED_REGS): New macro.
	* doc/tm.texi.in (TARGET_REMOVE_EXTRA_CALL_PRESERVED_REGS): New hook.
	* doc/tm.texi: Regenerate.
	* final.c (get_call_reg_set_usage): Call new hook.
	* target.def (remove_extra_call_preserved_regs): New hook.
	* targhooks.c (default_remove_extra_call_preserved_regs): New function.
	* targhooks.h (default_remove_extra_call_preserved_regs): New function.

2019-01-11  Jakub Jelinek  <jakub@redhat.com>

	PR bootstrap/88714
	* passes.c (finish_optimization_passes): Call print_combine_total_stats
	inside of pass_combine_1 dump rather than pass_profile_1.

2019-01-11  Tom de Vries  <tdevries@suse.de>

	* config/nvptx/nvptx.c (PTX_CTA_NUM_BARRIERS, PTX_PER_CTA_BARRIER)
	(PTX_NUM_PER_CTA_BARRIER, PTX_FIRST_PER_WORKER_BARRIER)
	(PTX_NUM_PER_WORKER_BARRIERS): Define.
	(nvptx_apply_dim_limits): Prevent vector_length 64 and
	num_workers 16.

2019-01-11  Tom de Vries  <tdevries@suse.de>

	* config/nvptx/nvptx.c (PTX_CTA_SIZE): Move up.

2019-01-11  Jan Beulich  <jbeulich@suse.com>

	* config/i386/i386.md (rex64suffix): Add L suffix for SI.
	* config/i386/sse.md (cvtusi2<ssescalarmodesuffix>32<round_name>,
	sse2_cvtsi2sd): Add {l}.
	(sse2_cvtsi2sdq<round_name>): Make q conditional upon AT&T
	syntax.

2019-01-10  Jakub Jelinek  <jakub@redhat.com>

	PR target/88785
	* config/i386/sse.md (float<floatunssuffix>v2div2sf2): Turn into
	define_expand.
	(*float<floatunssuffix>v2div2sf2): New define_insn.
	(float<floatunssuffix>v2div2sf2_mask): Turn into define_expand.
	(*float<floatunssuffix>v2div2sf2_mask): New define_insn.
	(*float<floatunssuffix>v2div2sf2_mask_1): Replace
	subrtxes (const_vector:V2SF [(const_int 0) (const_int 0)]) with
	match_operands with "const0_operand" "C".

2019-01-10  Tamar Christina  <tamar.christina@arm.com>

	* config/aarch64/aarch64-builtins.c
	(aarch64_init_builtins): Move aarch64_init_fcmla_laneq_builtins...
	(aarch64_init_simd_builtins): ...Here

2019-01-10  Vladimir Makarov  <vmakarov@redhat.com>

	PR rtl-optimization/87305
	* lra-assigns.c
	(setup_live_pseudos_and_spill_after_risky_transforms): Check
	allocation for big endian pseudos used as paradoxical subregs and
	spill them if it is wrong.
	* lra-constraints.c (lra_constraints): Add a comment.

2019-01-10  Richard Biener  <rguenther@suse.de>

	PR tree-optimization/88792
	* tree-ssa-pre.c (get_representative_for): Do not return a
	value-number here.

2019-01-10  Jakub Jelinek  <jakub@redhat.com>

	PR middle-end/84877
	PR bootstrap/88450
	* function.c (assign_stack_local_1): Revert the 2018-11-21 changes.
	(assign_parm_setup_block): Do the argument slot realignment here
	instead.

2019-01-10  Stefan Agner  <stefan@agner.ch>

	PR target/88648
	* config/arm/arm.c (arm_option_override_internal): Force
	opts->x_inline_asm_unified to true only if TARGET_THUMB2_P.

2019-01-10  Jakub Jelinek  <jakub@redhat.com>

	PR c/88568
	* attribs.c (handle_dll_attribute): Clear TREE_STATIC after setting
	DECL_EXTERNAL.

2019-01-10  Tamar Christina  <tamar.christina@arm.com>

	* config/arm/arm-builtins.c
	(enum arm_type_qualifiers): Add qualifier_lane_pair_index.
	(MAC_LANE_PAIR_QUALIFIERS): New.
	(arm_expand_builtin_args): Use it.
	(arm_expand_builtin_1): Likewise.
	* config/arm/arm-protos.h (neon_vcmla_lane_prepare_operands): New.
	* config/arm/arm.c (neon_vcmla_lane_prepare_operands): New.
	* config/arm/arm-c.c (arm_cpu_builtins): Add __ARM_FEATURE_COMPLEX.
	* config/arm/arm_neon.h:
	(vcadd_rot90_f16): New.
	(vcaddq_rot90_f16): New.
	(vcadd_rot270_f16): New.
	(vcaddq_rot270_f16): New.
	(vcmla_f16): New.
	(vcmlaq_f16): New.
	(vcmla_lane_f16): New.
	(vcmla_laneq_f16): New.
	(vcmlaq_lane_f16): New.
	(vcmlaq_laneq_f16): New.
	(vcmla_rot90_f16): New.
	(vcmlaq_rot90_f16): New.
	(vcmla_rot90_lane_f16): New.
	(vcmla_rot90_laneq_f16): New.
	(vcmlaq_rot90_lane_f16): New.
	(vcmlaq_rot90_laneq_f16): New.
	(vcmla_rot180_f16): New.
	(vcmlaq_rot180_f16): New.
	(vcmla_rot180_lane_f16): New.
	(vcmla_rot180_laneq_f16): New.
	(vcmlaq_rot180_lane_f16): New.
	(vcmlaq_rot180_laneq_f16): New.
	(vcmla_rot270_f16): New.
	(vcmlaq_rot270_f16): New.
	(vcmla_rot270_lane_f16): New.
	(vcmla_rot270_laneq_f16): New.
	(vcmlaq_rot270_lane_f16): New.
	(vcmlaq_rot270_laneq_f16): New.
	(vcadd_rot90_f32): New.
	(vcaddq_rot90_f32): New.
	(vcadd_rot270_f32): New.
	(vcaddq_rot270_f32): New.
	(vcmla_f32): New.
	(vcmlaq_f32): New.
	(vcmla_lane_f32): New.
	(vcmla_laneq_f32): New.
	(vcmlaq_lane_f32): New.
	(vcmlaq_laneq_f32): New.
	(vcmla_rot90_f32): New.
	(vcmlaq_rot90_f32): New.
	(vcmla_rot90_lane_f32): New.
	(vcmla_rot90_laneq_f32): New.
	(vcmlaq_rot90_lane_f32): New.
	(vcmlaq_rot90_laneq_f32): New.
	(vcmla_rot180_f32): New.
	(vcmlaq_rot180_f32): New.
	(vcmla_rot180_lane_f32): New.
	(vcmla_rot180_laneq_f32): New.
	(vcmlaq_rot180_lane_f32): New.
	(vcmlaq_rot180_laneq_f32): New.
	(vcmla_rot270_f32): New.
	(vcmlaq_rot270_f32): New.
	(vcmla_rot270_lane_f32): New.
	(vcmla_rot270_laneq_f32): New.
	(vcmlaq_rot270_lane_f32): New.
	(vcmlaq_rot270_laneq_f32): New.
	* config/arm/arm_neon_builtins.def (vcadd90, vcadd270, vcmla0, vcmla90,
	vcmla180, vcmla270, vcmla_lane0, vcmla_lane90, vcmla_lane180,
	vcmla_lane270, vcmla_laneq0, vcmla_laneq90, vcmla_laneq180,
	vcmla_laneq270, vcmlaq_lane0, vcmlaq_lane90, vcmlaq_lane180,
	vcmlaq_lane270): New.
	* config/arm/neon.md (neon_vcmla_lane<rot><mode>,
	neon_vcmla_laneq<rot><mode>, neon_vcmlaq_lane<rot><mode>): New.
	* config/arm/arm.c (arm_arch8_3, arm_arch8_4): New.
	* config/arm/arm.h (TARGET_COMPLEX, arm_arch8_3, arm_arch8_4): New.
	(arm_option_reconfigure_globals): Use them.
	* config/arm/iterators.md (VDF, VQ_HSF): New.
	(VCADD, VCMLA): New.
	(VF_constraint, rot, rotsplit1, rotsplit2): Add V4HF and V8HF.
	* config/arm/neon.md (neon_vcadd<rot><mode>, neon_vcmla<rot><mode>):
	New.
	* config/arm/unspecs.md (UNSPEC_VCADD90, UNSPEC_VCADD270,
	UNSPEC_VCMLA, UNSPEC_VCMLA90, UNSPEC_VCMLA180, UNSPEC_VCMLA270): New.

2019-01-10  Tamar Christina  <tamar.christina@arm.com>

	* config/aarch64/aarch64-builtins.c (enum aarch64_type_qualifiers):
	Add qualifier_lane_pair_index.
	(emit-rtl.h): Include.
	(TYPES_QUADOP_LANE_PAIR): New.
	(aarch64_simd_expand_args): Use it.
	(aarch64_simd_expand_builtin): Likewise.
	(AARCH64_SIMD_FCMLA_LANEQ_BUILTINS, aarch64_fcmla_laneq_builtin_datum):
	New.
	(FCMLA_LANEQ_BUILTIN, AARCH64_SIMD_FCMLA_LANEQ_BUILTIN_BASE,
	AARCH64_SIMD_FCMLA_LANEQ_BUILTINS, aarch64_fcmla_lane_builtin_data,
	aarch64_init_fcmla_laneq_builtins, aarch64_expand_fcmla_builtin): New.
	(aarch64_init_builtins): Add aarch64_init_fcmla_laneq_builtins.
	(aarch64_expand_buildin): Add AARCH64_SIMD_BUILTIN_FCMLA_LANEQ0_V2SF,
	AARCH64_SIMD_BUILTIN_FCMLA_LANEQ90_V2SF,
	AARCH64_SIMD_BUILTIN_FCMLA_LANEQ180_V2SF,
	AARCH64_SIMD_BUILTIN_FCMLA_LANEQ2700_V2SF,
	AARCH64_SIMD_BUILTIN_FCMLA_LANEQ0_V4HF,
	AARCH64_SIMD_BUILTIN_FCMLA_LANEQ90_V4HF,
	AARCH64_SIMD_BUILTIN_FCMLA_LANEQ180_V4HF,
	AARCH64_SIMD_BUILTIN_FCMLA_LANEQ270_V4HF.
	* config/aarch64/iterators.md (FCMLA_maybe_lane): New.
	* config/aarch64/aarch64-c.c (aarch64_update_cpp_builtins):
	Add __ARM_FEATURE_COMPLEX.
	* config/aarch64/aarch64-simd-builtins.def (fcadd90, fcadd270, fcmla0,
	fcmla90, fcmla180, fcmla270, fcmla_lane0, fcmla_lane90, fcmla_lane180,
	fcmla_lane270, fcmla_laneq0, fcmla_laneq90, fcmla_laneq180,
	fcmla_laneq270, fcmlaq_lane0, fcmlaq_lane90, fcmlaq_lane180,
	fcmlaq_lane270): New.
	* config/aarch64/aarch64-simd.md (aarch64_fcmla_lane<rot><mode>,
	aarch64_fcmla_laneq<rot>v4hf, aarch64_fcmlaq_lane<rot><mode>,
	aarch64_fcadd<rot><mode>, aarch64_fcmla<rot><mode>): New.
	* config/aarch64/arm_neon.h:
	(vcadd_rot90_f16): New.
	(vcaddq_rot90_f16): New.
	(vcadd_rot270_f16): New.
	(vcaddq_rot270_f16): New.
	(vcmla_f16): New.
	(vcmlaq_f16): New.
	(vcmla_lane_f16): New.
	(vcmla_laneq_f16): New.
	(vcmlaq_lane_f16): New.
	(vcmlaq_rot90_lane_f16): New.
	(vcmla_rot90_laneq_f16): New.
	(vcmla_rot90_lane_f16): New.
	(vcmlaq_rot90_f16): New.
	(vcmla_rot90_f16): New.
	(vcmlaq_laneq_f16): New.
	(vcmla_rot180_laneq_f16): New.
	(vcmla_rot180_lane_f16): New.
	(vcmlaq_rot180_f16): New.
	(vcmla_rot180_f16): New.
	(vcmlaq_rot90_laneq_f16): New.
	(vcmlaq_rot270_laneq_f16): New.
	(vcmlaq_rot270_lane_f16): New.
	(vcmla_rot270_laneq_f16): New.
	(vcmlaq_rot270_f16): New.
	(vcmla_rot270_f16): New.
	(vcmlaq_rot180_laneq_f16): New.
	(vcmlaq_rot180_lane_f16): New.
	(vcmla_rot270_lane_f16): New.
	(vcadd_rot90_f32): New.
	(vcaddq_rot90_f32): New.
	(vcaddq_rot90_f64): New.
	(vcadd_rot270_f32): New.
	(vcaddq_rot270_f32): New.
	(vcaddq_rot270_f64): New.
	(vcmla_f32): New.
	(vcmlaq_f32): New.
	(vcmlaq_f64): New.
	(vcmla_lane_f32): New.
	(vcmla_laneq_f32): New.
	(vcmlaq_lane_f32): New.
	(vcmlaq_laneq_f32): New.
	(vcmla_rot90_f32): New.
	(vcmlaq_rot90_f32): New.
	(vcmlaq_rot90_f64): New.
	(vcmla_rot90_lane_f32): New.
	(vcmla_rot90_laneq_f32): New.
	(vcmlaq_rot90_lane_f32): New.
	(vcmlaq_rot90_laneq_f32): New.
	(vcmla_rot180_f32): New.
	(vcmlaq_rot180_f32): New.
	(vcmlaq_rot180_f64): New.
	(vcmla_rot180_lane_f32): New.
	(vcmla_rot180_laneq_f32): New.
	(vcmlaq_rot180_lane_f32): New.
	(vcmlaq_rot180_laneq_f32): New.
	(vcmla_rot270_f32): New.
	(vcmlaq_rot270_f32): New.
	(vcmlaq_rot270_f64): New.
	(vcmla_rot270_lane_f32): New.
	(vcmla_rot270_laneq_f32): New.
	(vcmlaq_rot270_lane_f32): New.
	(vcmlaq_rot270_laneq_f32): New.
	* config/aarch64/aarch64.h (TARGET_COMPLEX): New.
	* config/aarch64/iterators.md (UNSPEC_FCADD90, UNSPEC_FCADD270,
	UNSPEC_FCMLA, UNSPEC_FCMLA90, UNSPEC_FCMLA180, UNSPEC_FCMLA270): New.
	(FCADD, FCMLA): New.
	(rot): New.
	* config/arm/types.md (neon_fcadd, neon_fcmla): New.

2019-01-09  Sandra Loosemore  <sandra@codesourcery.com>

	PR other/16615

	* config/pa/pa.c: Change "can not" to "cannot".
	* gimple-ssa-evrp-analyze.c: Likewise.
	* ipa-icf.c: Likewise.
	* ipa-polymorphic-call.c: Likewise.
	* ipa-pure-const.c: Likewise.
	* lra-constraints.c: Likewise.
	* lra-remat.c: Likewise.
	* reload1.c: Likewise.
	* reorg.c: Likewise.
	* tree-ssa-uninit.c: Likewise.

2019-01-09  Sandra Loosemore  <sandra@codesourcery.com>

	PR other/16615

	* Makefile.in: Mechanically replace "can not" with "cannot".
	* alias.c: Likewise.
	* builtins.c: Likewise.
	* calls.c: Likewise.
	* cgraph.c: Likewise.
	* cgraph.h: Likewise.
	* cgraphclones.c: Likewise.
	* cgraphunit.c: Likewise.
	* combine-stack-adj.c: Likewise.
	* combine.c: Likewise.
	* common/config/i386/i386-common.c: Likewise.
	* config/aarch64/aarch64.c: Likewise.
	* config/alpha/sync.md: Likewise.
	* config/arc/arc.c: Likewise.
	* config/arc/predicates.md: Likewise.
	* config/arm/arm-c.c: Likewise.
	* config/arm/arm.c: Likewise.
	* config/arm/arm.h: Likewise.
	* config/arm/arm.md: Likewise.
	* config/arm/cortex-r4f.md: Likewise.
	* config/csky/csky.c: Likewise.
	* config/csky/csky.h: Likewise.
	* config/darwin-f.c: Likewise.
	* config/epiphany/epiphany.md: Likewise.
	* config/i386/i386.c: Likewise.
	* config/i386/sol2.h: Likewise.
	* config/m68k/m68k.c: Likewise.
	* config/mcore/mcore.h: Likewise.
	* config/microblaze/microblaze.md: Likewise.
	* config/mips/20kc.md: Likewise.
	* config/mips/sb1.md: Likewise.
	* config/nds32/nds32.c: Likewise.
	* config/nds32/predicates.md: Likewise.
	* config/pa/pa.c: Likewise.
	* config/rs6000/e300c2c3.md: Likewise.
	* config/rs6000/rs6000.c: Likewise.
	* config/s390/s390.h: Likewise.
	* config/sh/sh.c: Likewise.
	* config/sh/sh.md: Likewise.
	* config/spu/vmx2spu.h: Likewise.
	* cprop.c: Likewise.
	* dbxout.c: Likewise.
	* df-scan.c: Likewise.
	* doc/cfg.texi: Likewise.
	* doc/extend.texi: Likewise.
	* doc/fragments.texi: Likewise.
	* doc/gty.texi: Likewise.
	* doc/invoke.texi: Likewise.
	* doc/lto.texi: Likewise.
	* doc/md.texi: Likewise.
	* doc/objc.texi: Likewise.
	* doc/rtl.texi: Likewise.
	* doc/tm.texi: Likewise.
	* dse.c: Likewise.
	* emit-rtl.c: Likewise.
	* emit-rtl.h: Likewise.
	* except.c: Likewise.
	* expmed.c: Likewise.
	* expr.c: Likewise.
	* fold-const.c: Likewise.
	* genautomata.c: Likewise.
	* gimple-fold.c: Likewise.
	* hard-reg-set.h: Likewise.
	* ifcvt.c: Likewise.
	* ipa-comdats.c: Likewise.
	* ipa-cp.c: Likewise.
	* ipa-devirt.c: Likewise.
	* ipa-fnsummary.c: Likewise.
	* ipa-icf.c: Likewise.
	* ipa-inline-transform.c: Likewise.
	* ipa-inline.c: Likewise.
	* ipa-polymorphic-call.c: Likewise.
	* ipa-profile.c: Likewise.
	* ipa-prop.c: Likewise.
	* ipa-pure-const.c: Likewise.
	* ipa-reference.c: Likewise.
	* ipa-split.c: Likewise.
	* ipa-visibility.c: Likewise.
	* ipa.c: Likewise.
	* ira-build.c: Likewise.
	* ira-color.c: Likewise.
	* ira-conflicts.c: Likewise.
	* ira-costs.c: Likewise.
	* ira-int.h: Likewise.
	* ira-lives.c: Likewise.
	* ira.c: Likewise.
	* ira.h: Likewise.
	* loop-invariant.c: Likewise.
	* loop-unroll.c: Likewise.
	* lower-subreg.c: Likewise.
	* lra-assigns.c: Likewise.
	* lra-constraints.c: Likewise.
	* lra-eliminations.c: Likewise.
	* lra-lives.c: Likewise.
	* lra-remat.c: Likewise.
	* lra-spills.c: Likewise.
	* lra.c: Likewise.
	* lto-cgraph.c: Likewise.
	* lto-streamer-out.c: Likewise.
	* postreload-gcse.c: Likewise.
	* predict.c: Likewise.
	* profile-count.h: Likewise.
	* profile.c: Likewise.
	* recog.c: Likewise.
	* ree.c: Likewise.
	* reload.c: Likewise.
	* reload1.c: Likewise.
	* reorg.c: Likewise.
	* resource.c: Likewise.
	* rtl.def: Likewise.
	* rtl.h: Likewise.
	* rtlanal.c: Likewise.
	* sched-deps.c: Likewise.
	* sched-ebb.c: Likewise.
	* sched-rgn.c: Likewise.
	* sel-sched-ir.c: Likewise.
	* sel-sched.c: Likewise.
	* shrink-wrap.c: Likewise.
	* simplify-rtx.c: Likewise.
	* symtab.c: Likewise.
	* target.def: Likewise.
	* toplev.c: Likewise.
	* tree-call-cdce.c: Likewise.
	* tree-cfg.c: Likewise.
	* tree-complex.c: Likewise.
	* tree-core.h: Likewise.
	* tree-eh.c: Likewise.
	* tree-inline.c: Likewise.
	* tree-loop-distribution.c: Likewise.
	* tree-nrv.c: Likewise.
	* tree-profile.c: Likewise.
	* tree-sra.c: Likewise.
	* tree-ssa-alias.c: Likewise.
	* tree-ssa-dce.c: Likewise.
	* tree-ssa-dom.c: Likewise.
	* tree-ssa-forwprop.c: Likewise.
	* tree-ssa-loop-im.c: Likewise.
	* tree-ssa-loop-ivcanon.c: Likewise.
	* tree-ssa-loop-ivopts.c: Likewise.
	* tree-ssa-loop-niter.c: Likewise.
	* tree-ssa-phionlycprop.c: Likewise.
	* tree-ssa-phiopt.c: Likewise.
	* tree-ssa-propagate.c: Likewise.
	* tree-ssa-threadedge.c: Likewise.
	* tree-ssa-threadupdate.c: Likewise.
	* tree-ssa-uninit.c: Likewise.
	* tree-ssanames.c: Likewise.
	* tree-streamer-out.c: Likewise.
	* tree.c: Likewise.
	* tree.h: Likewise.
	* vr-values.c: Likewise.

2019-01-09  Uroš Bizjak  <ubizjak@gmail.com>

	* config/i386/i386-protos.h (ix86_expand_xorsign): New prototype.
	(ix86_split_xorsign): Ditto.
	* config/i386/i386.c (ix86_expand_xorsign): New function.
	(ix86_split_xorsign): Ditto.
	* config/i386/i386.md (UNSPEC_XORSIGN): New unspec.
	(xorsign<mode>3): New expander.
	(xorsign<mode>3_1): New insn_and_split pattern.
	* config/i386/sse.md (xorsign<mode>3): New expander.

2019-01-09  Eric Botcazou  <ebotcazou@adacore.com>

	* config/sparc/sparc.md (*tablejump_sp32): Merge into...
	(*tablejump_sp64): Likewise.
	(*tablejump<P:mode>): ...this.
	(*call_address_sp32): Merge into...
	(*call_address_sp64): Likewise.
	(*call_address<P:mode>): ...this.
	(*call_symbolic_sp32): Merge into...
	(*call_symbolic_sp64): Likewise.
	(*call_symbolic<P:mode>): ...this.
	(call_value): Remove constraint and add predicate.
	(*call_value_address_sp32): Merge into...
	(*call_value_address_sp64): Likewise.
	(*call_value_address<P:mode>): ...this.
	(*call_value_symbolic_sp32): Merge into...
	(*call_value_symbolic_sp64): Likewise.
	(*call_value_symbolic<P:mode>): ...this.
	(*sibcall_symbolic_sp32): Merge into...
	(*sibcall_symbolic_sp64): Likewise.
	(*sibcall_symbolic<P:mode>): ...this.
	(sibcall_value): Remove constraint and add predicate.
	(*sibcall_value_symbolic_sp32): Merge into...
	(*sibcall_value_symbolic_sp64): Likewise.
	(*sibcall_value_symbolic<P:mode>): ...this.
	(window_save): Minor tweak.
	(*branch_sp32): Merge into...
	(*branch_sp64): Likewise.
	(*branch<P:mode>): ...this.

2019-01-09  Eric Botcazou  <ebotcazou@adacore.com>
	    James Clarke  <jrtc27@jrtc27.com>

	PR target/84010
	* config/sparc/sparc.c (sparc_legitimize_tls_address): Only use Pmode
	consistently in TLS address generation and adjust code to the renaming
	of patterns.  Mark calls to __tls_get_addr as const.
	* config/sparc/sparc.md (tgd_hi22): Turn into...
	(tgd_hi22<P:mode>): ...this and use Pmode throughout.
	(tgd_lo10): Turn into...
	(tgd_lo10<P:mode>): ...this and use Pmode throughout.
	(tgd_add32): Merge into...
	(tgd_add64): Likewise.
	(tgd_add<P:mode>): ...this and use Pmode throughout.
	(tldm_hi22): Turn into...
	(tldm_hi22<P:mode>): ...this and use Pmode throughout.
	(tldm_lo10): Turn into...
	(tldm_lo10<P:mode>): ...this and use Pmode throughout.
	(tldm_add32): Merge into...
	(tldm_add64): Likewise.
	(tldm_add<P:mode>): ...this and use Pmode throughout.
	(tldm_call32): Merge into...
	(tldm_call64): Likewise.
	(tldm_call<P:mode>): ...this and use Pmode throughout.
	(tldo_hix22): Turn into...
	(tldo_hix22<P:mode>): ...this and use Pmode throughout.
	(tldo_lox10): Turn into...
	(tldo_lox10<P:mode>): ...this and use Pmode throughout.
	(tldo_add32): Merge into...
	(tldo_add64): Likewise.
	(tldo_add<P:mode>): ...this and use Pmode throughout.
	(tie_hi22): Turn into...
	(tie_hi22<P:mode>): ...this and use Pmode throughout.
	(tie_lo10): Turn into...
	(tie_lo10<P:mode>): ...this and use Pmode throughout.
	(tie_ld64): Use DImode throughout.
	(tie_add32): Merge into...
	(tie_add64): Likewise.
	(tie_add<P:mode>): ...this and use Pmode throughout.
	(tle_hix22_sp32): Merge into...
	(tle_hix22_sp64): Likewise.
	(tle_hix22<P:mode>): ...this and use Pmode throughout.
	(tle_lox22_sp32): Merge into...
	(tle_lox22_sp64): Likewise.
	(tle_lox22<P:mode>): ...this and use Pmode throughout.
	(*tldo_ldub_sp32): Merge into...
	(*tldo_ldub_sp64): Likewise.
	(*tldo_ldub<P:mode>): ...this and use Pmode throughout.
	(*tldo_ldub1_sp32): Merge into...
	(*tldo_ldub1_sp64): Likewise.
	(*tldo_ldub1<P:mode>): ...this and use Pmode throughout.
	(*tldo_ldub2_sp32): Merge into...
	(*tldo_ldub2_sp64): Likewise.
	(*tldo_ldub2<P:mode>): ...this and use Pmode throughout.
	(*tldo_ldsb1_sp32): Merge into...
	(*tldo_ldsb1_sp64): Likewise.
	(*tldo_ldsb1<P:mode>): ...this and use Pmode throughout.
	(*tldo_ldsb2_sp32): Merge into...
	(*tldo_ldsb2_sp64): Likewise.
	(*tldo_ldsb2<P:mode>): ...this and use Pmode throughout.
	(*tldo_ldub3_sp64): Use DImode throughout.
	(*tldo_ldsb3_sp64): Likewise.
	(*tldo_lduh_sp32): Merge into...
	(*tldo_lduh_sp64): Likewise.
	(*tldo_lduh<P:mode>): ...this and use Pmode throughout.
	(*tldo_lduh1_sp32): Merge into...
	(*tldo_lduh1_sp64): Likewise.
	(*tldo_lduh1<P:mode>): ...this and use Pmode throughout.
	(*tldo_ldsh1_sp32): Merge into...
	(*tldo_ldsh1_sp64): Likewise.
	(*tldo_ldsh1<P:mode>): ...this and use Pmode throughout.
	(*tldo_lduh2_sp64): Use DImode throughout.
	(*tldo_ldsh2_sp64): Likewise.
	(*tldo_lduw_sp32): Merge into...
	(*tldo_lduw_sp64): Likewise.
	(*tldo_lduw<P:mode>): ...this and use Pmode throughout.
	(*tldo_lduw1_sp64): Use DImode throughout.
	(*tldo_ldsw1_sp64): Likewise.
	(*tldo_ldx_sp64): Likewise.
	(*tldo_stb_sp32): Merge into...
	(*tldo_stb_sp64): Likewise.
	(*tldo_stb<P:mode>): ...this and use Pmode throughout.
	(*tldo_sth_sp32): Merge into...
	(*tldo_sth_sp64): Likewise.
	(*tldo_sth<P:mode>): ...this and use Pmode throughout.
	(*tldo_stw_sp32): Merge into...
	(*tldo_stw_sp64): Likewise.
	(*tldo_stw<P:mode>): ...this and use Pmode throughout.
	(*tldo_stx_sp64): Use DImode throughout.

2018-01-09  Sudakshina Das  <sudi.das@arm.com>

	* config/aarch64/aarch64.c (aarch64_override_options): Add case to
	check configure option to set BTI and Return Address Signing.
	* configure.ac: Add --enable-standard-branch-protection and
	--disable-standard-branch-protection.
	* configure: Regenerated.
	* doc/install.texi: Document the same.

2018-01-09  Sudakshina Das  <sudi.das@arm.com>
	    Ramana Radhakrishnan  <ramana.radhakrishnan@arm.com>

	* config.gcc (aarch64*-*-*): Add aarch64-bti-insert.o.
	* config/aarch64/aarch64.h: Update comment for TRAMPOLINE_SIZE.
	* config/aarch64/aarch64.c (aarch64_asm_trampoline_template): Update
	if bti is enabled.
	* config/aarch64/aarch64-bti-insert.c: New file.
	* config/aarch64/aarch64-passes.def (INSERT_PASS_BEFORE): Insert bti
	pass.
	* config/aarch64/aarch64-protos.h (make_pass_insert_bti): Declare the
	new bti pass.
	* config/aarch64/aarch64.md (unspecv): Add UNSPECV_BTI_NOARG,
	UNSPECV_BTI_C, UNSPECV_BTI_J and UNSPECV_BTI_JC.
	(bti_noarg, bti_j, bti_c, bti_jc): New define_insns.
	* config/aarch64/t-aarch64: Add rule for aarch64-bti-insert.o.

2018-01-09  Sudakshina Das  <sudi.das@arm.com>

	* config/aarch64/aarch64-protos.h (aarch64_bti_enabled): Declare.
	* config/aarch64/aarch64.c (aarch64_handle_no_branch_protection):
	Disable bti for -mbranch-protection=none.
	(aarch64_handle_standard_branch_protection): Enable bti for
	-mbranch-protection=standard.
	(aarch64_handle_bti_protection): Enable bti for "bti" in the string to
	-mbranch-protection.
	(aarch64_bti_enabled): Check if bti is enabled.
	* config/aarch64/aarch64.opt: Declare target variable.
	* doc/invoke.texi: Add bti to the -mbranch-protection documentation.

2018-01-09  Sudakshina Das  <sudi.das@arm.com>

	* config/aarch64/aarch64.c (aarch64_expand_prologue): Use new
	epilogue/prologue scratch registers EP0_REGNUM and EP1_REGNUM.
	(aarch64_expand_epilogue): Likewise.
	(aarch64_output_mi_thunk): Likewise
	* config/aarch64/aarch64.h (REG_CLASS_CONTENTS): Change
	TAILCALL_ADDR_REGS to x16 and x17.
	* config/aarch64/aarch64.md: Define EP0_REGNUM and EP1_REGNUM.

2018-01-09  Sudakshina Das  <sudi.das@arm.com>

	* config/aarch64/aarch64-option-extensions.def: Define
	AARCH64_OPT_EXTENSION for memtag, rng, sb, ssbs and predres.
	* config/aarch64/aarch64.h (AARCH64_FL_RNG): New.
	(AARCH64_FL_MEMTAG, ARCH64_FL_SB, AARCH64_FL_SSBS): New.
	(AARCH64_FL_PREDRES): New.
	(AARCH64_FL_FOR_ARCH8_5): Add AARCH64_FL_SB, AARCH64_FL_SSBS and
	AARCH64_FL_PREDRES by default.
	* doc/invoke.texi: Document rng, memtag, sb, ssbs and predres.

2018-01-09  Sudakshina Das  <sudi.das@arm.com>

	* config/aarch64/aarch64-arches.def: Define AARCH64_ARCH for
	ARMv8.5-A.
	* config/aarch64/aarch64.h (AARCH64_FL_V8_5): New.
	(AARCH64_FL_FOR_ARCH8_5, AARCH64_ISA_V8_5): New.
	* doc/invoke.texi: Document ARMv8.5-A.

2019-01-09  Alejandro Martinez  <alejandro.martinezvicente@arm.com>

	* config/aarch64/aarch64-sve.md (copysign<mode>3): New define_expand.
	(xorsign<mode>3): Likewise.

2019-01-09  Jelinek  <jakub@redhat.com>

	PR middle-end/88758
	* tree.c (initializer_each_zero_or_onep) <case VECTOR_CST>: Use
	vector_cst_elt instead of VECTOR_CST_ENCODED_ELT.

	PR rtl-optimization/88331
	* function.c (assign_stack_local_1): Don't set dynamic_align_addr if
	not currently_expanding_to_rtl.

2019-01-09  Eric Botcazou  <ebotcazou@adacore.com>

	* doc/invoke.texi (-Os): Remove trailing spaces.
	(-finline-functions): Remove reference to -O2.

2019-01-08  Jakub Jelinek  <jakub@redhat.com>

	PR rtl-optimization/79593
	* config/i386/i386.md (reg = mem; mem = reg): New define_peephole2.

	* config/rs6000/rs6000.c (rs6000_delegitimize_address): Delegitimize
	UNSPEC_FUSION_GPR to its argument.  Formatting fixes.

2019-01-08  Eric Botcazou  <ebotcazou@adacore.com>

	PR bootstrap/88721
	* config/sparc/sparc.c (function_arg_slotno): Set *PPREGNO & *PPADDING
	to -1 on entry.

	PR debug/88723
	* config/sparc/sparc.c (sparc_delegitimize_address): Deal with naked
	UNSPECs and UNSPEC_MOVE_GOTDATA specifically.

2019-01-08  H.J. Lu  <hongjiu.lu@intel.com>

	PR target/88717
	* config/i386/i386.c (ix86_avx_u128_mode_exit): Call
	ix86_avx_u128_mode_entry.

2019-01-08  Martin Liska  <mliska@suse.cz>

	PR tree-optimization/88753
	* tree-switch-conversion.c (switch_conversion::build_one_array):
	Come up with local variable constructor.  Convert first to
	type of constructor values.

2019-01-08  Richard Biener  <rguenther@suse.de>

	PR tree-optimization/86554
	* tree-ssa-sccvn.c (eliminate_dom_walker, rpo_elim,
	rpo_avail): Move earlier.
	(visit_nary_op): When value-numbering to expressions
	with different overflow behavior make sure there's an
	available expression on the path.

2019-01-08  Sam Tebbs  <sam.tebbs@arm.com>

	* config/aarch64/aarch64.c (BRANCH_PROTECT_STR_MAX,
	aarch64_parse_branch_protection,
	struct aarch64_branch_protect_type,
	aarch64_handle_no_branch_protection,
	aarch64_handle_standard_branch_protection,
	aarch64_validate_mbranch_protection,
	aarch64_handle_pac_ret_protection,
	aarch64_handle_attr_branch_protection,
	accepted_branch_protection_string,
	aarch64_pac_ret_subtypes,
	aarch64_branch_protect_types,
	aarch64_handle_pac_ret_leaf): Define.
	(aarch64_override_options_after_change_1, aarch64_override_options):
	Add check for accepted_branch_protection_string.
	(aarch64_option_save): Save accepted_branch_protection_string.
	(aarch64_option_restore): Save accepted_branch_protection_string.
	* config/aarch64/aarch64.c (aarch64_attributes): Add branch-protection.
	* config/aarch64/aarch64.opt: Add mbranch-protection. Deprecate
	msign-return-address.
	* doc/invoke.texi: Add mbranch-protection.

2019-01-08  Alan Modra  <amodra@gmail.com>

	PR target/88614
	* genattrtab.c (max_attr_value, min_attr_value, or_attr_value):
	Delete "unknownp" parameter.  Adjust callers.  Handle
	CONST_INT, PLUS, MINUS, and MULT.
	(attr_value_aligned): Renamed from or_attr_value.
	(min_attr_value): Return INT_MIN for unhandled rtl case..
	(min_fn): ..and translate to INT_MAX here.
	(write_length_unit_log): Modify to cope without "unknown".
	(write_attr_value): Handle IF_THEN_ELSE.

2019-01-07  Richard Sandiford  <richard.sandiford@arm.com>

	* tree-vect-stmts.c (vectorizable_store): Don't use the dataref_offset
	optimization for masked stores.

2019-01-07  Richard Sandiford  <richard.sandiford@arm.com>

	PR middle-end/88567
	* tree-vect-loop.c (get_initial_defs_for_reduction): Pass the
	output vector directly to duplicate_and_interleave instead of
	going through a temporary.  Postpone insertion of ctor_seq to
	the end of the loop.

2019-01-07  Richard Earnshaw  <rearnsha@arm.com>

	PR target/86891
	* config/aarch64/aarch64.c (aarch64_expand_subvti): New parameter
	unsigned_p.  Handle signed and unsigned overflow correction as
	required.
	* config/aarch64/aarch64-protos.h (aarch64_expand_subvti): Update
	prototype.
	* config/aarch64/aarch64.md (addv<mode>4): Use aarch64_plus_operand
	for operand 2.
	(add<mode>3_compareV_imm): Make this callable for expanding.
	(subv<GPI:mode>4): Use register_operand for operand 1.  Use
	aarch64_plus_operand for operand 2.
	(subv<GPI:mode>_insn): New insn pattern.
	(subv<GPI:mode>_imm): Likewise.
	(negv<GPI:mode>3): New expand pattern.
	(negv<GPI:mode>_insn): New insn pattern.
	(negv<GPI:mode>_cmp_only): Likewise.
	(cmpv<GPI:mode>_insn): Likewise.
	(subvti4): Use register_operand for operand 1.  Update call to
	aarch64_expand_subvti.
	(usubvti4): Likewise.
	(negvti3): New expand pattern.
	(negdi_carryout): New insn pattern.
	(negvdi_carryinV): New insn pattern.
	(sub<mode3>_compare1_imm): Delete named insn pattern, make anonymous
	version the named version.
	(peepholes to convert to sub<mode3>_compare1_imm): Adjust order of
	operands.
	(usub<GPI:mode>3_carryinC, usub<GPI:mode>3_carryinC_z1): New insn
	patterns.
	(usub<GPI:mode>3_carryinC_z2, usub<GPI:mode>3_carryinC): New insn
	patterns.
	(sub<mode>3_carryinCV, sub<mode>3_carryinCV_z1_z2): Delete.
	(sub<mode>3_carryinCV_z1, sub<mode>3_carryinCV_z2): Delete.
	(sub<mode>3_carryinCV): Delete.
	(sub<GPI:mode>3_carryinV): New expand pattern.
	sub<mode>3_carryinV, sub<mode>3_carryinV_z2): New insn patterns.

2019-01-07  Richard Biener  <rguenther@suse.de>

	* tree-ssa-uncprop.c (ssa_equip_hash_traits): Remove in favor
	of tree_operand_hash.

2019-01-07  Richard Sandiford  <richard.sandiford@arm.com>

	PR tree-optimization/88598
	* tree.h (single_nonzero_element): Declare.
	* tree.c (single_nonzero_element): New function.
	* match.pd: Fold certain reductions of X & CST to X[I] & CST[I]
	if I is the only nonzero element of CST.

2019-01-07  Richard Sandiford  <richard.sandiford@arm.com>

	PR tree-optimization/88598
	* tree.h (initializer_each_zero_or_onep): Declare.
	* tree.c (initializer_each_zero_or_onep): New function.
	(signed_or_unsigned_type_for): Handle float types too.
	(unsigned_type_for, signed_type_for): Update comments accordingly.
	* match.pd: Fold x * { 0 or 1, 0 or 1, ...} to
	x & { 0 or -1, 0 or -1, ... }.

2019-01-07  Jonathan Wakely  <jwakely@redhat.com>

	* doc/install.texi: Replace references to x86_64-unknown-linux-gnu
	with x86_64-pc-linux-gnu.

2019-01-07  Tom de Vries  <tdevries@suse.de>

	PR target/85486
	* config/nvptx/nvptx.c (has_vector_partitionable_routine_calls_p): New
	function.
	(nvptx_goacc_validate_dims): Force vl32 if calling vector-partitionable
	routines.

2019-01-07  Jakub Jelinek  <jakub@redhat.com>

	* config/i386/sse.md (vec_extract<mode><ssehalfvecmodelower>): Use
	V_256_512 iterator instead of V_512 and TARGET_AVX instead of
	TARGET_AVX512F as condition.

	PR debug/88723
	* dwarf2out.c (const_ok_for_output_1): Remove redundant call to
	const_not_ok_for_debug_p target hook.
	(mem_loc_descriptor) <case UNSPEC>: Only call const_ok_for_output_1
	on UNSPEC and subexpressions thereof if all subexpressions of the
	UNSPEC are CONSTANT_P.

	PR tree-optimization/88676
	* tree-ssa-phiopt.c (two_value_replacement): New function.
	(tree_ssa_phiopt_worker): Call it.

	PR sanitizer/88619
	* cfgexpand.c (expand_stack_vars): Only align prev_offset to
	ASAN_MIN_RED_ZONE_SIZE, not to maximum of that and alignb.

	PR c++/85052
	* tree-vect-generic.c: Include insn-config.h and recog.h.
	(expand_vector_piecewise): Add defaulted ret_type argument,
	if non-NULL, use that in preference to type for the result type.
	(expand_vector_parallel): Formatting fix.
	(do_vec_conversion, do_vec_narrowing_conversion,
	expand_vector_conversion): New functions.
	(expand_vector_operations_1): Call expand_vector_conversion
	for VEC_CONVERT ifn calls.
	* internal-fn.def (VEC_CONVERT): New internal function.
	* internal-fn.c (expand_VEC_CONVERT): New function.
	* fold-const-call.c (fold_const_vec_convert): New function.
	(fold_const_call): Use it for CFN_VEC_CONVERT.
	* doc/extend.texi (__builtin_convertvector): Document.

2019-01-07  Tom de Vries  <tdevries@suse.de>

	* config/nvptx/nvptx-protos.h (nvptx_output_red_partition): Declare.
	* config/nvptx/nvptx.c (vector_red_size, vector_red_align,
	vector_red_partition, vector_red_sym): New global variables.
	(nvptx_option_override): Initialize vector_red_sym.
	(nvptx_declare_function_name): Restore red_partition register.
	(nvptx_file_end): Emit code to declare the vector reduction variables.
	(nvptx_output_red_partition): New function.
	(nvptx_expand_shared_addr): Add vector argument. Use it to handle
	large vector reductions.
	(enum nvptx_builtins): Add NVPTX_BUILTIN_VECTOR_ADDR.
	(nvptx_init_builtins): Add VECTOR_ADDR.
	(nvptx_expand_builtin): Update call to nvptx_expand_shared_addr.
	Handle nvptx_expand_shared_addr.
	(nvptx_get_shared_red_addr): Add vector argument and handle large
	vectors.
	(nvptx_goacc_reduction_setup): Add offload_attrs argument and handle
	large vectors.
	(nvptx_goacc_reduction_init): Likewise.
	(nvptx_goacc_reduction_fini): Likewise.
	(nvptx_goacc_reduction_teardown): Likewise.
	(nvptx_goacc_reduction): Update calls to nvptx_goacc_reduction_{setup,
	init,fini,teardown}.
	(nvptx_init_axis_predicate): Initialize vector_red_partition.
	(nvptx_set_current_function): Init vector_red_partition.
	* config/nvptx/nvptx.md (UNSPECV_RED_PART): New unspecv.
	(nvptx_red_partition): New insn.
	* config/nvptx/nvptx.h (struct machine_function): Add red_partition.

2019-01-07  Tom de Vries  <tdevries@suse.de>

	PR target/85381
	* config/nvptx/nvptx.c (nvptx_process_pars): Don't emit barriers for
	empty loops.

2019-01-07  Tom de Vries  <tdevries@suse.de>

	* config/nvptx/nvptx.c (oacc_bcast_partition): Declare.
	(nvptx_option_override): Init oacc_bcast_partition.
	(nvptx_init_oacc_workers): New function.
	(nvptx_declare_function_name): Call nvptx_init_oacc_workers.
	(nvptx_needs_shared_bcast): New function.
	(nvptx_find_par): Generalize to enable vectors to use shared-memory
	to propagate state.
	(nvptx_shared_propagate): Initialize vector bcast partition and
	synchronization state.
	(nvptx_single):  Generalize to enable vectors to use shared-memory
	to propagate state.
	(nvptx_process_pars): Likewise.
	(nvptx_set_current_function): Initialize oacc_broadcast_partition.
	* config/nvptx/nvptx.h (struct machine_function): Add
	bcast_partition and sync_bar members.

2019-01-07  Tom de Vries  <tdevries@suse.de>

	* config/nvptx/nvptx.c (nvptx_welformed_vector_length_p)
	(nvptx_apply_dim_limits): New function.
	(nvptx_goacc_validate_dims_1): Allow PTX_MAX_VECTOR_LENGTH larger than
	PTX_WARP_SIZE.

2019-01-07  Tom de Vries  <tdevries@suse.de>

	* config/nvptx/nvptx.c (nvptx_goacc_validate_dims_1): Move warnings to
	as late as possible.

2019-01-07  Tom de Vries  <tdevries@suse.de>

	* config/nvptx/nvptx.c (PTX_VECTOR_LENGTH): Remove.
	(PTX_DEFAULT_VECTOR_LENGTH, PTX_MAX_VECTOR_LENGTH): Define.
	(nvptx_goacc_validate_dims_1, nvptx_dim_limit)
	(nvptx_goacc_reduction_fini): Use PTX_DEFAULT_VECTOR_LENGTH,
	PTX_MAX_VECTOR_LENGTH and PTX_WARP_SIZE instead of PTX_VECTOR_LENGTH.

2019-01-07  Tom de Vries  <tdevries@suse.de>

	* config/nvptx/nvptx.c (nvptx_goacc_validate_dims): Add asserts.

2019-01-07  Tom de Vries  <tdevries@suse.de>

	* omp-offload.c (oacc_get_min_dim): New function.
	* omp-offload.h (oacc_get_min_dim): Declare.

2018-12-26  Mateusz B  <mateuszb@poczta.onet.pl>

	PR target/88521
	* config/i386/i386.c (function_value_ms_64): Return small sturct in
	AX_REG and float/double in FIRST_SSE_REG for 4 or 8 byte modes.

2019-01-05  Jan Hubicka  <hubicka@ucw.cz>

	PR tree-opt/86020
	Revert:
	2017-05-22  Jan Hubicka  <hubicka@ucw.cz>

	* ipa-inline.c (edge_badness): Use inlined_time instead of
	inline_summaries->get.

2019-01-05  Jan Hubicka  <hubicka@ucw.cz>

	* opts.c (enable_fdo_optimizations): Enable
	version-loops-for-strides, loop-interchange, unrol-and-jam
	and tree-loop-distribution.
	* invoke.texi: Document newly enabled options.

2019-01-05  Jan Hubicka  <hubicka@ucw.cz>

	* doc/invoke.texi (max-inline-insns-small): New parameters.
	* ipa-inline.c (want_early_inline_function_p): simplify.
	(want_inline_small_function_p): Fix pasto from previous patch;
	use max-inline-insns-small bound.
	* params.def (max-inline-insns-small): New param.
	* ipa-fnsummary.c (analyze_function_body): Initialize time/size
	variables correctly.

2019-01-05  Jan Hubicka  <hubicka@ucw.cz>

	* doc/invoke.texi: Document max-inline-insns-size,
	uninlined-function-insns, uninlined-function-time,
	uninlined-thunk-insns and uninlined-thunk-time.
	* params.def: Add max-inline-insns-size,
	uninlined-function-insns, uninlined-function-time,
	uninlined-thunk-insns and uninlined-thunk-time.
	* ipa-fnsummary.c (compute_fn_summary, analyze_function_body): Use
	new parameters.
	* ipa-inline.c (can_inline_edge_by_limits_p,
	want_inline_small_function_p): Use new parameters.

2019-01-05  Jan Hubicka  <hubicka@ucw.cz>

	* ipa-fnsummary.c (analyze_function_body): Fix accounting of time.

2019-01-05  Jakub Jelinek  <jakub@redhat.com>

	PR middle-end/82564
	PR target/88620
	* expr.c (expand_assignment): For calls returning VLA structures
	if to_rtx is not a MEM, force it into a stack temporary.

	PR debug/88635
	* dwarf2out.c (const_ok_for_output_1): Reject MINUS that contains
	SYMBOL_REF, CODE_LABEL or UNSPEC in subexpressions of second argument.
	Reject PLUS that contains SYMBOL_REF, CODE_LABEL or UNSPEC in
	subexpressions of both operands.
	(mem_loc_descriptor): Handle UNSPEC if target hook acks it and all the
	subrtxes are CONSTANT_P.
	* config/i386/i386.c (ix86_const_not_ok_for_debug_p): Revert
	2018-11-09 changes.

2019-01-04  Jan Hubicka  <hubicka@ucw.cz>

	* params.def (hot-bb-count-ws-permille): Set to 990.

2019-01-04  Martin Sebor  <msebor@redhat.com>

	PR c/88546
	* attribs.c (decls_mismatched_attributes): Avoid warning for attribute
	leaf.

2019-01-04  Martin Sebor  <msebor@redhat.com>

	PR c/88363
	* doc/extend.texi (attribute alloc_align, alloc_size): Update.

2019-01-04  Jakub Jelinek  <jakub@redhat.com>

	* gdbinit.in: Turn off pagination for the skip commands, restore
	it to previous state afterwards.

2019-01-04  Jakub Jelinek  <jakub@redhat.com>

	PR target/88594
	* config/i386/i386.c (ix86_expand_divmod_libfunc): Use mode instead
	of GET_MODE (opN) as modes of the libcall arguments.

2019-01-04  Jan Beulich  <jbeulich@suse.com>

	* config/i386/sse.md
	(<avx512>_cmp<mode>3<mask_scalar_merge_name><round_saeonly_name>,
	<avx512>_cmp<mode>3<mask_scalar_merge_name>,
	<avx512>_ucmp<mode>3<mask_scalar_merge_name>,
	<avx512>_ucmp<mode>3<mask_scalar_merge_name>,
	avx512f_vmcmp<mode>3<round_saeonly_name>,
	avx512f_vmcmp<mode>3_mask<round_saeonly_name>,
	avx512f_maskcmp<mode>3,
	<avx512>_cvt<ssemodesuffix>2mask<mode>,
	<avx512>_cvt<ssemodesuffix>2mask<mode>,
	*<avx512>_cvtmask2<ssemodesuffix><mode>,
	*<avx512>_cvtmask2<ssemodesuffix><mode>,
	<avx512>_eq<mode>3<mask_scalar_merge_name>_1,
	<avx512>_eq<mode>3<mask_scalar_merge_name>_1,
	<avx512>_gt<mode>3<mask_scalar_merge_name>,
	<avx512>_gt<mode>3<mask_scalar_merge_name>,
	<avx512>_testm<mode>3<mask_scalar_merge_name>,
	<avx512>_testnm<mode>3<mask_scalar_merge_name>,
	*<avx512>_testm<VI1248_AVX512VLBW:mode>3_zext,
	*<avx512>_testm<VI1248_AVX512VLBW:mode>3_zext_mask,
	*<avx512>_testnm<VI1248_AVX512VLBW:mode>3_zext,
	*<avx512>_testnm<VI1248_AVX512VLBW:mode>3_zext_mask,
	avx512cd_maskb_vec_dup<mode>,
	avx512cd_maskw_vec_dup<mode>,
	avx512dq_fpclass<mode><mask_scalar_merge_name>,
	avx512dq_vmfpclass<mode>,
	avx512vl_vpshufbitqmb<mode><mask_scalar_merge_name>): Use =k
	instead of =Yk.

2019-01-03  Martin Sebor  <msebor@redhat.com>

	PR tree-optimization/88659
	* calls.c (maybe_warn_nonstring_arg): Avoid assuming maxlen is set.

2019-01-03  Aaron Sawdey  <acsawdey@linux.ibm.com>

	* config/rs6000/rs6000-string.c (expand_block_move): Don't use
	unaligned vsx and avoid lxvd2x/stxvd2x.
	(gen_lvx_v4si_move): New function.

2019-01-03  Tom de Vries  <tdevries@suse.de>

	* config/nvptx/nvptx.c (MACH_VECTOR_LENGTH, MACH_MAX_WORKERS): Define.
	(init_axis_dim, nvptx_mach_max_workers, nvptx_mach_vector_length): New
	function.
	* config/nvptx/nvptx.h (struct machine_function): Add axis_dims.

2019-01-03  Tom de Vries  <tdevries@suse.de>

	* config/nvptx/nvptx.c (struct offload_attrs): New.
	(populate_offload_attrs): New function.  Factor mask extraction out of
	nvptx_reorg.  Add extraction of dimensions.
	(nvptx_reorg): Use populate_offload_attrs.

2019-01-03  Tom de Vries  <tdevries@suse.de>

	* config/nvptx/nvptx.c (nvptx_goacc_validate_dims_1): Add early-out
	cases for oacc_min_dims_p and routine_p.  Add asserts for
	oacc_default_dims_p and offload_region_p.

2019-01-03  Tom de Vries  <tdevries@suse.de>

	* config/nvptx/nvptx.c (nvptx_goacc_validate_dims_1): New function,
	factored out of ...
	(nvptx_goacc_validate_dims): ... here.

2019-01-03  Jan Hubicka  <hubicka@ucw.cz>

	PR tree-optimization/85574
	* tree-ssa-uncprop.c (struct equiv_hash_elt): Remove unused
	structure.
	(struct ssa_equip_hash_traits): Declare.
	(val_ssa_equiv): Use custom hash traits using operand_equal_p.

2019-01-03  Jakub Jelinek  <jakub@redhat.com>

	PR debug/88644
	* dwarf2out.c (modified_type_die): If type is equal to sizetype,
	change it to qualified_type.

2019-01-03  Jan Hubicka  <hubicka@ucw.cz>

	* ipa-utils.c (scale_ipa_profile_for_fn): Break out from ...
	(ipa_merge_profiles): ... here; do not ICE on thunks and aliases.

2019-01-02  Martin Sebor  <msebor@redhat.com>
	    Jeff Law  <law@redhat.com>

	* gimple-fold.c (strlen_range_kind): Remove SRK_LENRANGE_2.
	(get_range_strlen_tree): Update appropriately.
	(get_range_strlen)
	* gimple-fold.h (get_range_strlen): Drop unused last argument.

	* gimple-fold.c (gimple_fold_builtin_strlen): Use set_strlen_range
	rather than set_range_info.
	* tree-ssa-strlen.c (set_strlen_range): Extracted from
	maybe_set_strlen_range.  Handle potentially boundary crossing
	cases more conservatively.
	(maybe_set_strlen_range): Parts refactored into set_strlen_range.
	Call set_strlen_range.
	* tree-ssa-strlen.h (set_strlen_range): Add prototype.

	PR middle-end/88663
	* gimple-fold.c (get_range_strlen): Update prototype to no longer
	need the flexp argument.
	(get_range_strlen_tree): Drop flexp argument.  Drop flexp argument
	from calls to get_range_strlen.  Update comments.  Just update
	VAL for an unterminated const char array and let the reset of the
	code handle it normally.  No longer try to set *flexp.  Adjust
	return value.
	(get_range_strlen): Update for the new get_range_strlen API.
	(get_maxval_strlen): Similarly.
	(gimple_fold_builtin_strlen): Handle update meaning of return value
	from get_range_strlen.
	* gimple-ssa-sprintf.c (get_string_length): Update for the new
	get_range_strlen API.

2019-01-02  Jan Hubicka  <hubicka@ucw.cz>

	PR lto/88130
	* varpool.c (varpool_node::ctor_useable_for_folding_p): Also return
	false at WPA time when body was removed.

2019-01-02  Martin Liska  <mliska@suse.cz>

	PR tree-optimization/88650
	* predict.c (set_even_probabilities): Calculate probability
	remainer only when really used.

2019-01-02  Richard Biener  <rguenther@suse.de>

	PR middle-end/88651
	* tree-data-ref.c (analyze_subscript_affine_affine): Use
	widest_ints when mangling max_stmt_execution results.

2019-01-02  Richard Biener  <rguenther@suse.de>

	PR tree-optimization/88621
	* tree-ssa-loop-im.c (gather_mem_refs_stmt): Fix pastos, avoid
	bitfields when canoncalizing.

2019-01-02  Richard Biener  <rguenther@suse.de>

	PR target/87545
	* config/i386/x86-tune-costs.h (intel_cost): Adjust
	cost of cheap SSE instruction.

2019-01-02  Richard Biener  <rguenther@suse.de>

	PR ipa/85574
	* ipa-icf.h (sem_item_optimizer::sort_congruence_split): Declare.
	* ipa-icf.c (sem_item_optimizer::sort_congruence_split): New
	function.
	(sem_item_optimizer::do_congruence_step_f): Sort the congruence
	set after UIDs before splitting them.

2019-01-01  Martin Sebor  <msebor@redhat.com>
	    Jeff Law  <law@redhat.com>

	* gimple-fold.c (get_range_strlen_tree): Record if the computed
	length is optimistic.  If it is, then arrange to compute the
	conservative length as well.

	* gimple-fold.h (get_range_strlen): Update prototype.
	* builtins.c (check_access): Update call to get_range_strlen to use
	c_strlen_data pointer.   Change various variable accesses to instead
	pull data from the c_strlen_data structure.
	(check_strncat_sizes, expand_builtin_strncat): Likewise.
	* calls.c (maybe_warn_nonstring_arg): Likewise.
	* tree-ssa-strlen.c (maybe_diag_stxncpy_trunc): Likewise.  Reset
	minimum length if maximum lengh is unknown.
	* gimple-ssa-sprintf.c (get_string_length): Likewise.  Drop code
	that used c_strlen, it's no longer needed.  Restructure slightly.
	(format_string): Set unlikely range appropriately.
	* gimple-fold.c (get_range_strlen): Update comments.  Fix minor
	formatting issues.
	(get_range_strlen):  Accept c_strlen_data pointer for external
	call sites as well.  Pass through to call to internal get_range_strlen.
	Adjust minlen, maxlen and maxbound as needed.
	(get_maxval_strlen): Update comments.
	(gimple_fold_builtin_strlen):  Update call to get_range_strlen
	to use c_strlen_data pointer.  Change variable accesses to instead
	use c_strlen_data data members.

	* gimple-fold.c (get_range_strlen): Update prototype.
	(get_range_strlen_tree): Update prototype.  Drop minlen/maxlen
	local variables.  Use pdata to return information to caller.
	Update calls to get_range_strlen.  Update pdata->maxbound.
	(get_range_strlen -- static version): Similarly.
	(get_range_strlen -- extern version): Update for internal
	get_range_strlen API change.  Convert to external data format.
	(get_maxval_strlen): Similarly.

2019-01-01  Jan Hubicka  <hubicka@ucw.cz>

	* coverage.c (get_coverage_counts): Use current_function_decl.
	* profile.c (read_thunk_profile): New function.
	(branch_prob): Add THUNK parameter.
	* tree-profile.c (tree_profiling): Handle thunks.
	* value-prof.c (init_node_map): Handle thunks.
	* value-prof.h (branch_prob): Upate prototype.
	(read_thunk_profile): Declare.

2019-01-01  Jakub Jelinek  <jakub@redhat.com>

	Update copyright years.

	* gcc.c (process_command): Update copyright notice dates.
	* gcov-dump.c (print_version): Ditto.
	* gcov.c (print_version): Ditto.
	* gcov-tool.c (print_version): Ditto.
	* gengtype.c (create_file): Ditto.
	* doc/cpp.texi: Bump @copying's copyright year.
	* doc/cppinternals.texi: Ditto.
	* doc/gcc.texi: Ditto.
	* doc/gccint.texi: Ditto.
	* doc/gcov.texi: Ditto.
	* doc/install.texi: Ditto.
	* doc/invoke.texi: Ditto.

Copyright (C) 2019 Free Software Foundation, Inc.

Copying and distribution of this file, with or without modification,
are permitted in any medium without royalty provided the copyright
notice and this notice are preserved.<|MERGE_RESOLUTION|>--- conflicted
+++ resolved
@@ -1,13 +1,3 @@
-<<<<<<< HEAD
-2019-06-12  Aldy Hernandez  <aldyh@redhat.com>
-
-	* gimple-ssa-evrp.c (evrp_dom_walker::before_dom_children): Use
-	value_range::singleton_p.
-	* tree-vrp.c (value_range_constant_singleton): Remove.
-	* tree-vrp.h (value_range_constant_singleton): Remove.
-	* vr-values.c (vr_values::singleton): Use
-	value_range::singleton_p.
-=======
 2019-06-26  Jeff Law  <law@redhat.com>
 
 	PR tree-optimization/90883
@@ -1169,7 +1159,6 @@
 	* tree-vect-loop-manip.c (vect_loop_versioning): Compute outermost
 	loop we can version and version that, reusing the loop version
 	created by if-conversion instead of versioning again.
->>>>>>> 08c1638d
 
 2019-06-13  Aldy Hernandez  <aldyh@redhat.com>
 
@@ -1185,14 +1174,6 @@
 	(range_includes_zero_p): Call may_contain_p.
 	* vr-values.c (compare_range_with_value): Same.
 
-<<<<<<< HEAD
-2019-06-07  Aldy Hernandez  <aldyh@redhat.com>
-
-	* tree-vrp.h (value_range_base::intersect): New.
-	(value_range::intersect_helper): Move from here...
-	(value_range_base::intersect_helper): ...to here.
-	* tree-vrp.c (value_range::intersect_helper): Rename to...
-=======
 2019-06-13  Claudiu Zissulescu  <claziss@synopsys.com>
 
 	* doc/extend.texi (ARC Function Attributes): Update info.
@@ -1594,7 +1575,6 @@
 	(value_range::intersect_helper): Move from here...
 	(value_range_base::intersect_helper): ...to here.
 	* tree-vrp.c (value_range::intersect_helper): Rename to...
->>>>>>> 08c1638d
 	(value_range_base::intersect_helper): ...this, and rewrite to
 	return a value instead of modifying THIS in place.
 	Also, move equivalence handling...
@@ -1605,8 +1585,6 @@
 	Same.
 	* vr-values.c (vrp_evaluate_conditional_warnv_with_ops): Same.
 
-<<<<<<< HEAD
-=======
 2019-06-07  Jakub Jelinek  <jakub@redhat.com>
 
 	* Makefile.in (genprogerr): Add condmd.
@@ -2322,7 +2300,6 @@
 	* config/aarch64/aarch64.h (ASM_OUTPUT_DEF_FROM_DECLS): Define.
 	(ASM_OUTPUT_EXTERNAL): Define.
 
->>>>>>> 08c1638d
 2019-06-03  Aldy Hernandez  <aldyh@redhat.com>
 	* tree-vrp.h (value_range_base::nonzero_p): New.
 	(value_range_base::set_nonnull): Rename to...
@@ -2351,8 +2328,6 @@
 	(vr_values::extract_range_from_binary_expr): Same.
 	(vr_values::extract_range_basic): Same.
 
-<<<<<<< HEAD
-=======
 2019-06-03  Wilco Dijkstra  <wdijkstr@arm.com>
 
 	PR driver/90684
@@ -6075,7 +6050,73 @@
 	* ipa-devirt.c (skip_in_fields_list_p): New.
 	(odr_types_equivalent_p): Use it.
 
->>>>>>> 08c1638d
+2019-06-12  Aldy Hernandez  <aldyh@redhat.com>
+
+	* gimple-ssa-evrp.c (evrp_dom_walker::before_dom_children): Use
+	value_range::singleton_p.
+	* tree-vrp.c (value_range_constant_singleton): Remove.
+	* tree-vrp.h (value_range_constant_singleton): Remove.
+	* vr-values.c (vr_values::singleton): Use
+	value_range::singleton_p.
+
+2019-06-13  Aldy Hernandez  <aldyh@redhat.com>
+
+	* gimple-loop-versioning.cc (prune_loop_conditions): Use
+	may_contain_p.
+	* tree-vrp (value_range_base::may_contain_p): Call into
+	value_inside_range.
+	(value_inside_range): Make private inside value_range_base class.
+	Take min/max from *this.
+	(range_includes_p): Remove.
+	* tree-vrp.h (value_range_base): Add value_inside_range.
+	(range_includes_p): Remove.
+	(range_includes_zero_p): Call may_contain_p.
+	* vr-values.c (compare_range_with_value): Same.
+
+2019-06-07  Aldy Hernandez  <aldyh@redhat.com>
+
+	* tree-vrp.h (value_range_base::intersect): New.
+	(value_range::intersect_helper): Move from here...
+	(value_range_base::intersect_helper): ...to here.
+	* tree-vrp.c (value_range::intersect_helper): Rename to...
+	(value_range_base::intersect_helper): ...this, and rewrite to
+	return a value instead of modifying THIS in place.
+	Also, move equivalence handling...
+	(value_range::intersect): ...here, while calling intersect_helper.
+	* gimple-fold.c (size_must_be_zero_p): Use value_range_base when
+	calling intersect.
+	* gimple-ssa-evrp-analyze.c (ecord_ranges_from_incoming_edge):
+	Same.
+	* vr-values.c (vrp_evaluate_conditional_warnv_with_ops): Same.
+
+2019-06-03  Aldy Hernandez  <aldyh@redhat.com>
+	* tree-vrp.h (value_range_base::nonzero_p): New.
+	(value_range_base::set_nonnull): Rename to...
+	(value_range_base::set_nonzero): ...this.
+	(value_range_base::set_null): Rename to...
+	(value_range_base::set_zero): ...this.
+	(value_range::set_nonnull): Remove.
+	(value_range::set_null): Remove.
+	* tree-vrp.c (range_is_null): Remove.
+	(range_is_nonnull): Remove.
+	(extract_range_from_binary_expr): Use value_range_base::*zero_p
+	instead of range_is_*null.
+	(extract_range_from_unary_expr): Same.
+	(value_range_base::set_nonnull): Rename to...
+	(value_range_base::set_nonzero): ...this.
+	(value_range::set_nonnull): Remove.
+	(value_range_base::set_null): Rename to...
+	(value_range_base::set_zero): ...this.
+	(value_range::set_null): Remove.
+	(extract_range_from_binary_expr): Rename set_*null uses to
+	set_*zero.
+	(extract_range_from_unary_expr): Same.
+	(union_helper): Same.
+	* vr-values.c (get_value_range): Use set_*zero instead of
+	set_*null.
+	(vr_values::extract_range_from_binary_expr): Same.
+	(vr_values::extract_range_basic): Same.
+
 2019-04-13  Jakub Jelinek  <jakub@redhat.com>
 
 	PR target/89093
