--- conflicted
+++ resolved
@@ -306,11 +306,7 @@
    bitmap_elt_clear_from to be implemented in unit time rather than
    linear in the number of elements to be freed.  */
 
-<<<<<<< HEAD
-struct GTY((chain_next ("%h.next")/*, chain_prev ("%h.prev")*/)) bitmap_element {
-=======
 struct GTY((chain_next ("%h.next"))) bitmap_element {
->>>>>>> ab97c3cd
   /* In list form, the next element in the linked list;
      in tree form, the left child node in the tree.  */
   struct bitmap_element *next;
