// PR c++/60265
// { dg-do compile { target c++11 } }

namespace A
{
  enum class E { V };

<<<<<<< HEAD
  using E::V;        // { dg-error "not a namespace" }
=======
  using E::V;        // { dg-error "name enumerator" }
>>>>>>> 89cd5050
}

void foo()
{
<<<<<<< HEAD
  using A::E::V;     // { dg-error "not a namespace" }
}

using A::E::V;       // { dg-error "not a namespace" }

enum class F { U };

using F::U;          // { dg-error "not a namespace" }
=======
  using A::E::V;     // { dg-error "name enumerator" }
}

using A::E::V;       // { dg-error "name enumerator" }

enum class F { U };

using F::U;          // { dg-error "name enumerator" }
>>>>>>> 89cd5050
<|MERGE_RESOLUTION|>--- conflicted
+++ resolved
@@ -5,25 +5,11 @@
 {
   enum class E { V };
 
-<<<<<<< HEAD
-  using E::V;        // { dg-error "not a namespace" }
-=======
   using E::V;        // { dg-error "name enumerator" }
->>>>>>> 89cd5050
 }
 
 void foo()
 {
-<<<<<<< HEAD
-  using A::E::V;     // { dg-error "not a namespace" }
-}
-
-using A::E::V;       // { dg-error "not a namespace" }
-
-enum class F { U };
-
-using F::U;          // { dg-error "not a namespace" }
-=======
   using A::E::V;     // { dg-error "name enumerator" }
 }
 
@@ -31,5 +17,4 @@
 
 enum class F { U };
 
-using F::U;          // { dg-error "name enumerator" }
->>>>>>> 89cd5050
+using F::U;          // { dg-error "name enumerator" }