--- conflicted
+++ resolved
@@ -1,9 +1,5 @@
 /* { dg-do compile } */
-<<<<<<< HEAD
-/* { dg-options "-O2 -fdisable-tree-ethread -fdisable-tree-thread1 -fdump-tree-vrp1 -fno-tree-fre -fdisable-tree-rvrp" } */
-=======
-/* { dg-options "-O2 -fdump-tree-vrp1 -fno-tree-fre -fdisable-tree-evrp" } */
->>>>>>> 7ea4b8ed
+/* { dg-options "-O2 -fdump-tree-vrp1 -fno-tree-fre -fdisable-tree-evrp -fdisable-tree-ethread -fdisable-tree-thread1 -fdisable-tree-rvrp" } */
 
 /* This is from PR14052.  */
 
