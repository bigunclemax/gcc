; Options for the C, ObjC, C++ and ObjC++ front ends.
; Copyright (C) 2003, 2004, 2005, 2006, 2007, 2008, 2009, 2010,
; 2011, 2012 Free Software Foundation, Inc.
;
; This file is part of GCC.
;
; GCC is free software; you can redistribute it and/or modify it under
; the terms of the GNU General Public License as published by the Free
; Software Foundation; either version 3, or (at your option) any later
; version.
;
; GCC is distributed in the hope that it will be useful, but WITHOUT ANY
; WARRANTY; without even the implied warranty of MERCHANTABILITY or
; FITNESS FOR A PARTICULAR PURPOSE.  See the GNU General Public License
; for more details.
;
; You should have received a copy of the GNU General Public License
; along with GCC; see the file COPYING3.  If not see
; <http://www.gnu.org/licenses/>.

; See the GCC internals manual for a description of this file's format.

; Please try to keep this file in ASCII collating order.

Language
C

Language
ObjC

Language
UPC

Language
C++

Language
ObjC++

-all-warnings
C UPC ObjC C++ ObjC++ Warning Alias(Wall)

-ansi
C UPC ObjC C++ ObjC++ Alias(ansi)

-assert
C UPC ObjC C++ ObjC++ Separate Alias(A) MissingArgError(assertion missing after %qs)

-assert=
C UPC ObjC C++ ObjC++ Joined Alias(A) MissingArgError(assertion missing after %qs)

-comments
C UPC ObjC C++ ObjC++ Alias(C)

-comments-in-macros
C UPC ObjC C++ ObjC++ Alias(CC)

-define-macro
C UPC ObjC C++ ObjC++ Separate Alias(D) MissingArgError(macro name missing after %qs)

-define-macro=
C UPC ObjC C++ ObjC++ Joined Alias(D) MissingArgError(macro name missing after %qs)

-dependencies
C UPC ObjC C++ ObjC++ Alias(M)

-dump
C UPC ObjC C++ ObjC++ Separate Alias(d)

-dump=
C UPC ObjC C++ ObjC++ Joined Alias(d)

-imacros
C UPC ObjC C++ ObjC++ Separate Alias(imacros) MissingArgError(missing filename after %qs)

-imacros=
C UPC ObjC C++ ObjC++ Joined Alias(imacros) MissingArgError(missing filename after %qs)

-include
C UPC ObjC C++ ObjC++ Separate Alias(include) MissingArgError(missing filename after %qs)

-include=
C UPC ObjC C++ ObjC++ Joined Alias(include) MissingArgError(missing filename after %qs)

-include-barrier
C UPC ObjC C++ ObjC++ Alias(I, -)

-include-directory
C UPC ObjC C++ ObjC++ Separate Alias(I) MissingArgError(missing path after %qs)

-include-directory=
C UPC ObjC C++ ObjC++ Joined Alias(I) MissingArgError(missing path after %qs)

-include-directory-after
C UPC ObjC C++ ObjC++ Separate Alias(idirafter) MissingArgError(missing path after %qs)

-include-directory-after=
C UPC ObjC C++ ObjC++ Joined Alias(idirafter) MissingArgError(missing path after %qs)

-include-prefix
C UPC ObjC C++ ObjC++ Separate Alias(iprefix)

-include-prefix=
C UPC ObjC C++ ObjC++ JoinedOrMissing Alias(iprefix)

-include-with-prefix
C UPC ObjC C++ ObjC++ Separate Alias(iwithprefix)

-include-with-prefix=
C UPC ObjC C++ ObjC++ JoinedOrMissing Alias(iwithprefix)

-include-with-prefix-after
C UPC ObjC C++ ObjC++ Separate Alias(iwithprefix)

-include-with-prefix-after=
C UPC ObjC C++ ObjC++ JoinedOrMissing Alias(iwithprefix)

-include-with-prefix-before
C UPC ObjC C++ ObjC++ Separate Alias(iwithprefixbefore)

-include-with-prefix-before=
C UPC ObjC C++ ObjC++ JoinedOrMissing Alias(iwithprefixbefore)

-no-integrated-cpp
Driver Alias(no-integrated-cpp)

-no-line-commands
C UPC ObjC C++ ObjC++ Alias(P)

-no-standard-includes
C UPC ObjC C++ ObjC++ Alias(nostdinc)

-no-warnings
C UPC ObjC C++ ObjC++ Alias(w)

-output
C UPC ObjC C++ ObjC++ Separate Alias(o)

-output=
C UPC ObjC C++ ObjC++ Joined Alias(o)

-output-pch=
C UPC ObjC C++ ObjC++ Joined Separate

-pedantic
C UPC ObjC C++ ObjC++ Alias(pedantic)

-pedantic-errors
C UPC ObjC C++ ObjC++ Alias(pedantic-errors)

-preprocess
C UPC ObjC C++ ObjC++ Undocumented Alias(E)

-print-missing-file-dependencies
C UPC ObjC C++ ObjC++ Alias(MG)

-trace-includes
C UPC ObjC C++ ObjC++ Alias(H)

-traditional
Driver Alias(traditional)

-traditional-cpp
C UPC ObjC C++ ObjC++ Alias(traditional-cpp)

-trigraphs
C UPC ObjC C++ ObjC++ Alias(trigraphs)

-undefine-macro
C UPC ObjC C++ ObjC++ Separate Alias(U) MissingArgError(macro name missing after %qs)

-undefine-macro=
C UPC ObjC C++ ObjC++ Joined Alias(U) MissingArgError(macro name missing after %qs)

-user-dependencies
C UPC ObjC C++ ObjC++ Alias(MM)

-verbose
Common C UPC ObjC C++ ObjC++ Alias(v)

-write-dependencies
C UPC ObjC C++ ObjC++ NoDriverArg Separate Alias(MD) MissingArgError(missing filename after %qs)

-write-user-dependencies
C UPC ObjC C++ ObjC++ NoDriverArg Separate Alias(MMD) MissingArgError(missing filename after %qs)

A
C UPC ObjC C++ ObjC++ Joined Separate MissingArgError(assertion missing after %qs)
-A<question>=<answer>	Assert the <answer> to <question>.  Putting '-' before <question> disables the <answer> to <question>

C
C UPC ObjC C++ ObjC++
Do not discard comments

CC
C UPC ObjC C++ ObjC++
Do not discard comments in macro expansions

D
C UPC ObjC C++ ObjC++ Joined Separate MissingArgError(macro name missing after %qs)
-D<macro>[=<val>]	Define a <macro> with <val> as its value.  If just <macro> is given, <val> is taken to be 1

E
C UPC ObjC C++ ObjC++ Undocumented Var(flag_preprocess_only)

F
Driver C UPC ObjC C++ ObjC++ Joined Separate MissingArgError(missing path after %qs)
-F <dir>	Add <dir> to the end of the main framework include path

H
C UPC ObjC C++ ObjC++
Print the name of header files as they are used

I
C UPC ObjC C++ ObjC++ Joined Separate MissingArgError(missing path after %qs)
-I <dir>	Add <dir> to the end of the main include path

M
C UPC ObjC C++ ObjC++
Generate make dependencies

MD
C UPC ObjC C++ ObjC++ NoDriverArg Separate MissingArgError(missing filename after %qs)
Generate make dependencies and compile

MF
C UPC ObjC C++ ObjC++ Joined Separate MissingArgError(missing filename after %qs)
-MF <file>	Write dependency output to the given file

MG
C UPC ObjC C++ ObjC++
Treat missing header files as generated files

MM
C UPC ObjC C++ ObjC++
Like -M but ignore system header files

MMD
C UPC ObjC C++ ObjC++ NoDriverArg Separate MissingArgError(missing filename after %qs)
Like -MD but ignore system header files

MP
C UPC ObjC C++ ObjC++
Generate phony targets for all headers

MQ
C UPC ObjC C++ ObjC++ Joined Separate MissingArgError(missing makefile target after %qs)
-MQ <target>	Add a MAKE-quoted target

MT
C UPC ObjC C++ ObjC++ Joined Separate MissingArgError(missing makefile target after %qs)
-MT <target>	Add an unquoted target

P
C UPC ObjC C++ ObjC++
Do not generate #line directives

U
C UPC ObjC C++ ObjC++ Joined Separate MissingArgError(macro name missing after %qs)
-U<macro>	Undefine <macro>

Wabi
C UPC ObjC C++ ObjC++ LTO Var(warn_abi) Warning
Warn about things that will change when compiling with an ABI-compliant compiler

Wpsabi
C UPC ObjC C++ ObjC++ LTO Var(warn_psabi) Init(1) Undocumented

Waddress
C UPC ObjC C++ ObjC++ Var(warn_address) Warning
Warn about suspicious uses of memory addresses

Wall
C UPC ObjC C++ ObjC++ Warning
Enable most warning messages

Wassign-intercept
ObjC ObjC++ Var(warn_assign_intercept) Warning
Warn whenever an Objective-C assignment is being intercepted by the garbage collector

Wbad-function-cast
C UPC ObjC Var(warn_bad_function_cast) Warning
Warn about casting functions to incompatible types

Wbuiltin-macro-redefined
C UPC ObjC C++ ObjC++ Warning
Warn when a built-in preprocessor macro is undefined or redefined

Wc++-compat
C UPC ObjC Var(warn_cxx_compat) Warning
Warn about C constructs that are not in the common subset of C and C++

Wc++0x-compat
C++ ObjC++ Var(warn_cxx0x_compat) Warning
Deprecated in favor of -Wc++11-compat

Wc++11-compat
C++ ObjC++ Warning Alias(Wc++0x-compat)
Warn about C++ constructs whose meaning differs between ISO C++ 1998 and ISO C++ 2011

Wcast-qual
C UPC ObjC C++ ObjC++ Var(warn_cast_qual) Warning
Warn about casts which discard qualifiers

Wchar-subscripts
C UPC ObjC C++ ObjC++ Var(warn_char_subscripts) Warning
Warn about subscripts whose type is \"char\"

Wclobbered
C UPC ObjC C++ ObjC++ Var(warn_clobbered) Init(-1) Warning
Warn about variables that might be changed by \"longjmp\" or \"vfork\"

Wcomment
C UPC ObjC C++ ObjC++ Warning
Warn about possibly nested block comments, and C++ comments spanning more than one physical line

Wcomments
C UPC ObjC C++ ObjC++ Warning Alias(Wcomment)
Synonym for -Wcomment

Wconversion
C UPC ObjC C++ ObjC++ Var(warn_conversion) Warning
Warn for implicit type conversions that may change a value

Wconversion-null
C++ ObjC++ Var(warn_conversion_null) Init(1) Warning
Warn for converting NULL from/to a non-pointer type

Wsign-conversion
C UPC ObjC C++ ObjC++ Var(warn_sign_conversion) Init(-1)
Warn for implicit type conversions between signed and unsigned integers

Wctor-dtor-privacy
C++ ObjC++ Var(warn_ctor_dtor_privacy) Warning
Warn when all constructors and destructors are private

Wdeclaration-after-statement
C UPC ObjC Var(warn_declaration_after_statement) Warning
Warn when a declaration is found after a statement

Wdelete-non-virtual-dtor
C++ ObjC++ Var(warn_delnonvdtor) Warning
Warn about deleting polymorphic objects with non-virtual destructors

Wdeprecated
C UPC C++ ObjC ObjC++ Var(warn_deprecated) Init(1) Warning
Warn if a deprecated compiler feature, class, method, or field is used

Wdiv-by-zero
C UPC ObjC C++ ObjC++ Var(warn_div_by_zero) Init(1) Warning
Warn about compile-time integer division by zero

Weffc++
C++ ObjC++ Var(warn_ecpp) Warning
Warn about violations of Effective C++ style rules

Wempty-body
C UPC ObjC C++ ObjC++ Var(warn_empty_body) Init(-1) Warning
Warn about an empty body in an if or else statement

Wendif-labels
C UPC ObjC C++ ObjC++ Warning
Warn about stray tokens after #elif and #endif

Wenum-compare
C UPC ObjC C++ ObjC++ Var(warn_enum_compare) Init(-1) Warning
Warn about comparison of different enum types

Werror
C UPC ObjC C++ ObjC++
; Documented in common.opt

Werror-implicit-function-declaration
C UPC ObjC RejectNegative Warning Alias(Werror=, implicit-function-declaration)
This switch is deprecated; use -Werror=implicit-function-declaration instead

Wfloat-equal
C UPC ObjC C++ ObjC++ Var(warn_float_equal) Warning
Warn if testing floating point numbers for equality

Wformat
C UPC ObjC C++ ObjC++ Warning
Warn about printf/scanf/strftime/strfmon format string anomalies

Wformat-extra-args
C UPC ObjC C++ ObjC++ Var(warn_format_extra_args) Warning
Warn if passing too many arguments to a function for its format string

Wformat-nonliteral
C UPC ObjC C++ ObjC++ Var(warn_format_nonliteral) Warning
Warn about format strings that are not literals

Wformat-contains-nul
C UPC ObjC C++ ObjC++ Var(warn_format_contains_nul) Warning
Warn about format strings that contain NUL bytes

Wformat-security
C UPC ObjC C++ ObjC++ Var(warn_format_security) Warning
Warn about possible security problems with format functions

Wformat-y2k
C UPC ObjC C++ ObjC++ Var(warn_format_y2k) Warning
Warn about strftime formats yielding 2-digit years

Wformat-zero-length
C UPC ObjC C++ ObjC++ Var(warn_format_zero_length) Warning
Warn about zero-length formats

Wformat=
C UPC ObjC C++ ObjC++ Joined Warning

Wignored-qualifiers
C UPC C++ Var(warn_ignored_qualifiers) Init(-1) Warning
Warn whenever type qualifiers are ignored.

Winit-self
C UPC ObjC C++ ObjC++ Var(warn_init_self) Warning
Warn about variables which are initialized to themselves

Wimplicit
C UPC ObjC Var(warn_implicit) Init(-1) Warning
Warn about implicit declarations

Wdouble-promotion
C UPC ObjC C++ ObjC++ Var(warn_double_promotion) Warning
Warn about implicit conversions from \"float\" to \"double\"

Wimplicit-function-declaration
C UPC ObjC Var(warn_implicit_function_declaration) Init(-1) Warning
Warn about implicit function declarations

Wimplicit-int
C UPC ObjC Var(warn_implicit_int) Init(-1) Warning
Warn when a declaration does not specify a type

Wimport
C UPC ObjC C++ ObjC++ Undocumented Ignore

Wint-to-pointer-cast
C UPC ObjC C++ ObjC++ Var(warn_int_to_pointer_cast) Init(1) Warning
Warn when there is a cast to a pointer from an integer of a different size

Winvalid-offsetof
C++ ObjC++ Var(warn_invalid_offsetof) Init(1) Warning
Warn about invalid uses of the \"offsetof\" macro

Winvalid-pch
C UPC ObjC C++ ObjC++ Warning
Warn about PCH files that are found but not used

Wjump-misses-init
C UPC ObjC Var(warn_jump_misses_init) Init(-1) Warning
Warn when a jump misses a variable initialization

Wlogical-op
C UPC ObjC C++ ObjC++ Var(warn_logical_op) Init(0) Warning 
Warn when a logical operator is suspiciously always evaluating to true or false

Wlong-long
C UPC ObjC C++ ObjC++ Var(warn_long_long) Init(-1) Warning
Do not warn about using \"long long\" when -pedantic

Wmain
C UPC ObjC C++ ObjC++ Var(warn_main) Init(-1) Warning
Warn about suspicious declarations of \"main\"

Wmissing-braces
C UPC ObjC C++ ObjC++ Var(warn_missing_braces) Warning
Warn about possibly missing braces around initializers

Wmissing-declarations
C UPC ObjC C++ ObjC++ Var(warn_missing_declarations) Warning
Warn about global functions without previous declarations

Wmissing-field-initializers
C UPC ObjC C++ ObjC++ Var(warn_missing_field_initializers) Init(-1) Warning
Warn about missing fields in struct initializers

Wmissing-format-attribute
C UPC ObjC C++ ObjC++ Var(warn_missing_format_attribute) Warning
Warn about functions which might be candidates for format attributes

Wmissing-include-dirs
C UPC ObjC C++ ObjC++ Warning
Warn about user-specified include directories that do not exist

Wmissing-parameter-type
C UPC ObjC Var(warn_missing_parameter_type) Init(-1) Warning
Warn about function parameters declared without a type specifier in K&R-style functions

Wmissing-prototypes
C UPC ObjC Var(warn_missing_prototypes) Warning
Warn about global functions without prototypes

Wmudflap
C ObjC C++ ObjC++ Var(warn_mudflap) Init(1) Warning
Warn about constructs not instrumented by -fmudflap

Wmultichar
C UPC ObjC C++ ObjC++ Warning
Warn about use of multi-character character constants

Wnarrowing
C UPC ObjC C++ ObjC++ Warning Var(warn_narrowing) Init(-1)
Warn about narrowing conversions within { } that are ill-formed in C++11

Wnested-externs
C UPC ObjC Var(warn_nested_externs) Warning
Warn about \"extern\" declarations not at file scope

Wnoexcept
C++ ObjC++ Var(warn_noexcept) Warning
Warn when a noexcept expression evaluates to false even though the expression can't actually throw

Wnon-template-friend
C++ ObjC++ Var(warn_nontemplate_friend) Init(1) Warning
Warn when non-templatized friend functions are declared within a template

Wnon-virtual-dtor
C++ ObjC++ Var(warn_nonvdtor) Warning
Warn about non-virtual destructors

Wnonnull
C UPC ObjC C++ ObjC++ Var(warn_nonnull) Warning
Warn about NULL being passed to argument slots marked as requiring non-NULL

Wnormalized=
C UPC ObjC C++ ObjC++ Joined Warning
-Wnormalized=<id|nfc|nfkc>	Warn about non-normalised Unicode strings

Wold-style-cast
C++ ObjC++ Var(warn_old_style_cast) Warning
Warn if a C-style cast is used in a program

Wold-style-declaration
C UPC ObjC Var(warn_old_style_declaration) Init(-1) Warning
Warn for obsolescent usage in a declaration

Wold-style-definition
C UPC ObjC Var(warn_old_style_definition) Warning
Warn if an old-style parameter definition is used

Woverlength-strings
C UPC ObjC C++ ObjC++ Var(warn_overlength_strings) Init(-1) Warning
Warn if a string is longer than the maximum portable length specified by the standard

Woverloaded-virtual
C++ ObjC++ Var(warn_overloaded_virtual) Warning
Warn about overloaded virtual function names

Woverride-init
C UPC ObjC Var(warn_override_init) Init(-1) Warning
Warn about overriding initializers without side effects

Wpacked-bitfield-compat
C UPC ObjC C++ ObjC++ Var(warn_packed_bitfield_compat) Init(-1) Warning
Warn about packed bit-fields whose offset changed in GCC 4.4

Wparentheses
C UPC ObjC C++ ObjC++ Var(warn_parentheses) Warning
Warn about possibly missing parentheses

Wpmf-conversions
C++ ObjC++ Var(warn_pmf2ptr) Init(1) Warning
Warn when converting the type of pointers to member functions

Wpointer-arith
C UPC ObjC C++ ObjC++ Var(warn_pointer_arith) Warning
Warn about function pointer arithmetic

Wpointer-to-int-cast
C UPC ObjC Var(warn_pointer_to_int_cast) Init(1) Warning
Warn when a pointer is cast to an integer of a different size

Wpragmas
C UPC ObjC C++ ObjC++ Var(warn_pragmas) Init(1) Warning
Warn about misuses of pragmas

Wproperty-assign-default
ObjC ObjC++ Var(warn_property_assign_default) Init(1) Warning
Warn if a property for an Objective-C object has no assign semantics specified

Wprotocol
ObjC ObjC++ Var(warn_protocol) Init(1) Warning
Warn if inherited methods are unimplemented

Wredundant-decls
C UPC ObjC C++ ObjC++ Var(warn_redundant_decls) Warning
Warn about multiple declarations of the same object

Wreorder
C++ ObjC++ Var(warn_reorder) Warning
Warn when the compiler reorders code

Wreturn-type
C UPC ObjC C++ ObjC++ Var(warn_return_type) Warning
Warn whenever a function's return type defaults to \"int\" (C), or about inconsistent return types (C++)

Wselector
ObjC ObjC++ Var(warn_selector) Warning
Warn if a selector has multiple methods

Wsequence-point
C UPC ObjC C++ ObjC++ Var(warn_sequence_point) Warning
Warn about possible violations of sequence point rules

Wsign-compare
C UPC ObjC C++ ObjC++ Var(warn_sign_compare) Init(-1) Warning
Warn about signed-unsigned comparisons

Wsign-promo
C++ ObjC++ Var(warn_sign_promo) Warning
Warn when overload promotes from unsigned to signed

Wstrict-null-sentinel
C++ ObjC++ Warning Var(warn_strict_null_sentinel)
Warn about uncasted NULL used as sentinel

Wstrict-prototypes
C UPC ObjC Var(warn_strict_prototypes) Warning
Warn about unprototyped function declarations

Wstrict-selector-match
ObjC ObjC++ Var(warn_strict_selector_match) Warning
Warn if type signatures of candidate methods do not match exactly

Wsync-nand
C UPC C++ Var(warn_sync_nand) Init(1) Warning
Warn when __sync_fetch_and_nand and __sync_nand_and_fetch built-in functions are used

Wsynth
C++ ObjC++ Var(warn_synth) Warning
Deprecated.  This switch has no effect

Wsystem-headers
C UPC ObjC C++ ObjC++ Warning
; Documented in common.opt

Wtraditional
C UPC ObjC Var(warn_traditional) Warning
Warn about features not present in traditional C

Wtraditional-conversion
C UPC ObjC Var(warn_traditional_conversion) Warning
Warn of prototypes causing type conversions different from what would happen in the absence of prototype

Wtrigraphs
C UPC ObjC C++ ObjC++ Warning
Warn if trigraphs are encountered that might affect the meaning of the program

Wundeclared-selector
ObjC ObjC++ Var(warn_undeclared_selector) Warning
Warn about @selector()s without previously declared methods

Wundef
C UPC ObjC C++ ObjC++ Warning
Warn if an undefined macro is used in an #if directive

Wunknown-pragmas
C UPC ObjC C++ ObjC++ Warning
Warn about unrecognized pragmas

Wunsuffixed-float-constants
C UPC ObjC Var(warn_unsuffixed_float_constants) Warning
Warn about unsuffixed float constants

Wunused-local-typedefs
<<<<<<< HEAD
C UPC Objc C++ ObjC++ Var(warn_unused_local_typedefs) Warning
Warn about
=======
C ObjC C++ ObjC++ Var(warn_unused_local_typedefs) Warning
Warn when typedefs locally defined in a function are not used
>>>>>>> 4732e8de

Wunused-macros
C UPC ObjC C++ ObjC++ Warning
Warn about macros defined in the main file that are not used

Wunused-result
C UPC ObjC C++ ObjC++ Var(warn_unused_result) Init(1) Warning
Warn if a caller of a function, marked with attribute warn_unused_result, does not use its return value

Wvariadic-macros
C UPC ObjC C++ ObjC++ Warning
Do not warn about using variadic macros when -pedantic

Wvla
C UPC ObjC C++ ObjC++ Var(warn_vla) Init(-1) Warning
Warn if a variable length array is used

Wvolatile-register-var
C UPC ObjC C++ ObjC++ Var(warn_volatile_register_var) Warning
Warn when a register variable is declared volatile

Wwrite-strings
C UPC ObjC C++ ObjC++ Var(warn_write_strings) Warning
In C++, nonzero means warn about deprecated conversion from string literals to 'char *'.  In C, similar warning, except that the conversion is of course not deprecated by the ISO C standard.

Wpointer-sign
C UPC ObjC Var(warn_pointer_sign) Init(-1) Warning
Warn when a pointer differs in signedness in an assignment

Wzero-as-null-pointer-constant
C++ ObjC++ Var(warn_zero_as_null_pointer_constant) Warning
Warn when a literal '0' is used as null pointer

ansi
C UPC ObjC C++ ObjC++
A synonym for -std=c89 (for C) or -std=c++98 (for C++)

d
C UPC ObjC C++ ObjC++ Joined
; Documented in common.opt.  FIXME - what about -dI, -dD, -dN and -dD?

dwarf-2-upc
UPC
Generate DWARF-2 debug info with UPC extensions

faccess-control
C++ ObjC++ Var(flag_access_control) Init(1)
Enforce class member access control semantics

fall-virtual
C++ ObjC++ Ignore Warn(switch %qs is no longer supported)

fallow-parameterless-variadic-functions
C UPC Objc Var(flag_allow_parameterless_variadic_functions)
Allow variadic functions without named parameter

falt-external-templates
C++ ObjC++ Ignore Warn(switch %qs is no longer supported)
No longer supported

fasm
C UPC ObjC C++ ObjC++ Var(flag_no_asm, 0)
Recognize the \"asm\" keyword

; Define extra predefined macros for use in libgcc.
fbuilding-libgcc
C UPC ObjC C++ ObjC++ Undocumented Var(flag_building_libgcc)

fbuiltin
C UPC ObjC C++ ObjC++ Var(flag_no_builtin, 0)
Recognize built-in functions

fbuiltin-
C UPC ObjC C++ ObjC++ Joined

fcheck-new
C++ ObjC++ Var(flag_check_new)
Check the return value of new

fcond-mismatch
C UPC ObjC C++ ObjC++
Allow the arguments of the '?' operator to have different types

fconserve-space
C++ ObjC++ Var(flag_conserve_space)
Reduce the size of object files

fconstant-string-class=
ObjC ObjC++ Joined MissingArgError(no class name specified with %qs)
-fconst-string-class=<name>	Use class <name> for constant strings

fconstexpr-depth=
C++ ObjC++ Joined RejectNegative UInteger Var(max_constexpr_depth) Init(512)
-fconstexpr-depth=<number>	Specify maximum constexpr recursion depth

fdebug-cpp
C UPC ObjC C++ ObjC++
Emit debug annotations during preprocessing

fdeduce-init-list
C++ ObjC++ Var(flag_deduce_init_list) Init(0)
-fdeduce-init-list	enable deduction of std::initializer_list for a template type parameter from a brace-enclosed initializer-list

fdefault-inline
C++ ObjC++ Ignore
Does nothing.  Preserved for backward compatibility.

fdirectives-only
C UPC ObjC C++ ObjC++
Preprocess directives only.

fdollars-in-identifiers
C UPC ObjC C++ ObjC++
Permit '$' as an identifier character

felide-constructors
C++ ObjC++ Var(flag_elide_constructors) Init(1)

fenforce-eh-specs
C++ ObjC++ Var(flag_enforce_eh_specs) Init(1)
Generate code to check exception specifications

fenum-int-equiv
C++ ObjC++ Ignore Warn(switch %qs is no longer supported)

fexec-charset=
C UPC ObjC C++ ObjC++ Joined RejectNegative
-fexec-charset=<cset>	Convert all strings and character constants to character set <cset>

fextended-identifiers
C UPC ObjC C++ ObjC++
Permit universal character names (\\u and \\U) in identifiers

finput-charset=
C UPC ObjC C++ ObjC++ Joined RejectNegative
-finput-charset=<cset>	Specify the default character set for source files


fexternal-templates
C++ ObjC++ Ignore Warn(switch %qs is no longer supported)

ffor-scope
C++ ObjC++ Var(flag_new_for_scope) Init(1)
Scope of for-init-statement variables is local to the loop

ffreestanding
C UPC ObjC C++ ObjC++
Do not assume that standard C libraries and \"main\" exist

fgnu-keywords
C++ ObjC++ Var(flag_no_gnu_keywords, 0)
Recognize GNU-defined keywords

fgnu-runtime
ObjC ObjC++ Report RejectNegative Var(flag_next_runtime,0) Init(NEXT_OBJC_RUNTIME)
Generate code for GNU runtime environment

fgnu89-inline
C UPC ObjC Var(flag_gnu89_inline) Init(-1)
Use traditional GNU semantics for inline functions

fguiding-decls
C++ ObjC++ Ignore Warn(switch %qs is no longer supported)

fhandle-exceptions
C++ ObjC++ Optimization Alias(fexceptions) Warn({-fhandle-exceptions has been renamed -fexceptions (and is now on by default)})

fhonor-std
C++ ObjC++ Ignore Warn(switch %qs is no longer supported)

fhosted
C UPC ObjC
Assume normal C execution environment

fhuge-objects
C++ ObjC++ Ignore Warn(switch %qs is no longer supported)
No longer supported

fimplement-inlines
C++ ObjC++ Var(flag_implement_inlines) Init(1)
Export functions even if they can be inlined

fimplicit-inline-templates
C++ ObjC++ Var(flag_implicit_inline_templates) Init(1)
Emit implicit instantiations of inline templates

fimplicit-templates
C++ ObjC++ Var(flag_implicit_templates) Init(1)
Emit implicit instantiations of templates

ffriend-injection
C++ ObjC++ Var(flag_friend_injection)
Inject friend functions into enclosing namespace

fkeep-inline-dllexport
C UPC C++ ObjC ObjC++ Var(flag_keep_inline_dllexport) Init(1) Report Condition(TARGET_DLLIMPORT_DECL_ATTRIBUTES)
Don't emit dllexported inline functions unless needed

flabels-ok
C++ ObjC++ Ignore Warn(switch %qs is no longer supported)

flax-vector-conversions
C UPC ObjC C++ ObjC++ Var(flag_lax_vector_conversions)
Allow implicit conversions between vectors with differing numbers of subparts and/or differing element types.

fms-extensions
C UPC ObjC C++ ObjC++ Var(flag_ms_extensions)
Don't warn about uses of Microsoft extensions

fmudflap
C ObjC C++ ObjC++ RejectNegative Report Var(flag_mudflap)
Add mudflap bounds-checking instrumentation for single-threaded program

fmudflapth
C ObjC C++ ObjC++ RejectNegative Report Var(flag_mudflap,2)
Add mudflap bounds-checking instrumentation for multi-threaded program

fmudflapir
C ObjC C++ ObjC++ RejectNegative Report Var(flag_mudflap_ignore_reads)
Ignore read operations when inserting mudflap instrumentation

fname-mangling-version-
C++ ObjC++ Joined Ignore Warn(switch %qs is no longer supported)

fnew-abi
C++ ObjC++ Ignore Warn(switch %qs is no longer supported)

fnext-runtime
ObjC ObjC++ Report RejectNegative Var(flag_next_runtime)
Generate code for NeXT (Apple Mac OS X) runtime environment

fnil-receivers
ObjC ObjC++ Var(flag_nil_receivers) Init(1)
Assume that receivers of Objective-C messages may be nil

fnonansi-builtins
C++ ObjC++ Var(flag_no_nonansi_builtin, 0)

fnonnull-objects
C++ ObjC++ Ignore Warn(switch %qs is no longer supported)

fnothrow-opt
C++ ObjC++ Optimization Var(flag_nothrow_opt)
Treat a throw() exception specification as noexcept to improve code size

fobjc-abi-version=
ObjC ObjC++ Joined Report RejectNegative UInteger Var(flag_objc_abi)
Specify which ABI to use for Objective-C family code and meta-data generation.

; Generate special '- .cxx_construct' and '- .cxx_destruct' methods
; to initialize any non-POD ivars in Objective-C++ classes.
fobjc-call-cxx-cdtors
ObjC++ Var(flag_objc_call_cxx_cdtors)
Generate special Objective-C methods to initialize/destroy non-POD C++ ivars, if needed

fobjc-direct-dispatch
ObjC ObjC++ Var(flag_objc_direct_dispatch)
Allow fast jumps to the message dispatcher

; Nonzero means that we will allow new ObjC exception syntax (@throw,
; @try, etc.) in source code.
fobjc-exceptions
ObjC ObjC++ Var(flag_objc_exceptions)
Enable Objective-C exception and synchronization syntax

fobjc-gc
ObjC ObjC++ Var(flag_objc_gc)
Enable garbage collection (GC) in Objective-C/Objective-C++ programs

fobjc-nilcheck
ObjC ObjC++ Var(flag_objc_nilcheck,1)
Enable inline checks for nil receivers with the NeXT runtime and ABI version 2.

; Nonzero means that we generate NeXT setjmp based exceptions.
fobjc-sjlj-exceptions
ObjC ObjC++ Var(flag_objc_sjlj_exceptions) Init(-1)
Enable Objective-C setjmp exception handling runtime

fobjc-std=objc1
ObjC ObjC++ Var(flag_objc1_only)
Conform to the Objective-C 1.0 language as implemented in GCC 4.0

fopenmp
C UPC ObjC C++ ObjC++ Var(flag_openmp)
Enable OpenMP (implies -frecursive in Fortran)

foperator-names
C++ ObjC++
Recognize C++ keywords like \"compl\" and \"xor\"

foptional-diags
C++ ObjC++ Ignore
Does nothing.  Preserved for backward compatibility.

fpch-deps
C UPC ObjC C++ ObjC++

fpch-preprocess
C UPC ObjC C++ ObjC++
Look for and use PCH files even when preprocessing

fpermissive
C++ ObjC++
Downgrade conformance errors to warnings

fplan9-extensions
C UPC ObjC Var(flag_plan9_extensions)
Enable Plan 9 language extensions

fpreprocessed
C UPC ObjC C++ ObjC++
Treat the input file as already preprocessed

ftrack-macro-expansion
C UPC ObjC C++ ObjC++ JoinedOrMissing RejectNegative UInteger
; converted into ftrack-macro-expansion=

ftrack-macro-expansion=
C UPC ObjC C++ ObjC++ JoinedOrMissing RejectNegative UInteger
-ftrack-macro-expansion=<0|1|2>  Track locations of tokens coming from macro expansion and display them in error messages

fpretty-templates
C++ ObjC++ Var(flag_pretty_templates) Init(1)
-fno-pretty-templates Do not pretty-print template specializations as the template signature followed by the arguments

freplace-objc-classes
ObjC ObjC++ Var(flag_replace_objc_classes)
Used in Fix-and-Continue mode to indicate that object files may be swapped in at runtime

frepo
C++ ObjC++
Enable automatic template instantiation

frtti
C++ ObjC++ Optimization Var(flag_rtti) Init(1)
Generate run time type descriptor information

fshort-double
C UPC ObjC C++ ObjC++ Optimization Var(flag_short_double)
Use the same size for double as for float

fshort-enums
C UPC ObjC C++ ObjC++ Optimization Var(flag_short_enums)
Use the narrowest integer type possible for enumeration types

fshort-wchar
C UPC ObjC C++ ObjC++ Optimization Var(flag_short_wchar)
Force the underlying type for \"wchar_t\" to be \"unsigned short\"

fsigned-bitfields
C UPC ObjC C++ ObjC++ Var(flag_signed_bitfields) Init(1)
When \"signed\" or \"unsigned\" is not given make the bitfield signed

fsigned-char
C UPC ObjC C++ ObjC++ LTO Var(flag_signed_char)
Make \"char\" signed by default

fsquangle
C++ ObjC++ Ignore Warn(switch %qs is no longer supported)

fstats
C++ ObjC++ Var(flag_detailed_statistics)
Display statistics accumulated during compilation

fstrict-enums
C++ ObjC++ Optimization Var(flag_strict_enums)
Assume that values of enumeration type are always within the minimum range of that type

fstrict-prototype
C++ ObjC++ Ignore Warn(switch %qs is no longer supported)

ftabstop=
C UPC ObjC C++ ObjC++ Joined RejectNegative UInteger
-ftabstop=<number>	Distance between tab stops for column reporting

ftemplate-depth-
C++ ObjC++ Joined RejectNegative Undocumented Alias(ftemplate-depth=)

ftemplate-depth=
C++ ObjC++ Joined RejectNegative UInteger
-ftemplate-depth=<number>	Specify maximum template instantiation depth

fthis-is-variable
C++ ObjC++ Ignore Warn(switch %qs is no longer supported)

fthreadsafe-statics
C++ ObjC++ Optimization Var(flag_threadsafe_statics) Init(1)
-fno-threadsafe-statics	Do not generate thread-safe code for initializing local statics

funsigned-bitfields
C UPC ObjC C++ ObjC++ Var(flag_signed_bitfields, 0)
When \"signed\" or \"unsigned\" is not given make the bitfield unsigned

funsigned-char
C UPC ObjC C++ ObjC++ LTO Var(flag_signed_char, 0)
Make \"char\" unsigned by default

fupc-debug
UPC Var(flag_upc_debug) VarExists
Generate code that provides the UPC runtime with
the file and line number where the runtime was called.

fupc-inline-lib
UPC Var(flag_upc_inline_lib) VarExists
Generate code for inlined UPC runtime library routines.
Default, at optimization levels greater than 0.

fupc-link
C UPC C++ 
Enable UPC linker specs for upc-crtbegin/upc-crtend

fupc-pre-include
C UPC C++ Init(1)
Pre-include UPC runtime header file

fupc-pthreads-model-tls
UPC
Generate code for a POSIX threads based UPC runtime environment
with TLS (Thread Local Storage) support

fupc-pthreads-per-process-
UPC Joined RejectNegative UInteger
Specify the number of POSIX threads per process that are mapped to UPC threads

fupc-threads-
UPC Joined RejectNegative UInteger
Specify the compile-time value of THREADS

fupc-instrument
C UPC Var(flag_upc_instrument) VarExists
Instrument UPC shared accesses and library calls, using GASP tool support

fupc-instrument-functions
C UPC Var(flag_upc_instrument_functions) VarExists
Instrument functions calls, using GASP tool support (implies -fupc-instrument)

fuse-cxa-atexit
C++ ObjC++ Var(flag_use_cxa_atexit) Init(DEFAULT_USE_CXA_ATEXIT)
Use __cxa_atexit to register destructors

fuse-cxa-get-exception-ptr
C++ ObjC++ Var(flag_use_cxa_get_exception_ptr) Init(2)
Use __cxa_get_exception_ptr in exception handling

fvisibility-inlines-hidden
C++ ObjC++
Marks all inlined functions and methods as having hidden visibility

fvisibility-ms-compat
C++ ObjC++ Var(flag_visibility_ms_compat)
Changes visibility to match Microsoft Visual Studio by default

fvtable-gc
C++ ObjC++ Ignore Warn(switch %qs is no longer supported)
No longer supported

fvtable-thunks
C++ ObjC++ Ignore Warn(switch %qs is no longer supported)
No longer supported

fweak
C++ ObjC++ Var(flag_weak) Init(1)
Emit common-like symbols as weak symbols

fwide-exec-charset=
C UPC ObjC C++ ObjC++ Joined RejectNegative
-fwide-exec-charset=<cset>	Convert all wide strings and character constants to character set <cset>

fworking-directory
C UPC ObjC C++ ObjC++ Var(flag_working_directory) Init(-1)
Generate a #line directive pointing at the current working directory

fxref
C++ ObjC++ Ignore Warn(switch %qs is no longer supported)
No longer supported

fzero-link
ObjC ObjC++ Var(flag_zero_link)
Generate lazy class lookup (via objc_getClass()) for use in Zero-Link mode

gen-decls
ObjC ObjC++ Var(flag_gen_declaration)
Dump declarations to a .decl file

femit-struct-debug-baseonly
C UPC ObjC C++ ObjC++
-femit-struct-debug-baseonly	Aggressive reduced debug info for structs

femit-struct-debug-reduced
C UPC ObjC C++ ObjC++
-femit-struct-debug-reduced	Conservative reduced debug info for structs

femit-struct-debug-detailed=
C UPC ObjC C++ ObjC++ Joined
-femit-struct-debug-detailed=<spec-list>	Detailed reduced debug info for structs

idirafter
C UPC ObjC C++ ObjC++ Joined Separate MissingArgError(missing path after %qs)
-idirafter <dir>	Add <dir> to the end of the system include path

imacros
C UPC ObjC C++ ObjC++ Joined Separate MissingArgError(missing filename after %qs)
-imacros <file>	Accept definition of macros in <file>

imultilib
C UPC ObjC C++ ObjC++ Joined Separate
-imultilib <dir>	Set <dir> to be the multilib include subdirectory

include
C UPC ObjC C++ ObjC++ Joined Separate MissingArgError(missing filename after %qs)
-include <file>	Include the contents of <file> before other files

iprefix
C UPC ObjC C++ ObjC++ Joined Separate
-iprefix <path>	Specify <path> as a prefix for next two options

isysroot
C UPC ObjC C++ ObjC++ Joined Separate MissingArgError(missing path after %qs)
-isysroot <dir>	Set <dir> to be the system root directory

isystem
C UPC ObjC C++ ObjC++ Joined Separate MissingArgError(missing path after %qs)
-isystem <dir>	Add <dir> to the start of the system include path

iquote
C UPC ObjC C++ ObjC++ Joined Separate MissingArgError(missing path after %qs)
-iquote <dir>	Add <dir> to the end of the quote include path

iwithprefix
C UPC ObjC C++ ObjC++ Joined Separate
-iwithprefix <dir>	Add <dir> to the end of the system include path

iwithprefixbefore
C UPC ObjC C++ ObjC++ Joined Separate
-iwithprefixbefore <dir>	Add <dir> to the end of the main include path

lang-asm
C Undocumented RejectDriver

lang-upc
C UPC Undocumented

no-integrated-cpp
Driver

nostdinc
C UPC ObjC C++ ObjC++
Do not search standard system include directories (those specified with -isystem will still be used)

nostdinc++
C++ ObjC++
Do not search standard system include directories for C++

o
C UPC ObjC C++ ObjC++ Joined Separate
; Documented in common.opt

pedantic
C UPC ObjC C++ ObjC++
; Documented in common.opt

pedantic-errors
C UPC ObjC C++ ObjC++
; Documented in common.opt

print-objc-runtime-info
ObjC ObjC++
Generate C header of platform-specific features

remap
C UPC ObjC C++ ObjC++
Remap file names when including files

std=c++98
C++ ObjC++
Conform to the ISO 1998 C++ standard revised by the 2003 technical corrigendum

std=c++03
C++ ObjC++ Alias(std=c++98)
Conform to the ISO 1998 C++ standard revised by the 2003 technical corrigendum

std=c++11
C++ ObjC++
Conform to the ISO 2011 C++ standard (experimental and incomplete support)

std=c++0x
C++ ObjC++ Alias(std=c++11)
Deprecated in favor of -std=c++11

std=c11
C UPC ObjC
Conform to the ISO 2011 C standard (experimental and incomplete support)

std=c1x
C ObjC Alias(std=c11)
Deprecated in favor of -std=c11

std=c89
C UPC ObjC Alias(std=c90)
Conform to the ISO 1990 C standard

std=c90
C UPC ObjC
Conform to the ISO 1990 C standard

std=c99
C UPC ObjC
Conform to the ISO 1999 C standard

std=c9x
C UPC ObjC Alias(std=c99)
Deprecated in favor of -std=c99

std=gnu++98
C++ ObjC++
Conform to the ISO 1998 C++ standard revised by the 2003 technical
corrigendum with GNU extensions

std=gnu++03
C++ ObjC++ Alias(std=gnu++98)
Conform to the ISO 1998 C++ standard revised by the 2003 technical
corrigendum with GNU extensions

std=gnu++11
C++ ObjC++
Conform to the ISO 2011 C++ standard with GNU extensions (experimental and incomplete support)

std=gnu++0x
C++ ObjC++ Alias(std=gnu++11)
Deprecated in favor of -std=gnu++11

std=gnu11
C UPC ObjC
Conform to the ISO 2011 C standard with GNU extensions (experimental and incomplete support)

std=gnu1x
C ObjC Alias(std=gnu11)
Deprecated in favor of -std=gnu11

std=gnu89
C UPC ObjC Alias(std=gnu90)
Conform to the ISO 1990 C standard with GNU extensions

std=gnu90
C UPC ObjC
Conform to the ISO 1990 C standard with GNU extensions

std=gnu99
C UPC ObjC
Conform to the ISO 1999 C standard with GNU extensions

std=gnu9x
C UPC ObjC Alias(std=gnu99)
Deprecated in favor of -std=gnu99

std=iso9899:1990
C UPC ObjC Alias(std=c90)
Conform to the ISO 1990 C standard

std=iso9899:199409
C UPC ObjC
Conform to the ISO 1990 C standard as amended in 1994

std=iso9899:1999
C UPC ObjC Alias(std=c99)
Conform to the ISO 1999 C standard

std=iso9899:199x
C UPC ObjC Alias(std=c99)
Deprecated in favor of -std=iso9899:1999

std=iso9899:2011
C ObjC Alias(std=c11)
Conform to the ISO 2011 C standard (experimental and incomplete support)

traditional
Driver

traditional-cpp
C UPC ObjC C++ ObjC++
Enable traditional preprocessing

trigraphs
C UPC ObjC C++ ObjC++
-trigraphs	Support ISO C trigraphs

undef
C UPC ObjC C++ ObjC++ Var(flag_undef)
Do not predefine system-specific and GCC-specific macros

v
C UPC ObjC C++ ObjC++
; Documented in common.opt

w
C UPC ObjC C++ ObjC++
; Documented in common.opt

; This comment is to ensure we retain the blank line above.<|MERGE_RESOLUTION|>--- conflicted
+++ resolved
@@ -665,13 +665,8 @@
 Warn about unsuffixed float constants
 
 Wunused-local-typedefs
-<<<<<<< HEAD
 C UPC Objc C++ ObjC++ Var(warn_unused_local_typedefs) Warning
-Warn about
-=======
-C ObjC C++ ObjC++ Var(warn_unused_local_typedefs) Warning
 Warn when typedefs locally defined in a function are not used
->>>>>>> 4732e8de
 
 Wunused-macros
 C UPC ObjC C++ ObjC++ Warning
