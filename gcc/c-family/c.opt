--- conflicted
+++ resolved
@@ -264,11 +264,7 @@
 C UPC ObjC C++ ObjC++ LTO Var(warn_psabi) Init(1) Undocumented
 
 Waddress
-<<<<<<< HEAD
-C UPC ObjC C++ ObjC++ Var(warn_address) Warning
-=======
-C ObjC C++ ObjC++ Var(warn_address) Warning LangEnabledBy(C ObjC C++ ObjC++,Wall)
->>>>>>> 1a19a3e4
+C UPC ObjC C++ ObjC++ Var(warn_address) Warning LangEnabledBy(C UPC ObjC C++ ObjC++,Wall)
 Warn about suspicious uses of memory addresses
 
 Wall
@@ -304,11 +300,7 @@
 Warn about casts which discard qualifiers
 
 Wchar-subscripts
-<<<<<<< HEAD
-C UPC ObjC C++ ObjC++ Var(warn_char_subscripts) Warning
-=======
-C ObjC C++ ObjC++ Var(warn_char_subscripts) Warning LangEnabledBy(C ObjC C++ ObjC++,Wall)
->>>>>>> 1a19a3e4
+C UPC ObjC C++ ObjC++ Var(warn_char_subscripts) Warning LangEnabledBy(C UPC ObjC C++ ObjC++,Wall)
 Warn about subscripts whose type is \"char\"
 
 Wclobbered
@@ -331,13 +323,6 @@
 C++ ObjC++ Var(warn_conversion_null) Init(1) Warning
 Warn for converting NULL from/to a non-pointer type
 
-<<<<<<< HEAD
-Wsign-conversion
-C UPC ObjC C++ ObjC++ Var(warn_sign_conversion) Init(-1)
-Warn for implicit type conversions between signed and unsigned integers
-
-=======
->>>>>>> 1a19a3e4
 Wctor-dtor-privacy
 C++ ObjC++ Var(warn_ctor_dtor_privacy) Warning
 Warn when all constructors and destructors are private
@@ -426,11 +411,7 @@
 Warn about variables which are initialized to themselves
 
 Wimplicit
-<<<<<<< HEAD
-C UPC ObjC Var(warn_implicit) Init(-1) Warning
-=======
-C ObjC Var(warn_implicit) Warning LangEnabledBy(C ObjC,Wall)
->>>>>>> 1a19a3e4
+C UPC ObjC Var(warn_implicit) Warning LangEnabledBy(C UPC ObjC,Wall)
 Warn about implicit declarations
 
 Wdouble-promotion
@@ -438,19 +419,11 @@
 Warn about implicit conversions from \"float\" to \"double\"
 
 Wimplicit-function-declaration
-<<<<<<< HEAD
-C UPC ObjC Var(warn_implicit_function_declaration) Init(-1) Warning
+C UPC ObjC Var(warn_implicit_function_declaration) Init(-1) Warning LangEnabledBy(C UPC ObjC,Wimplicit)
 Warn about implicit function declarations
 
 Wimplicit-int
-C UPC ObjC Var(warn_implicit_int) Init(-1) Warning
-=======
-C ObjC Var(warn_implicit_function_declaration) Init(-1) Warning LangEnabledBy(C ObjC,Wimplicit)
-Warn about implicit function declarations
-
-Wimplicit-int
-C ObjC Var(warn_implicit_int) Warning LangEnabledBy(C ObjC,Wimplicit)
->>>>>>> 1a19a3e4
+C UPC ObjC Var(warn_implicit_int) Warning LangEnabledBy(C UPC ObjC,Wimplicit)
 Warn when a declaration does not specify a type
 
 Wimport
@@ -501,11 +474,7 @@
 Warn about missing fields in struct initializers
 
 Wsizeof-pointer-memaccess
-<<<<<<< HEAD
-C UPC ObjC C++ ObjC++ Var(warn_sizeof_pointer_memaccess) Warning
-=======
-C ObjC C++ ObjC++ Var(warn_sizeof_pointer_memaccess) Warning LangEnabledBy(C ObjC C++ ObjC++,Wall)
->>>>>>> 1a19a3e4
+C UPC ObjC C++ ObjC++ Var(warn_sizeof_pointer_memaccess) Warning LangEnabledBy(C UPC ObjC C++ ObjC++,Wall)
 
 Wsuggest-attribute=format
 C UPC ObjC C++ ObjC++ Var(warn_suggest_attribute_format) Warning
@@ -536,15 +505,11 @@
 Warn about use of multi-character character constants
 
 Wnarrowing
-<<<<<<< HEAD
-C UPC ObjC C++ ObjC++ Warning Var(warn_narrowing) Init(-1)
-=======
-C ObjC C++ ObjC++ Warning Var(warn_narrowing) Init(-1) LangEnabledBy(C++ ObjC++,Wall)
->>>>>>> 1a19a3e4
+C UPC ObjC C++ ObjC++ Warning Var(warn_narrowing) Init(-1) LangEnabledBy(C++ ObjC++,Wall)
 Warn about narrowing conversions within { } that are ill-formed in C++11
 
 Wnarrowing
-C ObjC C++ ObjC++ LangEnabledBy(C++ ObjC++,Wc++0x-compat)
+C UPC ObjC C++ ObjC++ LangEnabledBy(C++ ObjC++,Wc++0x-compat)
 ;
 
 Wnested-externs
@@ -600,11 +565,7 @@
 Warn about packed bit-fields whose offset changed in GCC 4.4
 
 Wparentheses
-<<<<<<< HEAD
-C UPC ObjC C++ ObjC++ Var(warn_parentheses) Warning
-=======
-C ObjC C++ ObjC++ Var(warn_parentheses) Warning LangEnabledBy(C ObjC C++ ObjC++,Wall)
->>>>>>> 1a19a3e4
+C UPC ObjC C++ ObjC++ Var(warn_parentheses) Warning LangEnabledBy(C UPC ObjC C++ ObjC++,Wall)
 Warn about possibly missing parentheses
 
 Wpedantic
@@ -620,11 +581,11 @@
 Warn about function pointer arithmetic
 
 Wpointer-sign
-C ObjC Var(warn_pointer_sign) Warning LangEnabledBy(C ObjC,Wall)
+C UPC ObjC Var(warn_pointer_sign) Warning LangEnabledBy(C UPC ObjC,Wall)
 Warn when a pointer differs in signedness in an assignment
 
 Wpointer-sign
-C ObjC LangEnabledBy(C ObjC,Wpedantic)
+C UPC ObjC LangEnabledBy(C UPC ObjC,Wpedantic)
 ;
 
 Wpointer-to-int-cast
@@ -652,11 +613,7 @@
 Warn when the compiler reorders code
 
 Wreturn-type
-<<<<<<< HEAD
-C UPC ObjC C++ ObjC++ Var(warn_return_type) Warning
-=======
-C ObjC C++ ObjC++ Var(warn_return_type) Warning LangEnabledBy(C ObjC C++ ObjC++,Wall)
->>>>>>> 1a19a3e4
+C UPC ObjC C++ ObjC++ Var(warn_return_type) Warning LangEnabledBy(C UPC ObjC C++ ObjC++,Wall)
 Warn whenever a function's return type defaults to \"int\" (C), or about inconsistent return types (C++)
 
 Wselector
@@ -664,27 +621,19 @@
 Warn if a selector has multiple methods
 
 Wsequence-point
-<<<<<<< HEAD
-C UPC ObjC C++ ObjC++ Var(warn_sequence_point) Warning
+C UPC ObjC C++ ObjC++ Var(warn_sequence_point) Warning LangEnabledBy(C UPC ObjC C++ ObjC++,Wall)
 Warn about possible violations of sequence point rules
 
 Wsign-compare
-C UPC ObjC C++ ObjC++ Var(warn_sign_compare) Init(-1) Warning
-=======
-C ObjC C++ ObjC++ Var(warn_sequence_point) Warning LangEnabledBy(C ObjC C++ ObjC++,Wall)
-Warn about possible violations of sequence point rules
+C UPC ObjC C++ ObjC++ Var(warn_sign_compare) Warning LangEnabledBy(C++ ObjC++,Wall)
+Warn about signed-unsigned comparisons
 
 Wsign-compare
-C ObjC C++ ObjC++ Var(warn_sign_compare) Warning LangEnabledBy(C++ ObjC++,Wall)
->>>>>>> 1a19a3e4
-Warn about signed-unsigned comparisons
-
-Wsign-compare
-C ObjC C++ ObjC++ EnabledBy(Wextra)
+C UPC ObjC C++ ObjC++ EnabledBy(Wextra)
 ;
 
 Wsign-conversion
-C ObjC C++ ObjC++ Var(warn_sign_conversion) LangEnabledBy(C ObjC,Wconversion)
+C UPC ObjC C++ ObjC++ Var(warn_sign_conversion) LangEnabledBy(C UPC ObjC,Wconversion)
 Warn for implicit type conversions between signed and unsigned integers
 
 Wsign-promo
@@ -700,11 +649,11 @@
 Warn about unprototyped function declarations
 
 Wstrict-aliasing=
-C ObjC C++ ObjC++ LangEnabledBy(C ObjC C++ ObjC++,Wall, 3, 0)
+C UPC ObjC C++ ObjC++ LangEnabledBy(C UPC ObjC C++ ObjC++,Wall, 3, 0)
 ;
 
 Wstrict-overflow=
-C ObjC C++ ObjC++ LangEnabledBy(C ObjC C++ ObjC++,Wall, 1, 0)
+C UPC ObjC C++ ObjC++ LangEnabledBy(C UPC ObjC C++ ObjC++,Wall, 1, 0)
 ;
 
 Wstrict-selector-match
@@ -744,11 +693,11 @@
 Warn if an undefined macro is used in an #if directive
 
 Wuninitialized
-C ObjC C++ ObjC++ LangEnabledBy(C ObjC C++ ObjC++,Wall)
+C UPC ObjC C++ ObjC++ LangEnabledBy(C UPC ObjC C++ ObjC++,Wall)
 ;
 
 Wmaybe-uninitialized
-C ObjC C++ ObjC++ LangEnabledBy(C ObjC C++ ObjC++,Wall)
+C UPC ObjC C++ ObjC++ LangEnabledBy(C UPC ObjC C++ ObjC++,Wall)
 ;
 
 Wunknown-pragmas
@@ -760,7 +709,7 @@
 Warn about unsuffixed float constants
 
 Wunused
-C ObjC C++ ObjC++ LangEnabledBy(C ObjC C++ ObjC++,Wall)
+C UPC ObjC C++ ObjC++ LangEnabledBy(C UPC ObjC C++ ObjC++,Wall)
 ; documented in common.opt
 
 Wunused-local-typedefs
@@ -788,24 +737,13 @@
 Warn if a variable length array is used
 
 Wvolatile-register-var
-<<<<<<< HEAD
-C UPC ObjC C++ ObjC++ Var(warn_volatile_register_var) Warning
-=======
-C ObjC C++ ObjC++ Var(warn_volatile_register_var) Warning LangEnabledBy(C ObjC C++ ObjC++,Wall)
->>>>>>> 1a19a3e4
+C UPC ObjC C++ ObjC++ Var(warn_volatile_register_var) Warning LangEnabledBy(C UPC ObjC C++ ObjC++,Wall)
 Warn when a register variable is declared volatile
 
 Wwrite-strings
 C UPC ObjC C++ ObjC++ Var(warn_write_strings) Warning
 In C++, nonzero means warn about deprecated conversion from string literals to 'char *'.  In C, similar warning, except that the conversion is of course not deprecated by the ISO C standard.
 
-<<<<<<< HEAD
-Wpointer-sign
-C UPC ObjC Var(warn_pointer_sign) Init(-1) Warning
-Warn when a pointer differs in signedness in an assignment
-
-=======
->>>>>>> 1a19a3e4
 Wzero-as-null-pointer-constant
 C++ ObjC++ Var(warn_zero_as_null_pointer_constant) Warning
 Warn when a literal '0' is used as null pointer
@@ -901,11 +839,11 @@
 Permit '$' as an identifier character
 
 fdump-ada-spec
-C ObjC C++ ObjC++ RejectNegative Var(flag_dump_ada_spec)
+C UPC ObjC C++ ObjC++ RejectNegative Var(flag_dump_ada_spec)
 Write all declarations as Ada code transitively
 
 fdump-ada-spec-slim
-C ObjC C++ ObjC++ RejectNegative Var(flag_dump_ada_spec_slim)
+C UPC ObjC C++ ObjC++ RejectNegative Var(flag_dump_ada_spec_slim)
 Write all declarations as Ada code for the given file only
 
 felide-constructors
