--- conflicted
+++ resolved
@@ -1409,13 +1409,8 @@
   putchar_unlocked putc_unlocked)
 AC_CHECK_FUNCS(times clock kill getrlimit setrlimit atoq \
 	popen sysconf strsignal getrusage nl_langinfo \
-<<<<<<< HEAD
 	gettimeofday mbstowcs wcswidth mmap memrchr posix_fallocate setlocale \
-	gcc_UNLOCKED_FUNCS madvise mallinfo execv)
-=======
-	gettimeofday mbstowcs wcswidth mmap setlocale \
-	gcc_UNLOCKED_FUNCS madvise mallinfo mallinfo2)
->>>>>>> d13c0ae8
+	gcc_UNLOCKED_FUNCS madvise mallinfo execv mallinfo2)
 
 if test x$ac_cv_func_mbstowcs = xyes; then
   AC_CACHE_CHECK(whether mbstowcs works, gcc_cv_func_mbstowcs_works,
