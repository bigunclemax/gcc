--- conflicted
+++ resolved
@@ -126,7 +126,7 @@
   if (TREE_CODE (op) != SSA_NAME)
     return irange (TREE_TYPE (op));
 
-  value_range *vr = get_value_range (op);
+  const value_range *vr = get_value_range (op);
   /* Degrade all symbolics and non-constants into VARYING.  This will
      downgrade things like [0, "a"], etc.  */
   if (vr->symbolic_p ()
@@ -163,10 +163,6 @@
 value_range *
 vr_values::get_lattice_entry (const_tree var)
 {
-<<<<<<< HEAD
-  tree type = TREE_TYPE (var);
-=======
->>>>>>> 97ecc8d5
   value_range *vr;
   tree sym;
   unsigned ver = SSA_NAME_VERSION (var);
@@ -175,32 +171,14 @@
      since we should get here at most from the substitute-and-fold stage which
      will never try to change values.  */
   if (ver >= num_vr_values)
-<<<<<<< HEAD
-    return type_cache->varying_range (type);
-=======
     return NULL;
->>>>>>> 97ecc8d5
 
   vr = vr_value[ver];
   if (vr)
     return vr;
 
-<<<<<<< HEAD
-  /* After propagation finished do not allocate new value-ranges.  */
-  if (values_propagated)
-    {
-      /* See note about caching varying above.  */
-      vr = vrp_value_range_pool.allocate ();
-      vr->set_varying (type);
-      return vr;
-    }
-
   /* Create a default value range.  */
   vr_value[ver] = vr = vrp_value_range_pool.allocate ();
-  vr->set_undefined (type);
-=======
-  /* Create a default value range.  */
-  vr_value[ver] = vr = vrp_value_range_pool.allocate ();
 
   /* After propagation finished return varying.  */
   if (values_propagated)
@@ -210,7 +188,6 @@
     }
 
   vr->set_undefined ();
->>>>>>> 97ecc8d5
 
   /* If VAR is a default definition of a parameter, the variable can
      take any value in VAR's type.  */
@@ -298,15 +275,7 @@
   ssa_op_iter i;
   tree def;
   FOR_EACH_SSA_TREE_OPERAND (def, stmt, i, SSA_OP_DEF)
-<<<<<<< HEAD
-    if (value_range_base::supports_type_p (TREE_TYPE (def)))
-      {
-	value_range *vr = get_value_range (def);
-	vr->set_varying (TREE_TYPE (def));
-      }
-=======
     set_def_to_varying (def);
->>>>>>> 97ecc8d5
 }
 
 /* Update the value range and equivalence set for variable VAR to
@@ -553,11 +522,6 @@
 bool
 range_misc::op_has_boolean_range_p (tree op, gimple *stmt)
 {
-<<<<<<< HEAD
-=======
-  const value_range *vr;
-
->>>>>>> 97ecc8d5
   if (TYPE_PRECISION (TREE_TYPE (op)) == 1)
     return true;
 
@@ -1146,25 +1110,8 @@
 			      tree op1, irange &ir1,
 			      bool *ovf)
 {
-<<<<<<< HEAD
   if (ir0.undefined_p () || ir1.undefined_p ())
     return false;
-=======
-  value_range_base vr0, vr1;
-  if (TREE_CODE (op0) == SSA_NAME)
-    vr0 = *get_value_range (op0);
-  else if (TREE_CODE (op0) == INTEGER_CST)
-    vr0.set (op0);
-  else
-    vr0.set_varying (TREE_TYPE (op0));
-
-  if (TREE_CODE (op1) == SSA_NAME)
-    vr1 = *get_value_range (op1);
-  else if (TREE_CODE (op1) == INTEGER_CST)
-    vr1.set (op1);
-  else
-    vr1.set_varying (TREE_TYPE (op1));
->>>>>>> 97ecc8d5
 
   tree vr0min = wide_int_to_tree (TREE_TYPE (op0), ir0.lower_bound ());
   tree vr0max = wide_int_to_tree (TREE_TYPE (op0), ir0.upper_bound ());
@@ -1880,12 +1827,8 @@
    for VAR.  If so, update VR with the new limits.  */
 
 void
-<<<<<<< HEAD
-range_misc::adjust_range_with_loop (irange &ir, struct loop *loop,
-=======
-vr_values::adjust_range_with_scev (value_range *vr, class loop *loop,
->>>>>>> 97ecc8d5
-				   gimple *stmt, tree var)
+range_misc::adjust_range_with_loop (irange &ir, class loop *loop,
+				    gimple *stmt, tree var)
 {
   tree init, step, chrec, tmin, tmax, min, max, type, tem;
   enum ev_direction dir;
@@ -2804,11 +2747,8 @@
    Returns true if the default label is not needed.  */
 
 static bool
-<<<<<<< HEAD
-find_case_label_ranges (gswitch *stmt, value_range_base *vr, size_t *min_idx1,
-=======
-find_case_label_ranges (gswitch *stmt, const value_range *vr, size_t *min_idx1,
->>>>>>> 97ecc8d5
+find_case_label_ranges (gswitch *stmt, const value_range_base *vr,
+			size_t *min_idx1,
 			size_t *max_idx1, size_t *min_idx2,
 			size_t *max_idx2)
 {
@@ -3059,11 +2999,7 @@
 		      vr_arg_tem.set (vr_arg_->kind (), vr_arg_->min (),
 				      vr_arg_->max (), NULL);
 		      if (vr_arg_tem.symbolic_p ())
-<<<<<<< HEAD
-			vr_arg_tem.set_varying (vr_arg_->type ());
-=======
 			vr_arg_tem.set_varying (TREE_TYPE (arg));
->>>>>>> 97ecc8d5
 		    }
 		  else
 		    vr_arg = vr_arg_;
@@ -3302,11 +3238,7 @@
   tree op1 = gimple_assign_rhs2 (stmt);
   tree op0min = NULL_TREE, op0max = NULL_TREE;
   tree op1min = op1;
-<<<<<<< HEAD
   irange ir = get_irange (op0, stmt);
-=======
-  const value_range *vr = NULL;
->>>>>>> 97ecc8d5
 
   if (!ir.varying_p () && !ir.undefined_p ())
     {
@@ -3317,15 +3249,9 @@
   if (rhs_code == TRUNC_MOD_EXPR
       && TREE_CODE (op1) == SSA_NAME)
     {
-<<<<<<< HEAD
       irange vr1 = get_irange (op1, stmt);
       if (!vr1.varying_p () && !vr1.undefined_p ())
 	op1min = wide_int_to_tree (TREE_TYPE (op1), vr1.lower_bound ());
-=======
-      const value_range *vr1 = get_value_range (op1);
-      if (range_int_cst_p (vr1))
-	op1min = vr1->min ();
->>>>>>> 97ecc8d5
     }
   if (rhs_code == TRUNC_MOD_EXPR
       && TREE_CODE (op1min) == INTEGER_CST
@@ -3432,10 +3358,6 @@
 				       gimple *stmt)
 {
   tree op = gimple_assign_rhs1 (stmt);
-<<<<<<< HEAD
-=======
-  const value_range *vr = get_value_range (op);
->>>>>>> 97ecc8d5
 
   bool updated = false;
   irange ir0 = get_irange (op, stmt);
@@ -3566,11 +3488,7 @@
 
 static tree
 test_for_singularity (enum tree_code cond_code, tree op0,
-<<<<<<< HEAD
 		      tree op1, irange &ir)
-=======
-		      tree op1, const value_range *vr)
->>>>>>> 97ecc8d5
 {
   tree min = NULL;
   tree max = NULL;
@@ -3630,12 +3548,7 @@
    by PRECISION and UNSIGNED_P.  */
 
 static bool
-<<<<<<< HEAD
 range_fits_type_p (irange &ir, unsigned dest_precision, signop dest_sgn)
-=======
-range_fits_type_p (const value_range *vr,
-		   unsigned dest_precision, signop dest_sgn)
->>>>>>> 97ecc8d5
 {
   tree src_type;
   unsigned src_precision;
@@ -3697,11 +3610,7 @@
       && INTEGRAL_TYPE_P (TREE_TYPE (op0))
       && is_gimple_min_invariant (op1))
     {
-<<<<<<< HEAD
       irange ir = get_irange (op0, stmt);
-=======
-      const value_range *vr = get_value_range (op0);
->>>>>>> 97ecc8d5
 
       /* If we have range information for OP0, then we might be
 	 able to simplify this conditional. */
@@ -3804,15 +3713,11 @@
 	  && !SSA_NAME_OCCURS_IN_ABNORMAL_PHI (innerop)
 	  && desired_pro_or_demotion_p (TREE_TYPE (innerop), TREE_TYPE (op0)))
 	{
-<<<<<<< HEAD
-	  value_range *vr = get_value_range (innerop);
+	  const value_range *vr = get_value_range (innerop);
 	  irange ir;
 
 	  if (range_int_cst_p (vr))
 	    ir = *vr;
-=======
-	  const value_range *vr = get_value_range (innerop);
->>>>>>> 97ecc8d5
 
 	  if (!ir.undefined_p ()
 	      && range_fits_type_p (ir,
@@ -3842,12 +3747,8 @@
 vr_values::simplify_switch_using_ranges (gswitch *stmt)
 {
   tree op = gimple_switch_index (stmt);
-<<<<<<< HEAD
   value_range_base vr_obj;
-  value_range_base *vr = NULL;
-=======
-  const value_range *vr = NULL;
->>>>>>> 97ecc8d5
+  const value_range_base *vr = NULL;
   bool take_default;
   edge e;
   edge_iterator ei;
@@ -4150,11 +4051,7 @@
 						    gimple *stmt)
 {
   tree rhs1 = gimple_assign_rhs1 (stmt);
-<<<<<<< HEAD
   irange ir = get_irange (rhs1, stmt);
-=======
-  const value_range *vr = get_value_range (rhs1);
->>>>>>> 97ecc8d5
   scalar_float_mode fltmode
     = SCALAR_FLOAT_TYPE_MODE (TREE_TYPE (gimple_assign_lhs (stmt)));
   scalar_int_mode mode;
@@ -4321,16 +4218,8 @@
 bool
 range_misc::two_valued_val_range_p (tree var, tree *a, tree *b, gimple *stmt)
 {
-<<<<<<< HEAD
   irange ir = get_irange (var, stmt);
   if (ir.varying_p () || ir.undefined_p ())
-=======
-  const value_range *vr = get_value_range (var);
-  if (vr->varying_p ()
-      || vr->undefined_p ()
-      || TREE_CODE (vr->min ()) != INTEGER_CST
-      || TREE_CODE (vr->max ()) != INTEGER_CST)
->>>>>>> 97ecc8d5
     return false;
 
   if ((ir.num_pairs () == 1 && ir.upper_bound () - ir.lower_bound () == 1)
