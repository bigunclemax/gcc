/* Basic IPA optimizations and utilities.
   Copyright (C) 2003-2020 Free Software Foundation, Inc.

This file is part of GCC.

GCC is free software; you can redistribute it and/or modify it under
the terms of the GNU General Public License as published by the Free
Software Foundation; either version 3, or (at your option) any later
version.

GCC is distributed in the hope that it will be useful, but WITHOUT ANY
WARRANTY; without even the implied warranty of MERCHANTABILITY or
FITNESS FOR A PARTICULAR PURPOSE.  See the GNU General Public License
for more details.

You should have received a copy of the GNU General Public License
along with GCC; see the file COPYING3.  If not see
<http://www.gnu.org/licenses/>.  */

#include "config.h"
#include "system.h"
#include "coretypes.h"
#include "backend.h"
#include "target.h"
#include "tree.h"
#include "gimple.h"
#include "alloc-pool.h"
#include "tree-pass.h"
#include "stringpool.h"
#include "cgraph.h"
#include "gimplify.h"
#include "tree-iterator.h"
#include "ipa-utils.h"
#include "symbol-summary.h"
#include "tree-vrp.h"
#include "ipa-prop.h"
#include "ipa-fnsummary.h"
#include "dbgcnt.h"
#include "debug.h"
#include "stringpool.h"
#include "attribs.h"

/* Return true when NODE has ADDR reference.  */

static bool
has_addr_references_p (struct cgraph_node *node,
		       void *)
{
  int i;
  struct ipa_ref *ref = NULL;

  for (i = 0; node->iterate_referring (i, ref); i++)
    if (ref->use == IPA_REF_ADDR)
      return true;
  return false;
}

/* Return true when NODE can be target of an indirect call.  */

static bool
is_indirect_call_target_p (struct cgraph_node *node, void *)
{
  return node->indirect_call_target;
}

/* Look for all functions inlined to NODE and update their inlined_to pointers
   to INLINED_TO.  */

static void
update_inlined_to_pointer (struct cgraph_node *node, struct cgraph_node *inlined_to)
{
  struct cgraph_edge *e;
  for (e = node->callees; e; e = e->next_callee)
    if (e->callee->inlined_to)
      {
	e->callee->inlined_to = inlined_to;
	update_inlined_to_pointer (e->callee, inlined_to);
      }
}

/* Add symtab NODE to queue starting at FIRST.

   The queue is linked via AUX pointers and terminated by pointer to 1.
   We enqueue nodes at two occasions: when we find them reachable or when we find
   their bodies needed for further clonning.  In the second case we mark them
   by pointer to 2 after processing so they are re-queue when they become
   reachable.  */

static void
enqueue_node (symtab_node *node, symtab_node **first,
	      hash_set<symtab_node *> *reachable)
{
  /* Node is still in queue; do nothing.  */
  if (node->aux && node->aux != (void *) 2)
    return;
  /* Node was already processed as unreachable, re-enqueue
     only if it became reachable now.  */
  if (node->aux == (void *)2 && !reachable->contains (node))
    return;
  node->aux = *first;
  *first = node;
}

/* Return true if NODE may get inlined later.
   This is used to keep DECL_EXTERNAL function bodies around long enough
   so inliner can proces them.  */

static bool
possible_inline_candidate_p (symtab_node *node)
{
  if (symtab->state >= IPA_SSA_AFTER_INLINING)
    return false;
  cgraph_node *cnode = dyn_cast <cgraph_node *> (node);
  if (!cnode)
    return false;
  if (DECL_UNINLINABLE (cnode->decl))
    return false;
  if (opt_for_fn (cnode->decl, optimize))
    return true;
  if (symtab->state >= IPA_SSA)
    return false;
  return lookup_attribute ("always_inline", DECL_ATTRIBUTES (node->decl));
}

/* Process references.  */

static void
process_references (symtab_node *snode,
		    symtab_node **first,
		    hash_set<symtab_node *> *reachable)
{
  int i;
  struct ipa_ref *ref = NULL;
  for (i = 0; snode->iterate_reference (i, ref); i++)
    {
      symtab_node *node = ref->referred;
      symtab_node *body = node->ultimate_alias_target ();

      if (node->definition && !node->in_other_partition
	  && ((!DECL_EXTERNAL (node->decl) || node->alias)
	      || (possible_inline_candidate_p (node)
		  /* We use variable constructors during late compilation for
		     constant folding.  Keep references alive so partitioning
		     knows about potential references.  */
		  || (VAR_P (node->decl)
		      && (flag_wpa
			  || flag_incremental_link
			 	 == INCREMENTAL_LINK_LTO)
		      && dyn_cast <varpool_node *> (node)
		      	   ->ctor_useable_for_folding_p ()))))
	{
	  /* Be sure that we will not optimize out alias target
	     body.  */
	  if (DECL_EXTERNAL (node->decl)
	      && node->alias
	      && symtab->state < IPA_SSA_AFTER_INLINING)
	    reachable->add (body);
	  reachable->add (node);
	}
      enqueue_node (node, first, reachable);
    }
}

/* EDGE is an polymorphic call.  If BEFORE_INLINING_P is set, mark
   all its potential targets as reachable to permit later inlining if
   devirtualization happens.  After inlining still keep their declarations
   around, so we can devirtualize to a direct call.

   Also try to make trivial devirutalization when no or only one target is
   possible.  */

static void
walk_polymorphic_call_targets (hash_set<void *> *reachable_call_targets,
			       struct cgraph_edge *edge,
			       symtab_node **first,
			       hash_set<symtab_node *> *reachable)
{
  unsigned int i;
  void *cache_token;
  bool final;
  vec <cgraph_node *>targets
    = possible_polymorphic_call_targets
	(edge, &final, &cache_token);

  if (!reachable_call_targets->add (cache_token))
    {
      for (i = 0; i < targets.length (); i++)
	{
	  struct cgraph_node *n = targets[i];

	  /* Do not bother to mark virtual methods in anonymous namespace;
	     either we will find use of virtual table defining it, or it is
	     unused.  */
	  if (TREE_CODE (TREE_TYPE (n->decl)) == METHOD_TYPE
	      && type_in_anonymous_namespace_p
		    (TYPE_METHOD_BASETYPE (TREE_TYPE (n->decl))))
	    continue;

	  n->indirect_call_target = true;
	  symtab_node *body = n->function_symbol ();

	  /* Prior inlining, keep alive bodies of possible targets for
	     devirtualization.  */
	  if (n->definition
	      && (possible_inline_candidate_p (body)
		  && opt_for_fn (body->decl, flag_devirtualize)))
	     {
		/* Be sure that we will not optimize out alias target
		   body.  */
		if (DECL_EXTERNAL (n->decl)
		    && n->alias
		    && symtab->state < IPA_SSA_AFTER_INLINING)
		  reachable->add (body);
	       reachable->add (n);
	     }
	  /* Even after inlining we want to keep the possible targets in the
	     boundary, so late passes can still produce direct call even if
	     the chance for inlining is lost.  */
	  enqueue_node (n, first, reachable);
	}
    }

  /* Very trivial devirtualization; when the type is
     final or anonymous (so we know all its derivation)
     and there is only one possible virtual call target,
     make the edge direct.  */
  if (final)
    {
      if (targets.length () <= 1 && dbg_cnt (devirt))
	{
	  cgraph_node *target, *node = edge->caller;
	  if (targets.length () == 1)
	    target = targets[0];
	  else
	    target = cgraph_node::get_create
		       (builtin_decl_implicit (BUILT_IN_UNREACHABLE));

	  if (dump_enabled_p ())
	    {
	      dump_printf_loc (MSG_OPTIMIZED_LOCATIONS, edge->call_stmt,
			       "devirtualizing call in %s to %s\n",
			       edge->caller->dump_name (),
			       target->dump_name ());
	    }
	  edge = cgraph_edge::make_direct (edge, target);
	  if (ipa_fn_summaries)
	    ipa_update_overall_fn_summary (node->inlined_to
					   ? node->inlined_to : node);
	  else if (edge->call_stmt)
	    cgraph_edge::redirect_call_stmt_to_callee (edge);
	}
    }
}

/* Perform reachability analysis and reclaim all unreachable nodes.

   The algorithm is basically mark&sweep but with some extra refinements:

   - reachable extern inline functions needs special handling; the bodies needs
     to stay in memory until inlining in hope that they will be inlined.
     After inlining we release their bodies and turn them into unanalyzed
     nodes even when they are reachable.

   - virtual functions are kept in callgraph even if they seem unreachable in
     hope calls to them will be devirtualized. 

     Again we remove them after inlining.  In late optimization some
     devirtualization may happen, but it is not important since we won't inline
     the call. In theory early opts and IPA should work out all important cases.

   - virtual clones needs bodies of their origins for later materialization;
     this means that we want to keep the body even if the origin is unreachable
     otherwise.  To avoid origin from sitting in the callgraph and being
     walked by IPA passes, we turn them into unanalyzed nodes with body
     defined.

     We maintain set of function declaration where body needs to stay in
     body_needed_for_clonning

     Inline clones represent special case: their declaration match the
     declaration of origin and cgraph_remove_node already knows how to
     reshape callgraph and preserve body when offline copy of function or
     inline clone is being removed.

   - C++ virtual tables keyed to other unit are represented as DECL_EXTERNAL
     variables with DECL_INITIAL set.  We finalize these and keep reachable
     ones around for constant folding purposes.  After inlining we however
     stop walking their references to let everything static referneced by them
     to be removed when it is otherwise unreachable.

   We maintain queue of both reachable symbols (i.e. defined symbols that needs
   to stay) and symbols that are in boundary (i.e. external symbols referenced
   by reachable symbols or origins of clones).  The queue is represented
   as linked list by AUX pointer terminated by 1.

   At the end we keep all reachable symbols. For symbols in boundary we always
   turn definition into a declaration, but we may keep function body around
   based on body_needed_for_clonning

   All symbols that enter the queue have AUX pointer non-zero and are in the
   boundary.  Pointer set REACHABLE is used to track reachable symbols.

   Every symbol can be visited twice - once as part of boundary and once
   as real reachable symbol. enqueue_node needs to decide whether the
   node needs to be re-queued for second processing.  For this purpose
   we set AUX pointer of processed symbols in the boundary to constant 2.  */

bool
symbol_table::remove_unreachable_nodes (FILE *file)
{
  symtab_node *first = (symtab_node *) (void *) 1;
  struct cgraph_node *node, *next;
  varpool_node *vnode, *vnext;
  bool changed = false;
  hash_set<symtab_node *> reachable;
  hash_set<tree> body_needed_for_clonning;
  hash_set<void *> reachable_call_targets;

  timevar_push (TV_IPA_UNREACHABLE);
  build_type_inheritance_graph ();
  if (file)
    fprintf (file, "\nReclaiming functions:");
  if (flag_checking)
    {
      FOR_EACH_FUNCTION (node)
	gcc_assert (!node->aux);
      FOR_EACH_VARIABLE (vnode)
	gcc_assert (!vnode->aux);
    }
  /* Mark functions whose bodies are obviously needed.
     This is mostly when they can be referenced externally.  Inline clones
     are special since their declarations are shared with master clone and thus
     cgraph_can_remove_if_no_direct_calls_and_refs_p should not be called on them.  */
  FOR_EACH_FUNCTION (node)
    {
      node->used_as_abstract_origin = false;
      node->indirect_call_target = false;
      if (node->definition
	  && !node->inlined_to
	  && !node->in_other_partition
	  && !node->can_remove_if_no_direct_calls_and_refs_p ())
	{
	  gcc_assert (!node->inlined_to);
	  reachable.add (node);
	  enqueue_node (node, &first, &reachable);
	}
      else
	gcc_assert (!node->aux);
     }

  /* Mark variables that are obviously needed.  */
  FOR_EACH_DEFINED_VARIABLE (vnode)
<<<<<<< HEAD
    if ((!vnode->can_remove_if_no_refs_p()
=======
    if (!vnode->can_remove_if_no_refs_p ()
>>>>>>> 07cbaed8
	&& !vnode->in_other_partition)
	|| vnode->force_output)
      {
	reachable.add (vnode);
	enqueue_node (vnode, &first, &reachable);
      }

  /* Perform reachability analysis.  */
  while (first != (symtab_node *) (void *) 1)
    {
      bool in_boundary_p = !reachable.contains (first);
      symtab_node *node = first;

      first = (symtab_node *)first->aux;

      /* If we are processing symbol in boundary, mark its AUX pointer for
	 possible later re-processing in enqueue_node.  */
      if (in_boundary_p)
	{
	  node->aux = (void *)2;
	  if (node->alias && node->analyzed)
	    enqueue_node (node->get_alias_target (), &first, &reachable);
	}
      else
	{
	  if (TREE_CODE (node->decl) == FUNCTION_DECL
	      && DECL_ABSTRACT_ORIGIN (node->decl))
	    {
	      struct cgraph_node *origin_node
	      = cgraph_node::get (DECL_ABSTRACT_ORIGIN (node->decl));
	      if (origin_node && !origin_node->used_as_abstract_origin)
		{
	          origin_node->used_as_abstract_origin = true;
		  gcc_assert (!origin_node->prev_sibling_clone);
		  gcc_assert (!origin_node->next_sibling_clone);
		  for (cgraph_node *n = origin_node->clones; n;
		       n = n->next_sibling_clone)
		    if (n->decl == DECL_ABSTRACT_ORIGIN (node->decl))
		      n->used_as_abstract_origin = true;
		}
	    }
	  /* If any non-external and non-local symbol in a comdat group is
 	     reachable, force all externally visible symbols in the same comdat
	     group to be reachable as well.  Comdat-local symbols
	     can be discarded if all uses were inlined.  */
	  if (node->same_comdat_group
	      && node->externally_visible
	      && !DECL_EXTERNAL (node->decl))
	    {
	      symtab_node *next;
	      for (next = node->same_comdat_group;
		   next != node;
		   next = next->same_comdat_group)
		if (!next->comdat_local_p ()
		    && !DECL_EXTERNAL (next->decl)
		    && !reachable.add (next))
		  enqueue_node (next, &first, &reachable);
	    }
	  /* Mark references as reachable.  */
	  process_references (node, &first, &reachable);
	}

      if (cgraph_node *cnode = dyn_cast <cgraph_node *> (node))
	{
	  /* Mark the callees reachable unless they are direct calls to extern
 	     inline functions we decided to not inline.  */
	  if (!in_boundary_p)
	    {
	      struct cgraph_edge *e;
	      /* Keep alive possible targets for devirtualization.  */
	      if (opt_for_fn (cnode->decl, optimize)
		  && opt_for_fn (cnode->decl, flag_devirtualize))
		{
		  struct cgraph_edge *next;
		  for (e = cnode->indirect_calls; e; e = next)
		    {
		      next = e->next_callee;
		      if (e->indirect_info->polymorphic)
			walk_polymorphic_call_targets (&reachable_call_targets,
						       e, &first, &reachable);
		    }
		}
	      for (e = cnode->callees; e; e = e->next_callee)
		{
	          symtab_node *body = e->callee->function_symbol ();
		  if (e->callee->definition
		      && !e->callee->in_other_partition
		      && (!e->inline_failed
			  || !DECL_EXTERNAL (e->callee->decl)
			  || e->callee->alias
			  || possible_inline_candidate_p (e->callee)))
		    {
		      /* Be sure that we will not optimize out alias target
			 body.  */
		      if (DECL_EXTERNAL (e->callee->decl)
			  && e->callee->alias
			  && symtab->state < IPA_SSA_AFTER_INLINING)
			reachable.add (body);
		      reachable.add (e->callee);
		    }
		  else if (e->callee->declare_variant_alt
			   && !e->callee->in_other_partition)
		    reachable.add (e->callee);
		  enqueue_node (e->callee, &first, &reachable);
		}

	      /* When inline clone exists, mark body to be preserved so when removing
		 offline copy of the function we don't kill it.  */
	      if (cnode->inlined_to)
	        body_needed_for_clonning.add (cnode->decl);

	      /* For non-inline clones, force their origins to the boundary and ensure
		 that body is not removed.  */
	      while (cnode->clone_of)
		{
		  bool noninline = cnode->clone_of->decl != cnode->decl;
		  cnode = cnode->clone_of;
		  if (noninline)
		    {
		      body_needed_for_clonning.add (cnode->decl);
		      enqueue_node (cnode, &first, &reachable);
		    }
		}

	    }
	  else if (cnode->thunk.thunk_p)
	    enqueue_node (cnode->callees->callee, &first, &reachable);

	  /* If any reachable function has simd clones, mark them as
	     reachable as well.  */
	  if (cnode->simd_clones)
	    {
	      cgraph_node *next;
	      for (next = cnode->simd_clones;
		   next;
		   next = next->simdclone->next_clone)
		if (in_boundary_p
		    || !reachable.add (next))
		  enqueue_node (next, &first, &reachable);
	    }
	}
      /* When we see constructor of external variable, keep referred nodes in the
	boundary.  This will also hold initializers of the external vars NODE
	refers to.  */
      varpool_node *vnode = dyn_cast <varpool_node *> (node);
      if (vnode
	  && DECL_EXTERNAL (node->decl)
	  && !vnode->alias
	  && in_boundary_p)
	{
	  struct ipa_ref *ref = NULL;
	  for (int i = 0; node->iterate_reference (i, ref); i++)
	    enqueue_node (ref->referred, &first, &reachable);
	}
    }

  /* Remove unreachable functions.   */
  for (node = first_function (); node; node = next)
    {
      next = next_function (node);

      /* If node is not needed at all, remove it.  */
      if (!node->aux)
	{
	  if (file)
	    fprintf (file, " %s", node->dump_name ());
	  node->remove ();
	  changed = true;
	}
      /* If node is unreachable, remove its body.  */
      else if (!reachable.contains (node))
        {
	  /* We keep definitions of thunks and aliases in the boundary so
	     we can walk to the ultimate alias targets and function symbols
	     reliably.  */
	  if (node->alias || node->thunk.thunk_p)
	    ;
	  else if (!body_needed_for_clonning.contains (node->decl))
	    {
	      /* Make the node a non-clone so that we do not attempt to
		 materialize it later.  */
	      if (node->clone_of)
		node->remove_from_clone_tree ();
	      node->release_body ();
	    }
	  else if (!node->clone_of)
	    gcc_assert (in_lto_p || DECL_RESULT (node->decl));
	  if (node->definition && !node->alias && !node->thunk.thunk_p)
	    {
	      if (file)
		fprintf (file, " %s", node->dump_name ());
	      node->body_removed = true;
	      node->analyzed = false;
	      node->definition = false;
	      node->cpp_implicit_alias = false;
	      node->alias = false;
	      node->transparent_alias = false;
	      node->thunk.thunk_p = false;
	      node->weakref = false;
	      /* After early inlining we drop always_inline attributes on
		 bodies of functions that are still referenced (have their
		 address taken).  */
	      DECL_ATTRIBUTES (node->decl)
		= remove_attribute ("always_inline",
				    DECL_ATTRIBUTES (node->decl));
	      if (!node->in_other_partition)
		node->local = false;
	      node->remove_callees ();
	      node->remove_all_references ();
	      changed = true;
	    }
	}
      else
	gcc_assert (node->clone_of || !node->has_gimple_body_p ()
		    || in_lto_p || split_outputs || DECL_RESULT (node->decl));
    }

  /* Inline clones might be kept around so their materializing allows further
     cloning.  If the function the clone is inlined into is removed, we need
     to turn it into normal cone.  */
  FOR_EACH_FUNCTION (node)
    {
      if (node->inlined_to
	  && !node->callers)
	{
	  gcc_assert (node->clones);
	  node->inlined_to = NULL;
	  update_inlined_to_pointer (node, node);
	}
      node->aux = NULL;
    }

  /* Remove unreachable variables.  */
  if (file)
    fprintf (file, "\nReclaiming variables:");
  for (vnode = first_variable (); vnode; vnode = vnext)
    {
      vnext = next_variable (vnode);
      if (!vnode->aux
	  /* For can_refer_decl_in_current_unit_p we want to track for
	     all external variables if they are defined in other partition
	     or not.  */
	  && (!flag_ltrans || !DECL_EXTERNAL (vnode->decl)))
	{
	  struct ipa_ref *ref = NULL;

	  /* First remove the aliases, so varpool::remove can possibly lookup
	     the constructor and save it for future use.  */
	  while (vnode->iterate_direct_aliases (0, ref))
	    {
	      if (file)
		fprintf (file, " %s", ref->referred->dump_name ());
	      ref->referring->remove ();
	    }
	  if (file)
	    fprintf (file, " %s", vnode->dump_name ());
          vnext = next_variable (vnode);
	  /* Signal removal to the debug machinery.  */
	  if (! flag_wpa || flag_incremental_link == INCREMENTAL_LINK_LTO)
	    {
	      vnode->definition = false;
	      (*debug_hooks->late_global_decl) (vnode->decl);
	    }
	  vnode->remove ();
	  changed = true;
	}
      else if (!reachable.contains (vnode) && !vnode->alias)
        {
	  tree init;
	  if (vnode->definition)
	    {
	      if (file)
		fprintf (file, " %s", vnode->dump_name ());
	      changed = true;
	    }
	  /* Keep body if it may be useful for constant folding.  */
	  if ((flag_wpa || flag_incremental_link == INCREMENTAL_LINK_LTO)
	      || ((init = ctor_for_folding (vnode->decl)) == error_mark_node))
	    vnode->remove_initializer ();
	  else
	    DECL_INITIAL (vnode->decl) = init;
	  vnode->body_removed = true;
	  vnode->definition = false;
	  vnode->analyzed = false;
	  vnode->aux = NULL;

	  vnode->remove_from_same_comdat_group ();

	  vnode->remove_all_references ();
	}
      else
	vnode->aux = NULL;
    }

  /* Now update address_taken flags and try to promote functions to be local.  */
  if (file)
    fprintf (file, "\nClearing address taken flags:");
  FOR_EACH_DEFINED_FUNCTION (node)
    if (node->address_taken
	&& !node->used_from_other_partition)
      {
	if (!node->call_for_symbol_and_aliases
	    (has_addr_references_p, NULL, true))
	  {
	    if (file)
	      fprintf (file, " %s", node->dump_name ());
	    node->address_taken = false;
	    changed = true;
	    if (node->local_p ()
		/* Virtual functions may be kept in cgraph just because
		   of possible later devirtualization.  Do not mark them as
		   local too early so we won't optimize them out before
		   we are done with polymorphic call analysis.  */
		&& (symtab->state >= IPA_SSA_AFTER_INLINING
		    || !node->call_for_symbol_and_aliases
		       (is_indirect_call_target_p, NULL, true)))
	      {
		node->local = true;
		if (file)
		  fprintf (file, " (local)");
	      }
	  }
      }
  if (file)
    fprintf (file, "\n");

  symtab_node::checking_verify_symtab_nodes ();

  /* If we removed something, perhaps profile could be improved.  */
  if (changed && (optimize || in_lto_p) && ipa_call_summaries)
    FOR_EACH_DEFINED_FUNCTION (node)
      ipa_propagate_frequency (node);

  timevar_pop (TV_IPA_UNREACHABLE);
  return changed;
}

/* Process references to VNODE and set flags WRITTEN, ADDRESS_TAKEN, READ
   as needed, also clear EXPLICIT_REFS if the references to given variable
   do not need to be explicit.  */

void
process_references (varpool_node *vnode,
		    bool *written, bool *address_taken,
		    bool *read, bool *explicit_refs)
{
  int i;
  struct ipa_ref *ref;

  if (!vnode->all_refs_explicit_p ()
      || TREE_THIS_VOLATILE (vnode->decl))
    *explicit_refs = false;

  for (i = 0; vnode->iterate_referring (i, ref)
	      && *explicit_refs && (!*written || !*address_taken || !*read); i++)
    switch (ref->use)
      {
      case IPA_REF_ADDR:
	*address_taken = true;
	break;
      case IPA_REF_LOAD:
	*read = true;
	break;
      case IPA_REF_STORE:
	*written = true;
	break;
      case IPA_REF_ALIAS:
	process_references (dyn_cast<varpool_node *> (ref->referring), written,
			    address_taken, read, explicit_refs);
	break;
      }
}

/* Set TREE_READONLY bit.  */

bool
set_readonly_bit (varpool_node *vnode, void *data ATTRIBUTE_UNUSED)
{
  TREE_READONLY (vnode->decl) = true;
  return false;
}

/* Set writeonly bit and clear the initalizer, since it will not be needed.  */

bool
set_writeonly_bit (varpool_node *vnode, void *data)
{
  vnode->writeonly = true;
  if (optimize || in_lto_p)
    {
      DECL_INITIAL (vnode->decl) = NULL;
      if (!vnode->alias)
	{
	  if (vnode->num_references ())
	    *(bool *)data = true;
	  vnode->remove_all_references ();
	}
    }
  return false;
}

/* Clear addressale bit of VNODE.  */

bool
clear_addressable_bit (varpool_node *vnode, void *data ATTRIBUTE_UNUSED)
{
  vnode->address_taken = false;
  TREE_ADDRESSABLE (vnode->decl) = 0;
  return false;
}

/* Discover variables that have no longer address taken, are read-only or
   write-only and update their flags.

   Return true when unreachable symbol removal should be done.

   FIXME: This cannot be done in between gimplify and omp_expand since
   readonly flag plays role on what is shared and what is not.  Currently we do
   this transformation as part of whole program visibility and re-do at
   ipa-reference pass (to take into account clonning), but it would
   make sense to do it before early optimizations.  */

bool
ipa_discover_variable_flags (void)
{
  if (!flag_ipa_reference_addressable)
    return false;

  bool remove_p = false;
  varpool_node *vnode;
  if (dump_file)
    fprintf (dump_file, "Clearing variable flags:");
  FOR_EACH_VARIABLE (vnode)
    if (!vnode->alias
	&& (TREE_ADDRESSABLE (vnode->decl)
	    || !vnode->writeonly
	    || !TREE_READONLY (vnode->decl)))
      {
	bool written = false;
	bool address_taken = false;
	bool read = false;
	bool explicit_refs = true;

	process_references (vnode, &written, &address_taken, &read,
			    &explicit_refs);
	if (!explicit_refs)
	  continue;
	if (!address_taken)
	  {
	    if (TREE_ADDRESSABLE (vnode->decl) && dump_file)
	      fprintf (dump_file, " %s (non-addressable)",
		       vnode->dump_name ());
	    vnode->call_for_symbol_and_aliases (clear_addressable_bit, NULL,
					        true);
	  }
	if (!address_taken && !written
	    /* Making variable in explicit section readonly can cause section
	       type conflict. 
	       See e.g. gcc.c-torture/compile/pr23237.c */
	    && vnode->get_section () == NULL)
	  {
	    if (!TREE_READONLY (vnode->decl) && dump_file)
	      fprintf (dump_file, " %s (read-only)", vnode->dump_name ());
	    vnode->call_for_symbol_and_aliases (set_readonly_bit, NULL, true);
	  }
	if (!vnode->writeonly && !read && !address_taken && written)
	  {
	    if (dump_file)
	      fprintf (dump_file, " %s (write-only)", vnode->dump_name ());
	    vnode->call_for_symbol_and_aliases (set_writeonly_bit, &remove_p, 
					        true);
	  }
      }
  if (dump_file)
    fprintf (dump_file, "\n");
  return remove_p;
}

/* Generate and emit a static constructor or destructor.  WHICH must
   be one of 'I' (for a constructor), 'D' (for a destructor).
   BODY is a STATEMENT_LIST containing GENERIC
   statements.  PRIORITY is the initialization priority for this
   constructor or destructor.

   FINAL specify whether the externally visible name for collect2 should
   be produced. */

static void
cgraph_build_static_cdtor_1 (char which, tree body, int priority, bool final,
			     tree optimization,
			     tree target)
{
  static int counter = 0;
  char which_buf[16];
  tree decl, name, resdecl;

  /* The priority is encoded in the constructor or destructor name.
     collect2 will sort the names and arrange that they are called at
     program startup.  */
  if (!targetm.have_ctors_dtors && final)
    {
      sprintf (which_buf, "%c_%.5d_%d", which, priority, counter++);
      name = get_file_function_name (which_buf);
    }
  else
    {
      /* Proudce sane name but one not recognizable by collect2, just for the
	 case we fail to inline the function.  */
      sprintf (which_buf, "_sub_%c_%.5d_%d", which, priority, counter++);
      name = get_identifier (which_buf);
    }

  decl = build_decl (input_location, FUNCTION_DECL, name,
		     build_function_type_list (void_type_node, NULL_TREE));
  current_function_decl = decl;

  resdecl = build_decl (input_location,
			RESULT_DECL, NULL_TREE, void_type_node);
  DECL_ARTIFICIAL (resdecl) = 1;
  DECL_RESULT (decl) = resdecl;
  DECL_CONTEXT (resdecl) = decl;

  allocate_struct_function (decl, false);

  TREE_STATIC (decl) = 1;
  TREE_USED (decl) = 1;
  DECL_FUNCTION_SPECIFIC_OPTIMIZATION (decl) = optimization;
  DECL_FUNCTION_SPECIFIC_TARGET (decl) = target;
  DECL_ARTIFICIAL (decl) = 1;
  DECL_IGNORED_P (decl) = 1;
  DECL_NO_INSTRUMENT_FUNCTION_ENTRY_EXIT (decl) = 1;
  DECL_SAVED_TREE (decl) = body;
  if (!targetm.have_ctors_dtors && final)
    {
      TREE_PUBLIC (decl) = 1;
      DECL_PRESERVE_P (decl) = 1;
    }
  DECL_UNINLINABLE (decl) = 1;

  DECL_INITIAL (decl) = make_node (BLOCK);
  BLOCK_SUPERCONTEXT (DECL_INITIAL (decl)) = decl;
  TREE_USED (DECL_INITIAL (decl)) = 1;

  DECL_SOURCE_LOCATION (decl) = input_location;
  cfun->function_end_locus = input_location;

  switch (which)
    {
    case 'I':
      DECL_STATIC_CONSTRUCTOR (decl) = 1;
      decl_init_priority_insert (decl, priority);
      break;
    case 'D':
      DECL_STATIC_DESTRUCTOR (decl) = 1;
      decl_fini_priority_insert (decl, priority);
      break;
    default:
      gcc_unreachable ();
    }

  gimplify_function_tree (decl);

  cgraph_node::add_new_function (decl, false);

  set_cfun (NULL);
  current_function_decl = NULL;
}

/* Generate and emit a static constructor or destructor.  WHICH must
   be one of 'I' (for a constructor) or 'D' (for a destructor).
   BODY is a STATEMENT_LIST containing GENERIC
   statements.  PRIORITY is the initialization priority for this
   constructor or destructor.  */

void
cgraph_build_static_cdtor (char which, tree body, int priority)
{
  /* FIXME: We should be able to
     gcc_assert (!in_lto_p);
     because at LTO time the global options are not safe to use.
     Unfortunately ASAN finish_file will produce constructors late and they
     may lead to surprises.  */
  cgraph_build_static_cdtor_1 (which, body, priority, false,
			       optimization_default_node,
			       target_option_default_node);
}

/* When target does not have ctors and dtors, we call all constructor
   and destructor by special initialization/destruction function
   recognized by collect2.

   When we are going to build this function, collect all constructors and
   destructors and turn them into normal functions.  */

static void
record_cdtor_fn (struct cgraph_node *node, vec<tree> *ctors, vec<tree> *dtors)
{
  if (DECL_STATIC_CONSTRUCTOR (node->decl))
    ctors->safe_push (node->decl);
  if (DECL_STATIC_DESTRUCTOR (node->decl))
    dtors->safe_push (node->decl);
  node = cgraph_node::get (node->decl);
  DECL_DISREGARD_INLINE_LIMITS (node->decl) = 1;
}

/* Define global constructors/destructor functions for the CDTORS, of
   which they are LEN.  The CDTORS are sorted by initialization
   priority.  If CTOR_P is true, these are constructors; otherwise,
   they are destructors.  */

static void
build_cdtor (bool ctor_p, const vec<tree> &cdtors)
{
  size_t i,j;
  size_t len = cdtors.length ();

  i = 0;
  while (i < len)
    {
      tree body;
      tree fn;
      priority_type priority;

      priority = 0;
      body = NULL_TREE;
      j = i;
      do
	{
	  priority_type p;
	  fn = cdtors[j];
	  p = ctor_p ? DECL_INIT_PRIORITY (fn) : DECL_FINI_PRIORITY (fn);
	  if (j == i)
	    priority = p;
	  else if (p != priority)
	    break;
	  j++;
	}
      while (j < len);

      /* When there is only one cdtor and target supports them, do nothing.  */
      if (j == i + 1
	  && targetm.have_ctors_dtors)
	{
	  i++;
	  continue;
	}
      /* Find the next batch of constructors/destructors with the same
	 initialization priority.  */
      for (;i < j; i++)
	{
	  tree call;
	  fn = cdtors[i];
	  call = build_call_expr (fn, 0);
	  if (ctor_p)
	    DECL_STATIC_CONSTRUCTOR (fn) = 0;
	  else
	    DECL_STATIC_DESTRUCTOR (fn) = 0;
	  /* We do not want to optimize away pure/const calls here.
	     When optimizing, these should be already removed, when not
	     optimizing, we want user to be able to breakpoint in them.  */
	  TREE_SIDE_EFFECTS (call) = 1;
	  append_to_statement_list (call, &body);
	}
      gcc_assert (body != NULL_TREE);
      /* Generate a function to call all the function of like
	 priority.  */
      cgraph_build_static_cdtor_1 (ctor_p ? 'I' : 'D', body, priority, true,
				   DECL_FUNCTION_SPECIFIC_OPTIMIZATION (cdtors[0]),
				   DECL_FUNCTION_SPECIFIC_TARGET (cdtors[0]));
    }
}

/* Comparison function for qsort.  P1 and P2 are actually of type
   "tree *" and point to static constructors.  DECL_INIT_PRIORITY is
   used to determine the sort order.  */

static int
compare_ctor (const void *p1, const void *p2)
{
  tree f1;
  tree f2;
  int priority1;
  int priority2;

  f1 = *(const tree *)p1;
  f2 = *(const tree *)p2;
  priority1 = DECL_INIT_PRIORITY (f1);
  priority2 = DECL_INIT_PRIORITY (f2);

  if (priority1 < priority2)
    return -1;
  else if (priority1 > priority2)
    return 1;
  else
    /* Ensure a stable sort.  Constructors are executed in backwarding
       order to make LTO initialize braries first.  */
    return DECL_UID (f2) - DECL_UID (f1);
}

/* Comparison function for qsort.  P1 and P2 are actually of type
   "tree *" and point to static destructors.  DECL_FINI_PRIORITY is
   used to determine the sort order.  */

static int
compare_dtor (const void *p1, const void *p2)
{
  tree f1;
  tree f2;
  int priority1;
  int priority2;

  f1 = *(const tree *)p1;
  f2 = *(const tree *)p2;
  priority1 = DECL_FINI_PRIORITY (f1);
  priority2 = DECL_FINI_PRIORITY (f2);

  if (priority1 < priority2)
    return -1;
  else if (priority1 > priority2)
    return 1;
  else
    /* Ensure a stable sort.  */
    return DECL_UID (f1) - DECL_UID (f2);
}

/* Generate functions to call static constructors and destructors
   for targets that do not support .ctors/.dtors sections.  These
   functions have magic names which are detected by collect2.  */

static void
build_cdtor_fns (vec<tree> *ctors, vec<tree> *dtors)
{
  if (!ctors->is_empty ())
    {
      gcc_assert (!targetm.have_ctors_dtors || in_lto_p);
      ctors->qsort (compare_ctor);
      build_cdtor (/*ctor_p=*/true, *ctors);
    }

  if (!dtors->is_empty ())
    {
      gcc_assert (!targetm.have_ctors_dtors || in_lto_p);
      dtors->qsort (compare_dtor);
      build_cdtor (/*ctor_p=*/false, *dtors);
    }
}

/* Look for constructors and destructors and produce function calling them.
   This is needed for targets not supporting ctors or dtors, but we perform the
   transformation also at linktime to merge possibly numerous
   constructors/destructors into single function to improve code locality and
   reduce size.  */

static unsigned int
ipa_cdtor_merge (void)
{
  /* A vector of FUNCTION_DECLs declared as static constructors.  */
  auto_vec<tree, 20> ctors;
  /* A vector of FUNCTION_DECLs declared as static destructors.  */
  auto_vec<tree, 20> dtors;
  struct cgraph_node *node;
  FOR_EACH_DEFINED_FUNCTION (node)
    if (DECL_STATIC_CONSTRUCTOR (node->decl)
	|| DECL_STATIC_DESTRUCTOR (node->decl))
       record_cdtor_fn (node, &ctors, &dtors);
  build_cdtor_fns (&ctors, &dtors);
  return 0;
}

namespace {

const pass_data pass_data_ipa_cdtor_merge =
{
  IPA_PASS, /* type */
  "cdtor", /* name */
  OPTGROUP_NONE, /* optinfo_flags */
  TV_CGRAPHOPT, /* tv_id */
  0, /* properties_required */
  0, /* properties_provided */
  0, /* properties_destroyed */
  0, /* todo_flags_start */
  0, /* todo_flags_finish */
};

class pass_ipa_cdtor_merge : public ipa_opt_pass_d
{
public:
  pass_ipa_cdtor_merge (gcc::context *ctxt)
    : ipa_opt_pass_d (pass_data_ipa_cdtor_merge, ctxt,
		      NULL, /* generate_summary */
		      NULL, /* write_summary */
		      NULL, /* read_summary */
		      NULL, /* write_optimization_summary */
		      NULL, /* read_optimization_summary */
		      NULL, /* stmt_fixup */
		      0, /* function_transform_todo_flags_start */
		      NULL, /* function_transform */
		      NULL) /* variable_transform */
  {}

  /* opt_pass methods: */
  virtual bool gate (function *);
  virtual unsigned int execute (function *) { return ipa_cdtor_merge (); }

}; // class pass_ipa_cdtor_merge

bool
pass_ipa_cdtor_merge::gate (function *)
{
  /* Perform the pass when we have no ctors/dtors support
     or at LTO time to merge multiple constructors into single
     function.  */
  return !targetm.have_ctors_dtors || in_lto_p;
}

} // anon namespace

ipa_opt_pass_d *
make_pass_ipa_cdtor_merge (gcc::context *ctxt)
{
  return new pass_ipa_cdtor_merge (ctxt);
}

/* Invalid pointer representing BOTTOM for single user dataflow.  */
#define BOTTOM ((cgraph_node *)(size_t) 2)

/* Meet operation for single user dataflow.
   Here we want to associate variables with sigle function that may access it.

   FUNCTION is current single user of a variable, VAR is variable that uses it.
   Latttice is stored in SINGLE_USER_MAP.

   We represent: 
    - TOP by no entry in SIGNLE_USER_MAP
    - BOTTOM by BOTTOM in AUX pointer (to save lookups)
    - known single user by cgraph pointer in SINGLE_USER_MAP.  */

cgraph_node *
meet (cgraph_node *function, varpool_node *var,
       hash_map<varpool_node *, cgraph_node *> &single_user_map)
{
  struct cgraph_node *user, **f;

  if (var->aux == BOTTOM)
    return BOTTOM;

  f = single_user_map.get (var);
  if (!f)
    return function;
  user = *f;
  if (!function)
    return user;
  else if (function != user)
    return BOTTOM;
  else
    return function;
}

/* Propagation step of single-use dataflow.

   Check all uses of VNODE and see if they are used by single function FUNCTION.
   SINGLE_USER_MAP represents the dataflow lattice.  */

cgraph_node *
propagate_single_user (varpool_node *vnode, cgraph_node *function,
		       hash_map<varpool_node *, cgraph_node *> &single_user_map)
{
  int i;
  struct ipa_ref *ref;

  gcc_assert (!vnode->externally_visible);

  /* If node is an alias, first meet with its target.  */
  if (vnode->alias)
    function = meet (function, vnode->get_alias_target (), single_user_map);

  /* Check all users and see if they correspond to a single function.  */
  for (i = 0; vnode->iterate_referring (i, ref) && function != BOTTOM; i++)
    {
      struct cgraph_node *cnode = dyn_cast <cgraph_node *> (ref->referring);
      if (cnode)
	{
	  if (cnode->inlined_to)
	    cnode = cnode->inlined_to;
	  if (!function)
	    function = cnode;
	  else if (function != cnode)
	    function = BOTTOM;
	}
      else
	function = meet (function, dyn_cast <varpool_node *> (ref->referring),
			 single_user_map);
    }
  return function;
}

/* Pass setting used_by_single_function flag.
   This flag is set on variable when there is only one function that may
   possibly referr to it.  */

static unsigned int
ipa_single_use (void)
{
  varpool_node *first = (varpool_node *) (void *) 1;
  varpool_node *var;
  hash_map<varpool_node *, cgraph_node *> single_user_map;

  FOR_EACH_DEFINED_VARIABLE (var)
    if (!var->all_refs_explicit_p ())
      var->aux = BOTTOM;
    else
      {
	/* Enqueue symbol for dataflow.  */
        var->aux = first;
	first = var;
      }

  /* The actual dataflow.  */

  while (first != (void *) 1)
    {
      cgraph_node *user, *orig_user, **f;

      var = first;
      first = (varpool_node *)first->aux;

      f = single_user_map.get (var);
      if (f)
	orig_user = *f;
      else
	orig_user = NULL;
      user = propagate_single_user (var, orig_user, single_user_map);

      gcc_checking_assert (var->aux != BOTTOM);

      /* If user differs, enqueue all references.  */
      if (user != orig_user)
	{
	  unsigned int i;
	  ipa_ref *ref;

	  single_user_map.put (var, user);

	  /* Enqueue all aliases for re-processing.  */
	  for (i = 0; var->iterate_direct_aliases (i, ref); i++)
	    if (!ref->referring->aux)
	      {
		ref->referring->aux = first;
		first = dyn_cast <varpool_node *> (ref->referring);
	      }
	  /* Enqueue all users for re-processing.  */
	  for (i = 0; var->iterate_reference (i, ref); i++)
	    if (!ref->referred->aux
	        && ref->referred->definition
		&& is_a <varpool_node *> (ref->referred))
	      {
		ref->referred->aux = first;
		first = dyn_cast <varpool_node *> (ref->referred);
	      }

	  /* If user is BOTTOM, just punt on this var.  */
	  if (user == BOTTOM)
	    var->aux = BOTTOM;
	  else
	    var->aux = NULL;
	}
      else
	var->aux = NULL;
    }

  FOR_EACH_DEFINED_VARIABLE (var)
    {
      if (var->aux != BOTTOM)
	{
	  /* Not having the single user known means that the VAR is
	     unreachable.  Either someone forgot to remove unreachable
	     variables or the reachability here is wrong.  */

	  gcc_checking_assert (single_user_map.get (var));

	  if (dump_file)
	    {
	      fprintf (dump_file, "Variable %s is used by single function\n",
		       var->dump_name ());
	    }
	  var->used_by_single_function = true;
	}
      var->aux = NULL;
    }
  return 0;
}

namespace {

const pass_data pass_data_ipa_single_use =
{
  IPA_PASS, /* type */
  "single-use", /* name */
  OPTGROUP_NONE, /* optinfo_flags */
  TV_CGRAPHOPT, /* tv_id */
  0, /* properties_required */
  0, /* properties_provided */
  0, /* properties_destroyed */
  0, /* todo_flags_start */
  0, /* todo_flags_finish */
};

class pass_ipa_single_use : public ipa_opt_pass_d
{
public:
  pass_ipa_single_use (gcc::context *ctxt)
    : ipa_opt_pass_d (pass_data_ipa_single_use, ctxt,
		      NULL, /* generate_summary */
		      NULL, /* write_summary */
		      NULL, /* read_summary */
		      NULL, /* write_optimization_summary */
		      NULL, /* read_optimization_summary */
		      NULL, /* stmt_fixup */
		      0, /* function_transform_todo_flags_start */
		      NULL, /* function_transform */
		      NULL) /* variable_transform */
  {}

  /* opt_pass methods: */
  virtual unsigned int execute (function *) { return ipa_single_use (); }

}; // class pass_ipa_single_use

} // anon namespace

ipa_opt_pass_d *
make_pass_ipa_single_use (gcc::context *ctxt)
{
  return new pass_ipa_single_use (ctxt);
}

/* Materialize all clones.  */

namespace {

const pass_data pass_data_materialize_all_clones =
{
  SIMPLE_IPA_PASS, /* type */
  "materialize-all-clones", /* name */
  OPTGROUP_NONE, /* optinfo_flags */
  TV_IPA_OPT, /* tv_id */
  0, /* properties_required */
  0, /* properties_provided */
  0, /* properties_destroyed */
  0, /* todo_flags_start */
  0, /* todo_flags_finish */
};

class pass_materialize_all_clones : public simple_ipa_opt_pass
{
public:
  pass_materialize_all_clones (gcc::context *ctxt)
    : simple_ipa_opt_pass (pass_data_materialize_all_clones, ctxt)
  {}

  /* opt_pass methods: */
  virtual unsigned int execute (function *)
    {
      symtab->materialize_all_clones ();
      return 0;
    }

}; // class pass_materialize_all_clones

} // anon namespace

simple_ipa_opt_pass *
make_pass_materialize_all_clones (gcc::context *ctxt)
{
  return new pass_materialize_all_clones (ctxt);
}<|MERGE_RESOLUTION|>--- conflicted
+++ resolved
@@ -350,13 +350,8 @@
 
   /* Mark variables that are obviously needed.  */
   FOR_EACH_DEFINED_VARIABLE (vnode)
-<<<<<<< HEAD
-    if ((!vnode->can_remove_if_no_refs_p()
-=======
     if (!vnode->can_remove_if_no_refs_p ()
->>>>>>> 07cbaed8
 	&& !vnode->in_other_partition)
-	|| vnode->force_output)
       {
 	reachable.add (vnode);
 	enqueue_node (vnode, &first, &reachable);
