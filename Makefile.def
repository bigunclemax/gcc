--- conflicted
+++ resolved
@@ -656,11 +656,8 @@
 				lib-check-target=check-gotools; };
 languages = { language=d;	gcc-check-target=check-d;
 				lib-check-target=check-target-libphobos; };
-<<<<<<< HEAD
+languages = { language=jit;	gcc-check-target=check-jit; };
 languages = { language=rust;	gcc-check-target=check-rust; };
-=======
-languages = { language=jit;	gcc-check-target=check-jit; };
->>>>>>> 2961ac45
 
 // Toplevel bootstrap
 bootstrap_stage = { id=1 ; };
